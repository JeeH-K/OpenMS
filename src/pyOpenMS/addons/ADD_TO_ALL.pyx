--- conflicted
+++ resolved
@@ -1,11 +1,7 @@
 
 from libc.stddef cimport ptrdiff_t
 from libc.stdint cimport *
-<<<<<<< HEAD
-from Map cimport *
-=======
 from libcpp.map cimport map as libcpp_map
->>>>>>> bd254914
 cimport numpy as np
 import numpy as np
 ctypedef libcpp_vector[ double ] _DoubleList
