--- conflicted
+++ resolved
@@ -24,11 +24,7 @@
         bool addPoint(DPosition2 point) nogil except + # wrap-doc:Adds a point to the hull if it is not already contained. Returns if the point was added. This will trigger recomputation of the outer hull points (thus points set with setHullPoints() will be lost)
         void addPoints(libcpp_vector[DPosition2] points) nogil except + # wrap-doc:Adds points to the hull if it is not already contained. This will trigger recomputation of the outer hull points (thus points set with setHullPoints() will be lost)
 
-<<<<<<< HEAD
         bool encloses(DPosition2) nogil except + # wrap-doc:Returns if the `point` lies in the feature hull
-=======
-        bool encloses(DPosition2) nogil except + # wrap-doc:Returns if the @param point lies in the feature hull
->>>>>>> 9110e58e
         libcpp_vector[DPosition2] getHullPoints() nogil except + # wrap-doc:Accessor for the outer points
         void setHullPoints(libcpp_vector[DPosition2] ) nogil except + # wrap-doc:Accessor for the outer(!) points (no checking is performed if this is actually a convex hull) 
-        DBoundingBox2 getBoundingBox() nogil except + # wrap-doc:Returns the bounding box of the feature hull points
+        DBoundingBox2 getBoundingBox() nogil except + # wrap-doc:Returns the bounding box of the feature hull points