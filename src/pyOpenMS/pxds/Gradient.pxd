--- conflicted
+++ resolved
@@ -5,13 +5,8 @@
 
     cdef cppclass Gradient:
 
-<<<<<<< HEAD
-        Gradient() nogil except +
+        Gradient() nogil except + # wrap-doc:Representation of a HPLC gradient
         Gradient(Gradient &) nogil except +
-=======
-        Gradient() nogil except + # wrap-doc:Representation of a HPLC gradient
-        Gradient(Gradient) nogil except + # wrap-ignore
->>>>>>> a9e07f0a
 
         #   @brief Adds an eluent at the end of the eluent array
         #
@@ -41,4 +36,4 @@
         # sets all percentage values to 0
         void clearPercentages() nogil except + # wrap-doc:Sets all percentage values to 0
         # checks if the percentages of all timepoints add up to 100%
-        bool isValid() nogil except + # wrap-doc:Checks if the percentages of all timepoints add up to 100%
+        bool isValid() nogil except + # wrap-doc:Checks if the percentages of all timepoints add up to 100%