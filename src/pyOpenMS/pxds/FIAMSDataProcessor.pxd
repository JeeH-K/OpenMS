--- conflicted
+++ resolved
@@ -16,13 +16,10 @@
         #
         # wrap-inherits:
         #  DefaultParamHandler
-<<<<<<< HEAD
-        FIAMSDataProcessor() nogil except +
+
+        FIAMSDataProcessor() nogil except + # wrap-doc:Data processing for FIA-MS data
         FIAMSDataProcessor(FIAMSDataProcessor &) nogil except +
-=======
-        FIAMSDataProcessor() nogil except + # wrap-doc:Data processing for FIA-MS data
-        FIAMSDataProcessor(FIAMSDataProcessor) nogil except + # wrap-ignore
->>>>>>> a9e07f0a
+
         bool run(MSExperiment & experiment, float & n_seconds, MzTab & output, bool load_cached_spectrum) nogil except +
             # wrap-doc:
                 #   Run the full analysis for the experiment for the given time interval
@@ -69,4 +66,4 @@
                 #   :return: a spectrum object storing logSN information
         # NAMESPACE # void runAccurateMassSearch(FeatureMap & input_, OpenMS::MzTab & output) nogil except +
         # libcpp_vector[ float ] getMZs() nogil except +
-        # libcpp_vector[ float ] getBinSizes() nogil except +
+        # libcpp_vector[ float ] getBinSizes() nogil except +