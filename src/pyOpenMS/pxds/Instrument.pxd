--- conflicted
+++ resolved
@@ -17,7 +17,6 @@
         Instrument() nogil except + # wrap-doc:Description of a MS instrument
         Instrument(Instrument &) nogil except +
 
-<<<<<<< HEAD
         String getName() nogil except + # wrap-doc:Returns the name of the instrument
         void setName(String name) nogil except + # wrap-doc:Sets the name of the instrument
 
@@ -40,46 +39,6 @@
         void setIonDetectors(libcpp_vector[IonDetector] ion_detectors) nogil except + # wrap-doc:Sets the ion detector list
 
         Software getSoftware() nogil except + # wrap-doc:Returns the instrument software
-=======
-        # returns the name of the instrument
-        String getName() nogil except + # wrap-doc:Returns the name of the instrument
-        # sets the name of the instrument
-        void setName(String name) nogil except + # wrap-doc:Sets the name of the instrument
-
-        # returns the instrument vendor
-        String getVendor() nogil except + # wrap-doc:Returns the instrument vendor
-        # sets the instrument vendor
-        void setVendor(String vendor) nogil except + # wrap-doc:Sets the instrument vendor
-
-        # returns the instrument model
-        String getModel() nogil except + # wrap-doc:Returns the instrument model
-        # sets the instrument model
-        void setModel(String model) nogil except + # wrap-doc:Sets the instrument model
-
-        # returns a description of customizations
-        String getCustomizations() nogil except + # wrap-doc:Returns a description of customizations
-        # sets the a description of customizations
-        void setCustomizations(String customizations) nogil except + # wrap-doc:Sets the a description of customizations
-
-        # returns a mutable reference to the ion source list
-        libcpp_vector[IonSource] getIonSources() nogil except + # wrap-doc:Returns the ion source list
-        # sets the ion source list
-        void setIonSources(libcpp_vector[IonSource] ion_sources) nogil except + # wrap-doc:Sets the ion source list
-
-        # returns a mutable reference to the mass analyzer list
-        libcpp_vector[MassAnalyzer] getMassAnalyzers() nogil except + # wrap-doc:Returns the mass analyzer list
-        # sets the mass analyzer list
-        void setMassAnalyzers(libcpp_vector[MassAnalyzer] mass_analyzers) nogil except + # wrap-doc:Sets the mass analyzer list
-
-        # returns a mutable reference to the ion detector list
-        libcpp_vector[IonDetector] getIonDetectors() nogil except + # wrap-doc:Returns the ion detector list
-        # sets the ion detector list
-        void setIonDetectors(libcpp_vector[IonDetector] ion_detectors) nogil except + # wrap-doc:Sets the ion detector list
-
-        # returns a mutable reference to the instrument software
-        Software getSoftware() nogil except + # wrap-doc:Returns the instrument software
-        # sets the instrument software
->>>>>>> 9110e58e
         void setSoftware(Software software) nogil except + # wrap-doc:Sets the instrument software
 
         IonOpticsType getIonOptics() nogil except + # wrap-doc:Returns the ion optics type
@@ -101,4 +60,4 @@
         FRINGING_FIELD,                   #< fringing field
         KINETIC_ENERGY_ANALYZER,          #< kinetic energy analyzer
         STATIC_FIELD,                     #< static field
-        SIZE_OF_IONOPTICSTYPE
+        SIZE_OF_IONOPTICSTYPE