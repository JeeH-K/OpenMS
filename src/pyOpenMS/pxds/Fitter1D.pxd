--- conflicted
+++ resolved
@@ -13,12 +13,9 @@
     cdef cppclass Fitter1D(DefaultParamHandler):
         # wrap-inherits:
         #  DefaultParamHandler
-<<<<<<< HEAD
-        Fitter1D() nogil except +
+
+        Fitter1D() nogil except + # wrap-doc:Abstract base class for all 1D-dimensional model fitter
         Fitter1D(Fitter1D &) nogil except +
-=======
-        Fitter1D() nogil except + # wrap-doc:Abstract base class for all 1D-dimensional model fitter
-        Fitter1D(Fitter1D) nogil except + # wrap-ignore
->>>>>>> a9e07f0a
+
         # QualityType fit1d(RawDataArrayType &, InterpolationModel *&) nogil except +
-        void registerChildren() nogil except + # wrap-doc:Register all derived classes here
+        void registerChildren() nogil except + # wrap-doc:Register all derived classes here