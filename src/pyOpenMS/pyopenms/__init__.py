#!/usr/bin/python
# -*- encoding: utf8 -*-
"""Python bindings to the OpenMS C++ library.

The pyOpenMS package contains Python bindings for a large part of the OpenMS
library (http://www.open-ms.de) for mass spectrometry based proteomics. It thus
provides providing facile access to a feature-rich, open-source algorithm
library for mass-spectrometry based proteomics analysis. These Python bindings
allow raw access to the data-structures and algorithms implemented in OpenMS,
specifically those for file access (mzXML, mzML, TraML, mzIdentML among
others), basic signal processing (smoothing, filtering, de-isotoping and
peak-picking) and complex data analysis (including label-free, SILAC, iTRAQ and
SWATH analysis tools).

For further documentation, please see https://pyopenms.readthedocs.io

Please cite:

    Röst HL, Schmitt U, Aebersold R, Malmström L.
    pyOpenMS: a Python-based interface to the OpenMS mass-spectrometry algorithm library.
    Proteomics. 2014 Jan;14(1):74-7. doi: 10.1002/pmic.201300246.

"""
from __future__ import print_function

from .sysinfo import *
from .version import version as __version__

import os
here = os.path.abspath(os.path.dirname(__file__))

default_openms_data_path = os.path.join(here, "share/OpenMS")
env_openms_data_path = os.environ.get("OPENMS_DATA_PATH")

<<<<<<< HEAD
if not env_openms_data_path:
    os.environ["OPENMS_DATA_PATH"] = default_openms_data_path
else:
    print(
        "Warning: OPENMS_DATA_PATH environment variable already exists. "
        "pyOpenMS will use it ({env}) to locate data in the OpenMS share folder "
        "(e.g., the unimod database), instead of the default ({default})."
        .format(env=env_openms_data_path, default=default_openms_data_path)
    )
=======
if os.path.exists(default_openms_data_path):
    if not env_openms_data_path:
        os.environ["OPENMS_DATA_PATH"] = default_openms_data_path
    else:
        print(
            "Warning: OPENMS_DATA_PATH environment variable already exists. "
            "pyOpenMS will use it ({env}) to locate data in the OpenMS share folder "
            "(e.g., the unimod database), instead of the default ({default})."
            .format(env=env_openms_data_path, default=default_openms_data_path)
        )
else:
    if not env_openms_data_path:
         print(
            "Warning: OPENMS_DATA_PATH environment variable not found and no share directory was installed. "
            "Some functionality might not work as expected."
        )
>>>>>>> bd254914

import sys
# on conda the libs will be installed to the general conda lib path which is available during load.
# try to skip this loading if we do not ship the libraries in the package (e.g. as wheel via pip)
# TODO check if this can be completely removed by now or e.g. by baking in an RPATH into the pyopenms*.so's
if sys.platform.startswith("linux") and os.path.exists(os.path.join(here, "libOpenMS.so")):
    # load local shared libraries before we import pyopenms*.so, else
    # those are not found. setting LD_LIBRARY_PATH does not work,
    # see: http://stackoverflow.com/questions/1178094
    import ctypes
    ctypes.cdll.LoadLibrary(os.path.join(here, "libOpenSwathAlgo.so"))
    ctypes.cdll.LoadLibrary(os.path.join(here, "libOpenMS.so"))

try:
    from .all_modules import *
    from .python_extras import *
except Exception as e:
    print("")
    print("="*70)
    print("Error when loading pyOpenMS libraries!")
    print("Libraries could not be found / could not be loaded.")
    print("")
    print("To debug this error, please run ldd (on linux), otool -L (on macOS) or dependency walker (on windows) on ")
    print("")
    print(os.path.join(here, "pyopenms*.so"))
    print("")
    print("="*70)

    try:
        import PyQt5.QtCore
    except:
        pass
    else:
        from .qt_version_info import info

        info = "\n    ".join(info.split("\n"))

        print("""PyQt5 was found to be installed. When building pyopenms qmake said:

    %s
PYQT has version %s

This might cause a conflict if both are loaded.  You can test this by importing pyopenms
first and then import PyQt5.QtCore.
        """ % (info, PyQt5.QtCore.PYQT_VERSION_STR) )
        
    print("Note: when using the Spyder IDE, the usage of PyQt might be circumvented")
    print("by not using the 'Automatic' backend. Please change this in Tools ->")
    print("Preferences -> IPython -> Graphics to 'Inline'.")
    print("In general, try to install everything with conda in the same environment to make sure Qt is used in the same version.")
    print("")
    print("="*70)
    print("\n")
    raise e

del os, here, sys<|MERGE_RESOLUTION|>--- conflicted
+++ resolved
@@ -32,17 +32,6 @@
 default_openms_data_path = os.path.join(here, "share/OpenMS")
 env_openms_data_path = os.environ.get("OPENMS_DATA_PATH")
 
-<<<<<<< HEAD
-if not env_openms_data_path:
-    os.environ["OPENMS_DATA_PATH"] = default_openms_data_path
-else:
-    print(
-        "Warning: OPENMS_DATA_PATH environment variable already exists. "
-        "pyOpenMS will use it ({env}) to locate data in the OpenMS share folder "
-        "(e.g., the unimod database), instead of the default ({default})."
-        .format(env=env_openms_data_path, default=default_openms_data_path)
-    )
-=======
 if os.path.exists(default_openms_data_path):
     if not env_openms_data_path:
         os.environ["OPENMS_DATA_PATH"] = default_openms_data_path
@@ -59,7 +48,6 @@
             "Warning: OPENMS_DATA_PATH environment variable not found and no share directory was installed. "
             "Some functionality might not work as expected."
         )
->>>>>>> bd254914
 
 import sys
 # on conda the libs will be installed to the general conda lib path which is available during load.
