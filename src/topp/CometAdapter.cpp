// --------------------------------------------------------------------------
//                   OpenMS -- Open-Source Mass Spectrometry
// --------------------------------------------------------------------------
// Copyright The OpenMS Team -- Eberhard Karls University Tuebingen,
// ETH Zurich, and Freie Universitaet Berlin 2002-2020.
//
// This software is released under a three-clause BSD license:
//  * Redistributions of source code must retain the above copyright
//    notice, this list of conditions and the following disclaimer.
//  * Redistributions in binary form must reproduce the above copyright
//    notice, this list of conditions and the following disclaimer in the
//    documentation and/or other materials provided with the distribution.
//  * Neither the name of any author or any participating institution
//    may be used to endorse or promote products derived from this software
//    without specific prior written permission.
// For a full list of authors, refer to the file AUTHORS.
// --------------------------------------------------------------------------
// THIS SOFTWARE IS PROVIDED BY THE COPYRIGHT HOLDERS AND CONTRIBUTORS "AS IS"
// AND ANY EXPRESS OR IMPLIED WARRANTIES, INCLUDING, BUT NOT LIMITED TO, THE
// IMPLIED WARRANTIES OF MERCHANTABILITY AND FITNESS FOR A PARTICULAR PURPOSE
// ARE DISCLAIMED. IN NO EVENT SHALL ANY OF THE AUTHORS OR THE CONTRIBUTING
// INSTITUTIONS BE LIABLE FOR ANY DIRECT, INDIRECT, INCIDENTAL, SPECIAL,
// EXEMPLARY, OR CONSEQUENTIAL DAMAGES (INCLUDING, BUT NOT LIMITED TO,
// PROCUREMENT OF SUBSTITUTE GOODS OR SERVICES; LOSS OF USE, DATA, OR PROFITS;
// OR BUSINESS INTERRUPTION) HOWEVER CAUSED AND ON ANY THEORY OF LIABILITY,
// WHETHER IN CONTRACT, STRICT LIABILITY, OR TORT (INCLUDING NEGLIGENCE OR
// OTHERWISE) ARISING IN ANY WAY OUT OF THE USE OF THIS SOFTWARE, EVEN IF
// ADVISED OF THE POSSIBILITY OF SUCH DAMAGE.
//
// --------------------------------------------------------------------------
// $Maintainer: Chris Bielow $
// $Authors: Leon Bichmann, Timo Sachsenberg $
// --------------------------------------------------------------------------

#include <OpenMS/APPLICATIONS/TOPPBase.h>

#include <OpenMS/FORMAT/MzMLFile.h>
#include <OpenMS/FORMAT/PepXMLFile.h>
#include <OpenMS/FORMAT/IdXMLFile.h>
#include <OpenMS/FORMAT/HANDLERS/IndexedMzMLDecoder.h>
#include <OpenMS/FORMAT/DATAACCESS/MSDataWritingConsumer.h>
#include <OpenMS/CHEMISTRY/ModificationsDB.h>
#include <OpenMS/CHEMISTRY/ProteaseDB.h>
#include <OpenMS/CHEMISTRY/ResidueDB.h>
#include <OpenMS/CHEMISTRY/ResidueModification.h>
#include <OpenMS/SYSTEM/File.h>

#include <fstream>

using namespace OpenMS;
using namespace std;

//-------------------------------------------------------------
//Doxygen docu
//-------------------------------------------------------------

/**
    @page TOPP_CometAdapter CometAdapter

    @brief Identifies peptides in MS/MS spectra via Comet.

<CENTER>
    <table>
        <tr>
            <td ALIGN = "center" BGCOLOR="#EBEBEB"> pot. predecessor tools </td>
            <td VALIGN="middle" ROWSPAN=2> \f$ \longrightarrow \f$ CometAdapter \f$ \longrightarrow \f$</td>
            <td ALIGN = "center" BGCOLOR="#EBEBEB"> pot. successor tools </td>
        </tr>
        <tr>
            <td VALIGN="middle" ALIGN = "center" ROWSPAN=1> any signal-/preprocessing tool @n (in mzML format)</td>
            <td VALIGN="middle" ALIGN = "center" ROWSPAN=1> @ref TOPP_IDFilter or @n any protein/peptide processing tool</td>
        </tr>
    </table>
</CENTER>

    @em Comet must be installed before this wrapper can be used. This wrapper
    has been successfully tested with version 2016.01.2, 2016.01.3 and 2017.01.0beta of Comet.

    Comet settings not exposed by this adapter can be directly adjusted using a param file, which can be generated using comet -p.
    By default, All (!) parameters available explicitly via this param file will take precedence over the wrapper parameters.

    Parameter names have been changed to match names found in other search engine adapters, however some are Comet specific.
    For a detailed description of all available parameters check the Comet documentation at http://comet-ms.sourceforge.net/parameters/parameters_201601/
    The default parameters are set for a high resolution instrument.

    Please cite: Eng, Jimmy K. and Jahan, Tahmina A. and Hoopmann, Michael R., Comet: An open-source MS/MS sequence database search tool
    PROTEOMICS, 13, 1, 2013, 22--24, 10.1002/pmic.201200439


    <B>The command line parameters of this tool are:</B>
    @verbinclude TOPP_CometAdapter.cli
    <B>INI file documentation of this tool:</B>
    @htmlinclude TOPP_CometAdapter.html
*/

// We do not want this class to show up in the docu:
/// @cond TOPPCLASSES


class TOPPCometAdapter :
  public TOPPBase
{
public:
  TOPPCometAdapter() :
    TOPPBase("CometAdapter", "Annotates MS/MS spectra using Comet.", true,
             {
                 {"Eng, Jimmy K. and Jahan, Tahmina A. and Hoopmann, Michael R.",
                 "Comet: An open-source MS/MS sequence database search tool",
                 "PROTEOMICS 2013; 13-1: 22--24",
                 "10.1002/pmic.201200439"}
             })
  {
  }

protected:

  map<string,int> num_enzyme_termini {{"semi",1},{"fully",2},{"C-term unspecific", 8},{"N-term unspecific",9}};

  void registerOptionsAndFlags_() override
  {

    registerInputFile_("in", "<file>", "", "Input file");
    setValidFormats_("in", ListUtils::create<String>("mzML"));
    registerOutputFile_("out", "<file>", "", "Output file");
    setValidFormats_("out", ListUtils::create<String>("idXML"));
    registerInputFile_("database", "<file>", "", "FASTA file", true, false, {"skipexists"});
    setValidFormats_("database", ListUtils::create<String>("FASTA"));
    registerInputFile_("comet_executable", "<executable>",
      // choose the default value according to the platform where it will be executed
      "comet.exe", // this is the name on ALL platforms currently...
      "The Comet executable. Provide a full or relative path, or make sure it can be found in your PATH environment.", true, false, {"is_executable"});

    //
    // Optional parameters
    //

    //Files
    registerOutputFile_("pin_out", "<file>", "", "Output file - for Percolator input", false);
    setValidFormats_("pin_out", ListUtils::create<String>("tsv"));
    registerInputFile_("default_params_file", "<file>", "", "Default Comet params file. All parameters of this take precedence. A template file can be generated using 'comet.exe -p'", false, false, ListUtils::create<String>("skipexists"));
    setValidFormats_("default_params_file", ListUtils::create<String>("txt"));

    //Masses
    registerDoubleOption_("precursor_mass_tolerance", "<tolerance>", 10.0, "Precursor monoisotopic mass tolerance (Comet parameter: peptide_mass_tolerance).  See also precursor_error_units to set the unit.", false, false);
    registerStringOption_("precursor_error_units", "<choice>", "ppm", "Unit of precursor monoisotopic mass tolerance for parameter precursor_mass_tolerance (Comet parameter: peptide_mass_units)", false, false);
    setValidStrings_("precursor_error_units", ListUtils::create<String>("amu,ppm,Da"));
    //registerIntOption_("mass_type_parent", "<num>", 1, "0=average masses, 1=monoisotopic masses", false, true);
    //registerIntOption_("mass_type_fragment", "<num>", 1, "0=average masses, 1=monoisotopic masses", false, true);
    //registerIntOption_("precursor_tolerance_type", "<num>", 0, "0=average masses, 1=monoisotopic masses", false, false);
    registerStringOption_(Constants::UserParam::ISOTOPE_ERROR, "<choice>", "off", "This parameter controls whether the peptide_mass_tolerance takes into account possible isotope errors in the precursor mass measurement. Use -8/-4/0/4/8 only for SILAC.", false, false);
    setValidStrings_(Constants::UserParam::ISOTOPE_ERROR, ListUtils::create<String>("off,0/1,0/1/2,0/1/2/3,-8/-4/0/4/8"));

    //Search Enzyme
    vector<String> all_enzymes;
    ProteaseDB::getInstance()->getAllCometNames(all_enzymes);
    registerStringOption_("enzyme", "<cleavage site>", "Trypsin", "The enzyme used for peptide digestion.", false, false);
    setValidStrings_("enzyme", all_enzymes);
    registerStringOption_("second_enzyme", "<cleavage site>", "", "The enzyme used for peptide digestion.", false, true);
    setValidStrings_("second_enzyme", all_enzymes);

    registerStringOption_("num_enzyme_termini", "<choice>", "fully", "Specify the termini where the cleavage rule has to match", false, false);
    setValidStrings_("num_enzyme_termini", ListUtils::create<String>("semi,fully,C-term unspecific,N-term unspecific"));
    registerIntOption_("allowed_missed_cleavages", "<num>", 0, "Number of possible cleavage sites missed by the enzyme. It has no effect if enzyme is unspecific cleavage.", false, false);
    setMinInt_("allowed_missed_cleavages", 0);
    setMaxInt_("allowed_missed_cleavages", 5);

    registerIntOption_("min_peptide_length", "<num>", 5, "Minimum peptide length to consider.", false);
    setMinInt_("min_peptide_length", 5);
    setMaxInt_("min_peptide_length", 63);
    registerIntOption_("max_peptide_length", "<num>", 63, "Maximum peptide length to consider.", false);
    setMinInt_("max_peptide_length", 5);
    setMaxInt_("max_peptide_length", 63);

    //Fragment Ions
    registerDoubleOption_("fragment_bin_tolerance", "<tolerance>", 0.02, "Bin size (in Da) for matching fragment ions. Ion trap: 1.0005, high res: 0.02. CAUTION: Low tolerances have heavy impact on RAM usage. Consider using use_sparse_matrix and/or spectrum_batch_size.", false, true);
    setMinFloat_("fragment_bin_tolerance", 0.01);
    registerDoubleOption_("fragment_bin_offset", "<fraction>", 0.0, "Offset of fragment bins scaled by tolerance. Ion trap: 0.4, high res: 0.0.", false, true);
    setMinFloat_("fragment_bin_offset", 0.0);
    setMaxFloat_("fragment_bin_offset", 1.0);
    registerStringOption_("instrument", "<choice>", "high_res", "Comets theoretical_fragment_ions parameter: theoretical fragment ion peak representation, high res ms/ms: sum of intensities plus flanking bins, ion trap (low_res) ms/ms: sum of intensities of central M bin only", false, true);
    setValidStrings_("instrument", ListUtils::create<String>("low_res,high_res"));
    registerStringOption_("use_A_ions", "<num>", "false", "use A ions for PSM", false, true);
    setValidStrings_("use_A_ions", ListUtils::create<String>("true,false"));
    registerStringOption_("use_B_ions", "<num>", "true", "use B ions for PSM", false, true);
    setValidStrings_("use_B_ions", ListUtils::create<String>("true,false"));
    registerStringOption_("use_C_ions", "<num>", "false", "use C ions for PSM", false, true);
    setValidStrings_("use_C_ions", ListUtils::create<String>("true,false"));
    registerStringOption_("use_X_ions", "<num>", "false", "use X ions for PSM", false, true);
    setValidStrings_("use_X_ions", ListUtils::create<String>("true,false"));
    registerStringOption_("use_Y_ions", "<num>", "true", "use Y ions for PSM", false, true);
    setValidStrings_("use_Y_ions", ListUtils::create<String>("true,false"));
    registerStringOption_("use_Z_ions", "<num>", "false", "use Z ions for PSM", false, true);
    setValidStrings_("use_Z_ions", ListUtils::create<String>("true,false"));
    registerStringOption_("use_NL_ions", "<num>", "false", "use neutral loss (NH3, H2O) ions from b/y for PSM", false, true);
    setValidStrings_("use_NL_ions", ListUtils::create<String>("true,false"));

    //Output
    registerIntOption_("num_hits", "<num>", 1, "Number of peptide hits in output file", false, false);

    //mzXML/mzML parameters
    registerStringOption_("precursor_charge", "[min]:[max]", "0:0", "Precursor charge range to search (if spectrum is not annotated with a charge or if override_charge!=keep any known): 0:[num] == search all charges, 2:6 == from +2 to +6, 3:3 == +3", false, false);
    registerStringOption_("override_charge", "<choice>", "keep known search unknown", "_keep any known_: keep any precursor charge state (from input), _ignore known_: ignore known precursor charge state and use precursor_charge parameter, _ignore outside range_: ignore precursor charges outside precursor_charge range, _keep known search unknown_: keep any known precursor charge state. For unknown charge states, search as singly charged if there is no signal above the precursor m/z or use the precursor_charge range", false, false);
    setValidStrings_("override_charge", ListUtils::create<String>("keep any known,ignore known,ignore outside range,keep known search unknown"));
    registerIntOption_("ms_level", "<num>", 2, "MS level to analyze, valid are levels 2 (default) or 3", false, false);
    setMinInt_("ms_level", 2);
    setMaxInt_("ms_level", 3);
    registerStringOption_("activation_method", "<method>", "ALL", "If not ALL, only searches spectra of the given method", false, false);
    setValidStrings_("activation_method", ListUtils::create<String>("ALL,CID,ECD,ETD,PQD,HCD,IRMPD"));

    //Misc. parameters
    //scan range
    registerStringOption_("digest_mass_range", "[min]:[max]", "600:5000", "MH+ peptide mass range to analyze", false, true);
    registerIntOption_("max_fragment_charge", "<posnum>", 3, "Set maximum fragment charge state to analyze as long as still lower than precursor charge - 1. (Allowed max 5)", false, false);
    setMinInt_("max_fragment_charge", 1);
    setMaxInt_("max_fragment_charge", 5);
    registerIntOption_("max_precursor_charge", "<posnum>", 5, "set maximum precursor charge state to analyze (allowed max 9)", false, true);
    setMinInt_("max_precursor_charge", 1);
    setMaxInt_("max_precursor_charge", 9);
    registerStringOption_("clip_nterm_methionine", "<bool>", "false", "If set to true, also considers the peptide sequence w/o N-term methionine separately and applies appropriate N-term mods to it", false, false);
    setValidStrings_("clip_nterm_methionine", ListUtils::create<String>("true,false"));
    registerIntOption_("spectrum_batch_size", "<posnum>", 20000, "max. number of spectra to search at a time; use 0 to search the entire scan range in one batch", false, true);
    setMinInt_("spectrum_batch_size", 0);
    registerDoubleList_("mass_offsets", "<doubleoffset1, doubleoffset2,...>", {0.0}, "One or more mass offsets to search (values subtracted from deconvoluted precursor mass). Has to include 0.0 if you want the default mass to be searched.", false, true);

    // spectral processing
    registerIntOption_("minimum_peaks", "<posnum>", 10, "Required minimum number of peaks in spectrum to search (default 10)", false, true);
    registerDoubleOption_("minimum_intensity", "<posfloat>", 0.0, "Minimum intensity value to read in", false, true);
    setMinFloat_("minimum_intensity", 0.0);
    registerStringOption_("remove_precursor_peak", "<choice>", "no", "no = no removal, yes = remove all peaks around precursor m/z, charge_reduced = remove all charge reduced precursor peaks (for ETD/ECD). phosphate_loss = remove the HPO3 (-80) and H3PO4 (-98) precursor phosphate neutral loss peaks. See also remove_precursor_tolerance", false, true);
    setValidStrings_("remove_precursor_peak", ListUtils::create<String>("no,yes,charge_reduced,phosphate_loss"));
    registerDoubleOption_("remove_precursor_tolerance", "<posfloat>", 1.5, "one-sided tolerance for precursor removal in Thompson", false, true);
    registerStringOption_("clear_mz_range", "[minfloatmz]:[maxfloatmz]", "0:0", "for iTRAQ/TMT type data; will clear out all peaks in the specified m/z range, if not 0:0", false, true);

    //Modifications
    vector<String> all_mods;
    ModificationsDB::getInstance()->getAllSearchModifications(all_mods);
    registerStringList_("fixed_modifications", "<mods>", ListUtils::create<String>("Carbamidomethyl (C)", ','), "Fixed modifications, specified using Unimod (www.unimod.org) terms, e.g. 'Carbamidomethyl (C)' or 'Oxidation (M)'", false);
    setValidStrings_("fixed_modifications", all_mods);
    registerStringList_("variable_modifications", "<mods>", ListUtils::create<String>("Oxidation (M)", ','), "Variable modifications, specified using Unimod (www.unimod.org) terms, e.g. 'Carbamidomethyl (C)' or 'Oxidation (M)'", false);
    setValidStrings_("variable_modifications", all_mods);

    registerIntList_("binary_modifications", "<mods>", {}, 
        "List of modification group indices. Indices correspond to the binary modification index used by comet to group individually searched lists of variable modifications.\n" 
        "Note: if set, both variable_modifications and binary_modifications need to have the same number of entries as the N-th entry corresponds to the N-th variable_modification.\n"
        "      if left empty (default), all entries are internally set to 0 generating all permutations of modified and unmodified residues.\n"
        "      For a detailed explanation please see the parameter description in the comet help.",
        false);

    registerIntOption_("max_variable_mods_in_peptide", "<num>", 5, "Set a maximum number of variable modifications per peptide", false, true);
    registerStringOption_("require_variable_mod", "<bool>", "false", "If true, requires at least one variable modification per peptide", false, true);
    setValidStrings_("require_variable_mod", ListUtils::create<String>("true,false"));
  }

  vector<ResidueModification> getModifications_(const StringList& modNames)
  {
    vector<ResidueModification> modifications;

    // iterate over modification names and add to vector
    for (const auto& modification : modNames)
    {
      if (modNames.empty())
      {
        continue;
      }
      modifications.push_back(*ModificationsDB::getInstance()->getModification(modification));
    }

    return modifications;
  }

  void createParamFile_(ostream& os, const String& comet_version)
  {
    os << comet_version << "\n";              // required as first line in the param file
    os << "# Comet MS/MS search engine parameters file.\n";
    os << "# Everything following the '#' symbol is treated as a comment.\n";
    os << "database_name = " << getStringOption_("database") << "\n";
    os << "decoy_search = " << 0 << "\n";                                               // 0=no (default), 1=concatenated search, 2=separate search
    os << "peff_format = 0\n";                                                          // 0=no (normal fasta, default), 1=PEFF PSI-MOD, 2=PEFF Unimod
    os << "peff_obo =\n";                                                               // path to PSI Mod or Unimod OBO file

    os << "num_threads = " << getIntOption_("threads") << "\n";                         // 0=poll CPU to set num threads; else specify num threads directly (max 64)

    // masses
    map<String,int> precursor_error_units;
    precursor_error_units["amu"] = 0;
    precursor_error_units["mmu"] = 1;
    precursor_error_units["ppm"] = 2;

    map<string,int> isotope_error;
    isotope_error["off"] = 0;
    isotope_error["0/1"] = 1;
    isotope_error["0/1/2"] = 2;
    isotope_error["0/1/2/3"] = 3;
    isotope_error["-8/-4/0/4/8"] = 4;

    os << "peptide_mass_tolerance = " << getDoubleOption_("precursor_mass_tolerance") << "\n";
    os << "peptide_mass_units = " << precursor_error_units[getStringOption_("precursor_error_units")] << "\n";                  // 0=amu, 1=mmu, 2=ppm
    os << "mass_type_parent = " << 1 << "\n";                    // 0=average masses, 1=monoisotopic masses
    os << "mass_type_fragment = " << 1 << "\n";                  // 0=average masses, 1=monoisotopic masses
    os << "precursor_tolerance_type = " << 1 << "\n";            // 0=MH+ (default), 1=precursor m/z; only valid for amu/mmu tolerances
    os << "isotope_error = " << isotope_error[getStringOption_(Constants::UserParam::ISOTOPE_ERROR)] << "\n";                   // 0=off, 1=0/1 (C13 error), 2=0/1/2, 3=0/1/2/3, 4=-8/-4/0/4/8 (for +4/+8 labeling)

    // search enzyme

    String enzyme_name = getStringOption_("enzyme");
    String enzyme_number = String(ProteaseDB::getInstance()->getEnzyme(enzyme_name)->getCometID());
    String second_enzyme_name = getStringOption_("second_enzyme");
    String enzyme2_number = "0";
    if (!second_enzyme_name.empty())
    {
      enzyme2_number = String(ProteaseDB::getInstance()->getEnzyme(second_enzyme_name)->getCometID());
    }

    os << "search_enzyme_number = " << enzyme_number << "\n";                // choose from list at end of this params file
    os << "search_enzyme2_number = " << enzyme2_number << "\n";              // second enzyme; set to 0 if no second enzyme
    os << "num_enzyme_termini = " << num_enzyme_termini[getStringOption_("num_enzyme_termini")] << "\n"; // 1 (semi-digested), 2 (fully digested, default), 8 C-term unspecific , 9 N-term unspecific
    os << "allowed_missed_cleavage = " << getIntOption_("allowed_missed_cleavages") << "\n";             // maximum value is 5; for enzyme search

    // Up to 9 variable modifications are supported
    // # format:  <mass> <residues> <0=variable/else binary> <max_mods_per_peptide> <term_distance> <n/c-term> <required> <neutral_loss>
    //     e.g. 79.966331 STY 0 3 -1 0 0 97.976896
    vector<String> variable_modifications_names = getStringList_("variable_modifications");
    vector<ResidueModification> variable_modifications = getModifications_(variable_modifications_names);
    if (variable_modifications.size() > 9)
    {
      throw OpenMS::Exception::IllegalArgument(__FILE__, __LINE__, OPENMS_PRETTY_FUNCTION, "Error: Comet only supports 9 variable modifications. " + String(variable_modifications.size()) + " provided.");
    }

    IntList binary_modifications = getIntList_("binary_modifications");
    if (binary_modifications.size() != 0 && binary_modifications.size() != variable_modifications.size())
    {
      throw OpenMS::Exception::IllegalArgument(__FILE__, __LINE__, OPENMS_PRETTY_FUNCTION, "Error: List of binary modifications needs to have same size as variable modifications.");
    }

    int max_variable_mods_in_peptide = getIntOption_("max_variable_mods_in_peptide");
    Size var_mod_index = 0;

    // write out user specified modifications
    for (; var_mod_index < variable_modifications.size(); ++var_mod_index)
    {
      const ResidueModification mod = variable_modifications[var_mod_index];
      double mass = mod.getDiffMonoMass();
      String residues = mod.getOrigin();

      // support for binary groups, e.g. for SILAC
      int binary_group;
      if (binary_modifications.empty())
      {
        binary_group = 0;
      }
      else
      {
        binary_group = binary_modifications[var_mod_index];
      }

      //TODO support mod-specific limit (default for now is the overall max per peptide)
      int max_current_mod_per_peptide = max_variable_mods_in_peptide;
      //TODO support term-distances?
      int term_distance = -1;
      int nc_term = 0;

      //TODO support agglomeration of Modifications to same AA. Watch out for nc_term value then.
      if (mod.getTermSpecificity() == ResidueModification::C_TERM)
      {
        if (mod.getOrigin() == 'X')
        {
          residues = "c";
        } // else stays mod.getOrigin()
        term_distance = 0;
        // Since users need to specify mods that apply to multiple residues/terms separately
        // 3 and -1 should be equal for now.
        nc_term = 3;
      }
      else if (mod.getTermSpecificity() == ResidueModification::N_TERM)
      {
        if (mod.getOrigin() == 'X')
        {
          residues = "n";
        } // else stays mod.getOrigin()
        term_distance = 0;
        // Since users need to specify mods that apply to multiple residues/terms separately
        // 2 and -1 should be equal for now.
        nc_term = 2;
      }
      else if (mod.getTermSpecificity() == ResidueModification::PROTEIN_N_TERM)
      {
        if (mod.getOrigin() == 'X')
        {
          residues = "n";
        } // else stays mod.getOrigin()
        term_distance = 0;
        nc_term = 0;
      }
      else if (mod.getTermSpecificity() == ResidueModification::PROTEIN_C_TERM)
      {
        if (mod.getOrigin() == 'X')
        {
          residues = "c";
        } // else stays mod.getOrigin()
        term_distance = 0;
        nc_term = 1;
      }

      //TODO support required variable mods
      bool required = false;

      os << "variable_mod0" << var_mod_index+1 << " = " 
         << mass << " " << residues << " " 
         << binary_group << " " 
         << max_current_mod_per_peptide << " " 
         << term_distance << " " 
         << nc_term << " " 
         << required << " " 
         << "0.0" // TODO: add neutral losses (from Residue or user defined?)
         << "\n";
    }

    // fill remaining modification slots (if any) in Comet with "no modification"
    for (; var_mod_index < 9; ++var_mod_index)
    {
      os << "variable_mod0" << var_mod_index+1 << " = " << "0.0 X 0 3 -1 0 0 0.0" << "\n";
    }

    os << "max_variable_mods_in_peptide = " << getIntOption_("max_variable_mods_in_peptide") << "\n";
    os << "require_variable_mod = " << (int) (getStringOption_("require_variable_mod") == "true") << "\n";

    // fragment ion defaults
    // ion trap ms/ms:  1.0005 tolerance, 0.4 offset (mono masses), theoretical_fragment_ions = 1
    // high res ms/ms:    0.02 tolerance, 0.0 offset (mono masses), theoretical_fragment_ions = 0

    String instrument = getStringOption_("instrument");
    double bin_tol = getDoubleOption_("fragment_bin_tolerance");
    double bin_offset = getDoubleOption_("fragment_bin_offset");
    if (instrument == "low_res" && (bin_tol < 0.9 || bin_offset <= 0.2))
    {
      OPENMS_LOG_WARN << "Fragment bin size or tolerance is quite low for low res instruments." << "\n";
    }
    else if (instrument == "high_res" && (bin_tol > 0.2 || bin_offset > 0.1))
    {
      OPENMS_LOG_WARN << "Fragment bin size or tolerance is quite high for high res instruments." << "\n";
    }

    os << "fragment_bin_tol = " << bin_tol << "\n";               // binning to use on fragment ions
    os << "fragment_bin_offset = " << bin_offset  << "\n";              // offset position to start the binning (0.0 to 1.0)
    os << "theoretical_fragment_ions = " << (int)(instrument == "low_res") << "\n";           // 0=use flanking bin, 1=use M bin only
    os << "use_A_ions = " << (int)(getStringOption_("use_A_ions")=="true") << "\n";
    os << "use_B_ions = " << (int)(getStringOption_("use_B_ions")=="true") << "\n";
    os << "use_C_ions = " << (int)(getStringOption_("use_C_ions")=="true") << "\n";
    os << "use_X_ions = " << (int)(getStringOption_("use_X_ions")=="true") << "\n";
    os << "use_Y_ions = " << (int)(getStringOption_("use_Y_ions")=="true") << "\n";
    os << "use_Z_ions = " << (int)(getStringOption_("use_Z_ions")=="true") << "\n";
    os << "use_NL_ions = " << (int)(getStringOption_("use_NL_ions")=="true") << "\n";                         // 0=no, 1=yes to consider NH3/H2O neutral loss peaks

    // output
    os << "output_sqtstream = " << 0 << "\n";                    // 0=no, 1=yes  write sqt to standard output
    os << "output_sqtfile = " << 0 << "\n";                      // 0=no, 1=yes  write sqt file
    os << "output_txtfile = " << 0 << "\n";                     // 0=no, 1=yes  write tab-delimited txt file
    os << "output_pepxmlfile = " << 1 << "\n";                   // 0=no, 1=yes  write pep.xml file

    os << "output_percolatorfile = " << !getStringOption_("pin_out").empty() << "\n";              // 0=no, 1=yes  write Percolator tab-delimited input file
    os << "print_expect_score = " << 1 << "\n";                  // 0=no, 1=yes to replace Sp with expect in out & sqt
    os << "num_output_lines = " << getIntOption_("num_hits") << "\n";                    // num peptide results to show
    os << "show_fragment_ions = " << 0 << "\n";                  // 0=no, 1=yes for out files only
    os << "sample_enzyme_number = " << enzyme_number << "\n";                // Sample enzyme which is possibly different than the one applied to the search.

    // mzXML parameters
    map<string,int> override_charge;
    override_charge["keep any known"] = 0;
    override_charge["ignore known"] = 1;
    override_charge["ignore outside range"] = 2;
    override_charge["keep known search unknown"] = 3;

    int precursor_charge_min(0), precursor_charge_max(0);
    if (!parseRange_(getStringOption_("precursor_charge"), precursor_charge_min, precursor_charge_max))
    {
      OPENMS_LOG_INFO << "precursor_charge range not set. Defaulting to 0:0 (disable charge filtering)." << endl;
    }

    os << "scan_range = " << "0 0" << "\n";                        // start and scan scan range to search; 0 as 1st entry ignores parameter
    os << "precursor_charge = " << precursor_charge_min << " " << precursor_charge_max << "\n";                  // precursor charge range to analyze; does not override any existing charge; 0 as 1st entry ignores parameter
    os << "override_charge = " << override_charge[getStringOption_("override_charge")] << "\n";                     // 0=no, 1=override precursor charge states, 2=ignore precursor charges outside precursor_charge range, 3=see online
    os << "ms_level = " << getIntOption_("ms_level") << "\n";                            // MS level to analyze, valid are levels 2 (default) or 3
    os << "activation_method = " << getStringOption_("activation_method") << "\n";                 // activation method; used if activation method set; allowed ALL, CID, ECD, ETD, PQD, HCD, IRMPD

    // misc parameters
    double digest_mass_range_min(600.0), digest_mass_range_max(5000.0);
    if (!parseRange_(getStringOption_("digest_mass_range"), digest_mass_range_min, digest_mass_range_max))
    {
      OPENMS_LOG_INFO << "digest_mass_range not set. Defaulting to 600.0 5000.0." << endl;
    }

    os << "digest_mass_range = " << digest_mass_range_min << " " << digest_mass_range_max << "\n";        // MH+ peptide mass range to analyze
    os << "num_results = " << 100 << "\n";                       // number of search hits to store internally
    os << "skip_researching = " << 1 << "\n";                    // for '.out' file output only, 0=search everything again (default), 1=don't search if .out exists
    os << "max_fragment_charge = " << getIntOption_("max_fragment_charge") << "\n";                 // set maximum fragment charge state to analyze (allowed max 5)
    os << "max_precursor_charge = " << getIntOption_("max_precursor_charge") << "\n";                // set maximum precursor charge state to analyze (allowed max 9)
    os << "nucleotide_reading_frame = " << 0 << "\n";            // 0=proteinDB, 1-6, 7=forward three, 8=reverse three, 9=all six
    os << "clip_nterm_methionine = " << (int)(getStringOption_("clip_nterm_methionine")=="true") << "\n";              // 0=leave sequences as-is; 1=also consider sequence w/o N-term methionine
    os << "peptide_length_range = " << getIntOption_("min_peptide_length") << " " << getIntOption_("max_peptide_length") << "\n";                       // minimum and maximum peptide length to analyze (default 5 63; max length 63)
    os << "spectrum_batch_size = " << getIntOption_("spectrum_batch_size") << "\n";                 // max. // of spectra to search at a time; 0 to search the entire scan range in one loop
    os << "max_duplicate_proteins = 20\n";                       // maximum number of protein names to report for each peptide identification; -1 reports all duplicates
    os << "decoy_prefix = " << "--decoysearch-not-used--" << "\n";                 // decoy entries are denoted by this string which is pre-pended to each protein accession
    os << "equal_I_and_L = 1\n";
    os << "output_suffix = " << "" << "\n";                      // add a suffix to output base names i.e. suffix "-C" generates base-C.pep.xml from base.mzXML input
    os << "mass_offsets = " << ListUtils::concatenate(getDoubleList_("mass_offsets"), " ") << "\n"; // one or more mass offsets to search (values subtracted from deconvoluted precursor mass)
    os << "precursor_NL_ions =\n"; //  one or more precursor neutral loss masses, will be added to xcorr analysis 

    // spectral processing
    map<string,int> remove_precursor_peak;
    remove_precursor_peak["no"] = 0;
    remove_precursor_peak["yes"] = 1;
    remove_precursor_peak["charge_reduced"] = 2;
    remove_precursor_peak["phosphate_loss"] = 3;

    double clear_mz_range_min(0.0), clear_mz_range_max(0.0);
    if (!parseRange_(getStringOption_("clear_mz_range"), clear_mz_range_min, clear_mz_range_max))
    {
      OPENMS_LOG_INFO << "clear_mz_range not set. Defaulting to 0:0 (disable m/z filter)." << endl;
    }

    os << "minimum_peaks = " << getIntOption_("minimum_peaks") << "\n";                      // required minimum number of peaks in spectrum to search (default 10)
    os << "minimum_intensity = " << getDoubleOption_("minimum_intensity") << "\n";                   // minimum intensity value to read in
    os << "remove_precursor_peak = " << remove_precursor_peak[getStringOption_("remove_precursor_peak")] << "\n";               // 0=no, 1=yes, 2=all charge reduced precursor peaks (for ETD), 3=phosphate neutral loss peaks
    os << "remove_precursor_tolerance = " << getDoubleOption_("remove_precursor_tolerance") << "\n";        // +- Da tolerance for precursor removal
    os << "clear_mz_range = " << clear_mz_range_min << " " << clear_mz_range_max << "\n";                // for iTRAQ/TMT type data; will clear out all peaks in the specified m/z range


    // write fixed modifications - if not specified residue parameter is zero
    // Aminoacid:
    //      add_AA.OneletterCode_AA.ThreeLetterCode = xxx
    // Terminus:
    //      add_N/Cterm_peptide = xxx       protein not available yet
    vector<String> fixed_modifications_names = getStringList_("fixed_modifications");
    vector<ResidueModification> fixed_modifications = getModifications_(fixed_modifications_names);
    // Comet sets Carbamidometyl (C) as modification as default even if not specified
    // Therefor there is the need to set it to 0 if not set as flag
    if (fixed_modifications.empty())
    {
      os << "add_C_cysteine = 0.0000" << endl;
    }
    else
    {
      for (const auto& fm : fixed_modifications)
      {
        // check modification (amino acid or terminal)
        String AA = fm.getOrigin(); // X (constructor) or amino acid (e.g. K)
        String term_specificity = fm.getTermSpecificityName(); // N-term, C-term, none
        if ((AA != "X") && (term_specificity == "none"))
        {
          const Residue* r = ResidueDB::getInstance()->getResidue(AA);
          String name = r->getName();
          os << "add_" << r->getOneLetterCode() << "_" << name.toLower() << " = " << fm.getDiffMonoMass() << endl;
        }
        else if (term_specificity == "N-term" || term_specificity == "C-term")
        {
          os << "add_" << term_specificity.erase(1,1) << "_peptide = " << fm.getDiffMonoMass() << endl;
        }
        else if (term_specificity == "Protein N-term" || term_specificity == "Protein C-term")
        {
          term_specificity.erase(0,8); // remove "Protein "
          os << "add_" << term_specificity.erase(1,1) << "_protein = " << fm.getDiffMonoMass() << endl;
        }
      }
    }

    //TODO register cut_before and cut_after in Enzymes.xml plus datastructures to add all our Enzymes with our names instead.
    // COMET_ENZYME_INFO _must_ be at the end of this parameters file
    os << "[COMET_ENZYME_INFO]" << "\n";
    os << "0.  No_enzyme              0      -           -" << "\n";
    os << "1.  Trypsin                1      KR          P" << "\n";
    os << "2.  Trypsin/P              1      KR          -" << "\n";
    os << "3.  Lys_C                  1      K           P" << "\n";
    os << "4.  Lys_N                  0      K           -" << "\n";
    os << "5.  Arg_C                  1      R           P" << "\n";
    os << "6.  Asp_N                  0      D           -" << "\n";
    os << "7.  CNBr                   1      M           -" << "\n";
    os << "8.  Glu_C                  1      DE          P" << "\n";
    os << "9.  PepsinA                1      FL          P" << "\n";
    os << "10. Chymotrypsin           1      FWYL        P" << "\n";
  }

  ExitCodes main_(int, const char**) override
  {
    //-------------------------------------------------------------
    // parsing parameters
    //-------------------------------------------------------------

    // do this early, to see if comet is installed
    String comet_executable = getStringOption_("comet_executable");
    File::TempDir tmp_dir(debug_level_ >= 2);

    writeDebug_("Comet is writing the default parameter file...", 1);
<<<<<<< HEAD
    
    TOPPBase::ExitCodes exit_code = runExternalProcess_(comet_executable.toQString(), QStringList() << "-p", tmp_dir.toQString());
    if (exit_code != EXECUTION_OK)
    {
      return EXTERNAL_PROGRAM_ERROR;
    }
=======
    runExternalProcess_(comet_executable.toQString(), QStringList() << "-p", tmp_dir.getPath().toQString());
>>>>>>> 02d1c60a
    // the first line of 'comet.params.new' contains a string like: "# comet_version 2017.01 rev. 1"
    String comet_version; 
    {
      std::ifstream ifs(tmp_dir.getPath() + "/comet.params.new");
      getline(ifs, comet_version);
    }
    writeDebug_("Comet Version extracted is: '" + comet_version + "\n", 2);

    String inputfile_name = getStringOption_("in");
    String out = getStringOption_("out");


    //-------------------------------------------------------------
    // reading input
    //-------------------------------------------------------------

    String db_name(getStringOption_("database"));
    if (!File::readable(db_name))
    {
      String full_db_name;
      try
      {
        full_db_name = File::findDatabase(db_name);
      }
      catch (...)
      {
        printUsage_();
        return ILLEGAL_PARAMETERS;
      }
      db_name = full_db_name;
    }

    //tmp_dir
    String tmp_pepxml = tmp_dir.getPath() + "result.pep.xml";
    String tmp_pin = tmp_dir.getPath() + "result.pin";
    String default_params = getStringOption_("default_params_file");
    String tmp_file;

    //default params given or to be written
    if (default_params.empty())
    {
        tmp_file = tmp_dir.getPath() + "param.txt";
        ofstream os(tmp_file.c_str());
        createParamFile_(os, comet_version);
        os.close();
    }
    else
    {
        tmp_file = default_params;
    }

    int ms_level = getIntOption_("ms_level");
    const auto& centroid_info = MzMLFile().getCentroidInfo(inputfile_name);
    const auto& lvl_info = centroid_info.find(ms_level);
    if (lvl_info == centroid_info.end())
        throw OpenMS::Exception::FileEmpty(__FILE__, __LINE__, __FUNCTION__, "Error: No MS spectra for the given MS level in input file.");
    if (lvl_info->second.second > 0 && !getFlag_("force"))
        throw OpenMS::Exception::IllegalArgument(__FILE__, __LINE__, __FUNCTION__, "Error: Profile data provided but centroided MS spectra expected. To enforce processing of the data set the -force flag.");


    // check for mzML index (comet requires one)
    MSExperiment exp;
    MzMLFile mzml_file{};
    String input_file_with_index = inputfile_name;
    auto index_offset = IndexedMzMLDecoder().findIndexListOffset(inputfile_name);
    if (index_offset == (std::streampos)-1)
    {
      OPENMS_LOG_WARN << "The mzML file provided to CometAdapter is not indexed, but comet requires one. "
                      << "We will add an index by writing a temporary file. If you run this analysis more often, consider indexing your mzML in advance!" << std::endl;
      // Low memory conversion
      // write mzML with index again
      auto tmp_file = File::getTemporaryFile();
      PlainMSDataWritingConsumer consumer(tmp_file);
      consumer.getOptions().addMSLevel(ms_level); // only load msLevel 2
      bool skip_full_count = true;
      mzml_file.transform(inputfile_name, &consumer, skip_full_count);
      input_file_with_index = tmp_file;
    }

    mzml_file.getOptions().setMetadataOnly(true);
    mzml_file.load(inputfile_name, exp); // always load metadata for raw file name

    //-------------------------------------------------------------
    // calculations
    //-------------------------------------------------------------
    String paramP = "-P" + tmp_file;
    String paramN = "-N" + FileHandler::stripExtension(FileHandler::stripExtension(tmp_pepxml));
    QStringList arguments;
    arguments << paramP.toQString() << paramN.toQString() << input_file_with_index.toQString();

    //-------------------------------------------------------------
    // run comet
    //-------------------------------------------------------------
    // Comet execution with the executable and the arguments StringList
    exit_code = runExternalProcess_(comet_executable.toQString(), arguments);
    if (exit_code != EXECUTION_OK)
    {
      return exit_code;
    }
    //-------------------------------------------------------------
    // writing IdXML output
    //-------------------------------------------------------------

    // read the pep.xml put of Comet and write it to idXML

    vector<PeptideIdentification> peptide_identifications;
    vector<ProteinIdentification> protein_identifications;

    writeDebug_("load PepXMLFile", 1);
    PepXMLFile().load(tmp_pepxml, protein_identifications, peptide_identifications);
    writeDebug_("write idXMLFile", 1);
    writeDebug_(out, 1);

    //Whatever the pepXML says, overwrite origin as the input mzML
    protein_identifications[0].setPrimaryMSRunPath({inputfile_name}, exp);
    // seems like version is not correctly parsed from pepXML. Overwrite it here.
    protein_identifications[0].setSearchEngineVersion(comet_version);
    // TODO let this be parsed by the pepXML parser if this info is present there.
    protein_identifications[0].getSearchParameters().enzyme_term_specificity =
        static_cast<EnzymaticDigestion::Specificity>(num_enzyme_termini[getStringOption_("num_enzyme_termini")]);
    IdXMLFile().store(out, protein_identifications, peptide_identifications);

    //-------------------------------------------------------------
    // create (move) optional pin output
    //-------------------------------------------------------------

    String pin_out = getStringOption_("pin_out");
    if (!pin_out.empty())
    { // move the temporary file to the actual destination:
      if (!File::rename(tmp_pin, pin_out))
      {
        return CANNOT_WRITE_OUTPUT_FILE;
      }
    }

    return EXECUTION_OK;
  }

};


int main(int argc, const char** argv)
{
  TOPPCometAdapter tool;

  return tool.main(argc, argv);
}

/// @endcond<|MERGE_RESOLUTION|>--- conflicted
+++ resolved
@@ -590,16 +590,12 @@
     File::TempDir tmp_dir(debug_level_ >= 2);
 
     writeDebug_("Comet is writing the default parameter file...", 1);
-<<<<<<< HEAD
     
-    TOPPBase::ExitCodes exit_code = runExternalProcess_(comet_executable.toQString(), QStringList() << "-p", tmp_dir.toQString());
+    TOPPBase::ExitCodes exit_code = runExternalProcess_(comet_executable.toQString(), QStringList() << "-p", tmp_dir.getPath().toQString());
     if (exit_code != EXECUTION_OK)
     {
       return EXTERNAL_PROGRAM_ERROR;
     }
-=======
-    runExternalProcess_(comet_executable.toQString(), QStringList() << "-p", tmp_dir.getPath().toQString());
->>>>>>> 02d1c60a
     // the first line of 'comet.params.new' contains a string like: "# comet_version 2017.01 rev. 1"
     String comet_version; 
     {
