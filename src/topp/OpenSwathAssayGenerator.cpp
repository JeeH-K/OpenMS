// --------------------------------------------------------------------------
//                   OpenMS -- Open-Source Mass Spectrometry
// --------------------------------------------------------------------------
// Copyright The OpenMS Team -- Eberhard Karls University Tuebingen,
// ETH Zurich, and Freie Universitaet Berlin 2002-2017.
//
// This software is released under a three-clause BSD license:
//  * Redistributions of source code must retain the above copyright
//    notice, this list of conditions and the following disclaimer.
//  * Redistributions in binary form must reproduce the above copyright
//    notice, this list of conditions and the following disclaimer in the
//    documentation and/or other materials provided with the distribution.
//  * Neither the name of any author or any participating institution
//    may be used to endorse or promote products derived from this software
//    without specific prior written permission.
// For a full list of authors, refer to the file AUTHORS.
// --------------------------------------------------------------------------
// THIS SOFTWARE IS PROVIDED BY THE COPYRIGHT HOLDERS AND CONTRIBUTORS "AS IS"
// AND ANY EXPRESS OR IMPLIED WARRANTIES, INCLUDING, BUT NOT LIMITED TO, THE
// IMPLIED WARRANTIES OF MERCHANTABILITY AND FITNESS FOR A PARTICULAR PURPOSE
// ARE DISCLAIMED. IN NO EVENT SHALL ANY OF THE AUTHORS OR THE CONTRIBUTING
// INSTITUTIONS BE LIABLE FOR ANY DIRECT, INDIRECT, INCIDENTAL, SPECIAL,
// EXEMPLARY, OR CONSEQUENTIAL DAMAGES (INCLUDING, BUT NOT LIMITED TO,
// PROCUREMENT OF SUBSTITUTE GOODS OR SERVICES; LOSS OF USE, DATA, OR PROFITS;
// OR BUSINESS INTERRUPTION) HOWEVER CAUSED AND ON ANY THEORY OF LIABILITY,
// WHETHER IN CONTRACT, STRICT LIABILITY, OR TORT (INCLUDING NEGLIGENCE OR
// OTHERWISE) ARISING IN ANY WAY OUT OF THE USE OF THIS SOFTWARE, EVEN IF
// ADVISED OF THE POSSIBILITY OF SUCH DAMAGE.
//
// --------------------------------------------------------------------------
// $Maintainer: George Rosenberger $
// $Authors: George Rosenberger $
// --------------------------------------------------------------------------

#include <OpenMS/ANALYSIS/OPENSWATH/MRMAssay.h>
#include <OpenMS/ANALYSIS/OPENSWATH/TransitionTSVReader.h>
#include <OpenMS/ANALYSIS/OPENSWATH/TransitionPQPReader.h>
#include <OpenMS/APPLICATIONS/TOPPBase.h>
#include <OpenMS/CONCEPT/Exception.h>
#include <OpenMS/CONCEPT/ProgressLogger.h>
#include <OpenMS/CONCEPT/LogStream.h>
#include <OpenMS/DATASTRUCTURES/ListUtils.h>
#include <OpenMS/FORMAT/TraMLFile.h>
#include <OpenMS/CHEMISTRY/AASequence.h>
#include <OpenMS/ANALYSIS/OPENSWATH/SwathWindowLoader.h>
#include <OpenMS/MATH/MISC/MathFunctions.h>
<<<<<<< HEAD
#include <OpenMS/FORMAT/FileHandler.h>
#include <OpenMS/FORMAT/FileTypes.h>
=======
#include <OpenMS/CHEMISTRY/ModificationsDB.h>
>>>>>>> 528dbdf8

#include <iostream>

using namespace OpenMS;

//-------------------------------------------------------------
//Doxygen docu
//-------------------------------------------------------------

/**
  @page TOPP_OpenSwathAssayGenerator OpenSwathAssayGenerator

  @brief Generates filtered and optimized assays using TraML files.

  <CENTER>
      <table>
          <tr>
              <td ALIGN = "center" BGCOLOR="#EBEBEB"> potential predecessor tools </td>
              <td VALIGN="middle" ROWSPAN=2> \f$ \longrightarrow \f$ OpenSwathAssayGenerator \f$ \longrightarrow \f$</td>
              <td ALIGN = "center" BGCOLOR="#EBEBEB"> potential successor tools </td>
          </tr>
          <tr>
              <td VALIGN="middle" ALIGN = "center" ROWSPAN=1> @ref TOPP_OpenSwathDecoyGenerator </td>
          </tr>
      </table>
  </CENTER>

  This module generates assays for targeted proteomics using a set of rules
  that was found to improve the sensitivity and selectivity for detection
  of typical peptides (Schubert et al., 2015). The tool operates on TraML
  files, which can come from TargetedFileConverter or any other tool. In a
  first step, the tool will annotate all transitions according to the
  predefined criteria. In a second step, the transitions will be filtered
  to improve sensitivity for detection of peptides.

  Optionally, theoretical identification transitions can be generated when
  the TraML will be used for IPF scoring in OpenSWATH.

  <B>The command line parameters of this tool are:</B>
  @verbinclude TOPP_OpenSwathAssayGenerator.cli

  <B>The algorithm parameters for the Analyzer filter are:</B>
  @htmlinclude TOPP_OpenSwathAssayGenerator.html


*/

// We do not want this class to show up in the docu:
/// @cond TOPPCLASSES
class TOPPOpenSwathAssayGenerator :
  public TOPPBase
{
public:

  TOPPOpenSwathAssayGenerator() :
    TOPPBase("OpenSwathAssayGenerator", "Generates assays according to different models for a specific TraML", true)
  {
  }

protected:

  void registerOptionsAndFlags_() override
  {
    registerInputFile_("in", "<file>", "", "Input file");
    registerStringOption_("in_type", "<type>", "", "Input file type -- default: determined from file extension or content\n", false);
    String formats("tsv,mrm,pqp,TraML");
    setValidFormats_("in", ListUtils::create<String>(formats));
    setValidStrings_("in_type", ListUtils::create<String>(formats));

    formats = "tsv,pqp,TraML";
    registerOutputFile_("out", "<file>", "", "Output file");
    setValidFormats_("out", ListUtils::create<String>(formats));
    registerStringOption_("out_type", "<type>", "", "Output file type -- default: determined from file extension or content\n", false);
    setValidStrings_("out_type", ListUtils::create<String>(formats));

    registerIntOption_("min_transitions", "<int>", 6, "minimal number of transitions", false);
    registerIntOption_("max_transitions", "<int>", 6, "maximal number of transitions", false);
    registerStringOption_("allowed_fragment_types", "<type>", "b,y", "allowed fragment types", false);
    registerStringOption_("allowed_fragment_charges", "<type>", "1,2,3,4", "allowed fragment charge states", false);
    registerFlag_("enable_detection_specific_losses", "set this flag if specific neutral losses for detection fragment ions should be allowed");
    registerFlag_("enable_detection_unspecific_losses", "set this flag if unspecific neutral losses (H2O1, H3N1, C1H2N2, C1H2N1O1) for detection fragment ions should be allowed");

    registerDoubleOption_("precursor_mz_threshold", "<double>", 0.025, "MZ threshold in Thomson for precursor ion selection", false);
    registerDoubleOption_("precursor_lower_mz_limit", "<double>", 400, "lower MZ limit for precursor ions", false);
    registerDoubleOption_("precursor_upper_mz_limit", "<double>", 1200, "upper MZ limit for precursor ions", false);
    registerDoubleOption_("product_mz_threshold", "<double>", 0.025, "MZ threshold in Thomson for fragment ion annotation", false);
    registerDoubleOption_("product_lower_mz_limit", "<double>", 350, "lower MZ limit for fragment ions", false);
    registerDoubleOption_("product_upper_mz_limit", "<double>", 2000, "upper MZ limit for fragment ions", false);

    registerInputFile_("swath_windows_file", "<file>", "", "Tab separated file containing the SWATH windows for exclusion of fragment ions falling into the precursor isolation window: lower_offset upper_offset \\newline 400 425 \\newline ... Note that the first line is a header and will be skipped.", false, false);
    setValidFormats_("swath_windows_file", ListUtils::create<String>("txt"));

<<<<<<< HEAD
    registerFlag_("enable_ipf", "IPF: set this flag if identification transitions should be generated for IPF.");
    registerIntOption_("max_num_alternative_localizations", "<int>", 10000, "IPF: maximum number of site-localization permutations", false, true);
    registerFlag_("disable_identification_ms2_precursors", "IPF: set this flag if MS2-level precursor ions for identification should not be allowed for extraction of the precursor signal from the fragment ion data (MS2-level).", true);
    registerFlag_("disable_identification_specific_losses", "IPF: set this flag if specific neutral losses for identification fragment ions should not be allowed", true);
    registerFlag_("enable_identification_unspecific_losses", "IPF: set this flag if unspecific neutral losses (H2O1, H3N1, C1H2N2, C1H2N1O1) for identification fragment ions should be allowed", true);
    registerFlag_("enable_swath_specifity", "IPF: set this flag if identification transitions without precursor specificity (i.e. across whole precursor isolation window instead of precursor MZ) should be generated.", true);
=======
    registerFlag_("enable_reannotation", "set this flag if reannotation of fragment ions should be allowed.");

    registerFlag_("enable_ms1_uis_scoring", "IPF: set this flag if identification transitions with precursor specificity should be generated");
    registerFlag_("enable_ms2_uis_scoring", "IPF: set this flag if identification transitions without precursor specificity (i.e. across whole pecursor isolation window) be generated");
    registerIntOption_("max_num_alternative_localizations", "<int>", 10000, "IPF: maximum number of site-localization permutations", false);
    registerFlag_("enable_identification_specific_losses", "IPF: set this flag if specific neutral losses for identification fragment ions should be allowed");
    registerFlag_("enable_identification_unspecific_losses", "IPF: set this flag if unspecific neutral losses (H2O1, H3N1, C1H2N2, C1H2N1O1) for identification fragment ions should be allowed");
    registerFlag_("enable_identification_ms2_precursors", "IPF: set this flag if MS2-level precursor ions for identification should be allowed to enable extraction of the precursor signal from the fragment ion data (MS2-level). This may help in identification if the MS1 signal is weak.");
    registerInputFile_("unimod_file", "<file>", "", "IPF: (Modified) Unimod XML file (http://www.unimod.org/xml/unimod.xml) describing residue modifiability", false, false);
    setValidFormats_("unimod_file", ListUtils::create<String>("xml"));
>>>>>>> 528dbdf8
  }

  ExitCodes main_(int, const char**) override
  {
    FileHandler fh;

    //input file type
    String in = getStringOption_("in");
    FileTypes::Type in_type = FileTypes::nameToType(getStringOption_("in_type"));

    if (in_type == FileTypes::UNKNOWN)
    {
      in_type = fh.getType(in);
      writeDebug_(String("Input file type: ") + FileTypes::typeToName(in_type), 2);
    }

    if (in_type == FileTypes::UNKNOWN)
    {
      writeLog_("Error: Could not determine input file type!");
      return PARSE_ERROR;
    }

    //output file names and types
    String out = getStringOption_("out");
    FileTypes::Type out_type = FileTypes::nameToType(getStringOption_("out_type"));

    if (out_type == FileTypes::UNKNOWN)
    {
      out_type = fh.getTypeByFileName(out);
    }

    if (out_type == FileTypes::UNKNOWN)
    {
      writeLog_("Error: Could not determine output file type!");
      return PARSE_ERROR;
    }

    Int min_transitions = getIntOption_("min_transitions");
    Int max_transitions = getIntOption_("max_transitions");
    String allowed_fragment_types_string = getStringOption_("allowed_fragment_types");
    String allowed_fragment_charges_string = getStringOption_("allowed_fragment_charges");
    bool enable_detection_specific_losses = getFlag_("enable_detection_specific_losses");
    bool enable_detection_unspecific_losses = getFlag_("enable_detection_unspecific_losses");
    bool enable_identification_specific_losses = !getFlag_("disable_identification_specific_losses");
    bool enable_identification_unspecific_losses = getFlag_("enable_identification_unspecific_losses");
    bool enable_identification_ms2_precursors = !getFlag_("disable_identification_ms2_precursors");
    bool enable_ipf = getFlag_("enable_ipf");
    bool enable_swath_specifity = getFlag_("enable_swath_specifity");
    size_t max_num_alternative_localizations = getIntOption_("max_num_alternative_localizations");
    double precursor_mz_threshold = getDoubleOption_("precursor_mz_threshold");
    double precursor_lower_mz_limit = getDoubleOption_("precursor_lower_mz_limit");
    double precursor_upper_mz_limit = getDoubleOption_("precursor_upper_mz_limit");
    double product_mz_threshold = getDoubleOption_("product_mz_threshold");
    double product_lower_mz_limit = getDoubleOption_("product_lower_mz_limit");
    double product_upper_mz_limit = getDoubleOption_("product_upper_mz_limit");
    String swath_windows_file = getStringOption_("swath_windows_file");
<<<<<<< HEAD
=======
    String unimod_file = getStringOption_("unimod_file");
    bool enable_reannotation = getFlag_("enable_reannotation");
    bool is_test = getFlag_("test");

    // Set specific seed for test mode
    int uis_seed = -1;
    bool disable_decoy_transitions = false;
    if (is_test)
    {
      uis_seed = 42;
      disable_decoy_transitions = true;
    }
>>>>>>> 528dbdf8

    std::vector<String> allowed_fragment_types;
    allowed_fragment_types_string.split(",", allowed_fragment_types);

    std::vector<String> allowed_fragment_charges_string_vector;
    std::vector<size_t> allowed_fragment_charges;
    allowed_fragment_charges_string.split(",", allowed_fragment_charges_string_vector);
    for (size_t i = 0; i < allowed_fragment_charges_string_vector.size(); i++)
    {
      size_t charge = std::atoi(allowed_fragment_charges_string_vector.at(i).c_str());
      allowed_fragment_charges.push_back(charge);
    }

    // Load Unimod file
    if (enable_ms1_uis_scoring || enable_ms2_uis_scoring)
    {
      if (!ModificationsDB::isInstantiated()) // We need to ensure that ModificationsDB was not instantiated before!
      {
        if (!unimod_file.empty()) // We always require a provided Unimod XML file when running in IPF mode
        {
          ModificationsDB* ptr = ModificationsDB::getInstance(unimod_file, String(""), String(""));
          LOG_INFO << "Unimod XML: " << ptr->getNumberOfModifications() << " modification types and residue specificities imported from file: " << unimod_file << std::endl;
        }
        else
        {
          throw Exception::InvalidParameter(__FILE__, __LINE__, OPENMS_PRETTY_FUNCTION, "Please provide a valid Unimod XML file.");
        }
      }
      else
      {
        throw Exception::Precondition(__FILE__, __LINE__, OPENMS_PRETTY_FUNCTION, "ModificationsDB has been instantiated before and can not be generated from the provided Unimod XML file.");
      }
    }

    std::vector<std::pair<double, double> > swathes;
    // Check swath window input
    if (!swath_windows_file.empty())
    {
      LOG_INFO << "Validate provided Swath windows file:" << std::endl;
      std::vector<double> swath_prec_lower;
      std::vector<double> swath_prec_upper;
      SwathWindowLoader::readSwathWindows(swath_windows_file, swath_prec_lower, swath_prec_upper);

      LOG_INFO << "Read Swath maps file with " << swath_prec_lower.size() << " windows." << std::endl;
      for (Size i = 0; i < swath_prec_lower.size(); i++)
      {
        swathes.push_back(std::make_pair(swath_prec_lower[i], swath_prec_upper[i]));
        LOG_DEBUG << "Read lower swath window " << swath_prec_lower[i] << " and upper window " << swath_prec_upper[i] << std::endl;
      }
    }

    TargetedExperiment targeted_exp;

    // Load data
    LOG_INFO << "Loading " << in << std::endl;
    if (in_type == FileTypes::TSV || in_type == FileTypes::MRM)
    {
      const char* tr_file = in.c_str();
      Param reader_parameters = getParam_().copy("algorithm:", true);
      TransitionTSVReader tsv_reader = TransitionTSVReader();
      tsv_reader.setLogType(log_type_);
      tsv_reader.setParameters(reader_parameters);
      tsv_reader.convertTSVToTargetedExperiment(tr_file, in_type, targeted_exp);
      tsv_reader.validateTargetedExperiment(targeted_exp);
    }
    else if (in_type == FileTypes::PQP)
    {
      const char* tr_file = in.c_str();
      TransitionPQPReader pqp_reader = TransitionPQPReader();
      Param reader_parameters = getParam_().copy("algorithm:", true);
      pqp_reader.setLogType(log_type_);
      pqp_reader.setParameters(reader_parameters);
      pqp_reader.convertPQPToTargetedExperiment(tr_file, targeted_exp);
      pqp_reader.validateTargetedExperiment(targeted_exp);
    }
    else if (in_type == FileTypes::TRAML)
    {
      TraMLFile traml;
      traml.load(in, targeted_exp);
    }

    MRMAssay assays = MRMAssay();
    assays.setLogType(ProgressLogger::CMD);

    LOG_INFO << "Annotating transitions" << std::endl;
    assays.reannotateTransitions(targeted_exp, precursor_mz_threshold, product_mz_threshold, allowed_fragment_types, allowed_fragment_charges, enable_detection_specific_losses, enable_detection_unspecific_losses);

    LOG_INFO << "Annotating detecting transitions" << std::endl;
    assays.restrictTransitions(targeted_exp, product_lower_mz_limit, product_upper_mz_limit, swathes);
    assays.detectingTransitions(targeted_exp, min_transitions, max_transitions);

    if (enable_ipf)
    {
      std::vector<std::pair<double, double> > uis_swathes;

      if (!enable_swath_specifity)
      {
        int num_precursor_windows = static_cast<int>(Math::round((precursor_upper_mz_limit - precursor_lower_mz_limit) / precursor_mz_threshold));
        for (int i = 0; i < num_precursor_windows; i++)
        {
          uis_swathes.push_back(std::make_pair((precursor_lower_mz_limit+(i*precursor_mz_threshold)),(precursor_lower_mz_limit+((i+1)*precursor_mz_threshold))));
        }
      }
      else {uis_swathes = swathes;}
      
<<<<<<< HEAD
      LOG_INFO << "Generating identifying transitions for IPF" << std::endl;
      assays.uisTransitions(targeted_exp, allowed_fragment_types, allowed_fragment_charges, enable_identification_specific_losses, enable_identification_unspecific_losses, enable_identification_ms2_precursors, product_mz_threshold, uis_swathes, -4, max_num_alternative_localizations, -1);
=======
      std::cout << "Generating identifying (UIS) transitions" << std::endl;
      assays.uisTransitions(targeted_exp, allowed_fragment_types, allowed_fragment_charges, enable_identification_specific_losses, enable_identification_unspecific_losses, enable_identification_ms2_precursors, product_mz_threshold, uis_swathes, -4, max_num_alternative_localizations, uis_seed, disable_decoy_transitions);
>>>>>>> 528dbdf8
      std::vector<std::pair<double, double> > empty_swathes;
      assays.restrictTransitions(targeted_exp, product_lower_mz_limit, product_upper_mz_limit, empty_swathes);
    }

    LOG_INFO << "Writing assays " << out << std::endl;
    if (out_type == FileTypes::TSV)
    {
      const char* tr_file = out.c_str();
      TransitionTSVReader tsv_reader = TransitionTSVReader();
      tsv_reader.setLogType(log_type_);
      tsv_reader.convertTargetedExperimentToTSV(tr_file, targeted_exp);
    }
    if (out_type == FileTypes::PQP)
    {
      const char * tr_file = out.c_str();
      TransitionPQPReader pqp_reader = TransitionPQPReader();
      pqp_reader.setLogType(log_type_);
      pqp_reader.convertTargetedExperimentToPQP(tr_file, targeted_exp);
    }
    else if (out_type == FileTypes::TRAML)
    {
      TraMLFile traml;
      traml.store(out, targeted_exp);
    }

    return EXECUTION_OK;
  }

};

int main(int argc, const char** argv)
{
  TOPPOpenSwathAssayGenerator gen;
  return gen.main(argc, argv);
}

/// @endcond<|MERGE_RESOLUTION|>--- conflicted
+++ resolved
@@ -44,12 +44,9 @@
 #include <OpenMS/CHEMISTRY/AASequence.h>
 #include <OpenMS/ANALYSIS/OPENSWATH/SwathWindowLoader.h>
 #include <OpenMS/MATH/MISC/MathFunctions.h>
-<<<<<<< HEAD
 #include <OpenMS/FORMAT/FileHandler.h>
 #include <OpenMS/FORMAT/FileTypes.h>
-=======
 #include <OpenMS/CHEMISTRY/ModificationsDB.h>
->>>>>>> 528dbdf8
 
 #include <iostream>
 
@@ -142,25 +139,15 @@
     registerInputFile_("swath_windows_file", "<file>", "", "Tab separated file containing the SWATH windows for exclusion of fragment ions falling into the precursor isolation window: lower_offset upper_offset \\newline 400 425 \\newline ... Note that the first line is a header and will be skipped.", false, false);
     setValidFormats_("swath_windows_file", ListUtils::create<String>("txt"));
 
-<<<<<<< HEAD
     registerFlag_("enable_ipf", "IPF: set this flag if identification transitions should be generated for IPF.");
     registerIntOption_("max_num_alternative_localizations", "<int>", 10000, "IPF: maximum number of site-localization permutations", false, true);
     registerFlag_("disable_identification_ms2_precursors", "IPF: set this flag if MS2-level precursor ions for identification should not be allowed for extraction of the precursor signal from the fragment ion data (MS2-level).", true);
     registerFlag_("disable_identification_specific_losses", "IPF: set this flag if specific neutral losses for identification fragment ions should not be allowed", true);
     registerFlag_("enable_identification_unspecific_losses", "IPF: set this flag if unspecific neutral losses (H2O1, H3N1, C1H2N2, C1H2N1O1) for identification fragment ions should be allowed", true);
     registerFlag_("enable_swath_specifity", "IPF: set this flag if identification transitions without precursor specificity (i.e. across whole precursor isolation window instead of precursor MZ) should be generated.", true);
-=======
-    registerFlag_("enable_reannotation", "set this flag if reannotation of fragment ions should be allowed.");
-
-    registerFlag_("enable_ms1_uis_scoring", "IPF: set this flag if identification transitions with precursor specificity should be generated");
-    registerFlag_("enable_ms2_uis_scoring", "IPF: set this flag if identification transitions without precursor specificity (i.e. across whole pecursor isolation window) be generated");
-    registerIntOption_("max_num_alternative_localizations", "<int>", 10000, "IPF: maximum number of site-localization permutations", false);
-    registerFlag_("enable_identification_specific_losses", "IPF: set this flag if specific neutral losses for identification fragment ions should be allowed");
-    registerFlag_("enable_identification_unspecific_losses", "IPF: set this flag if unspecific neutral losses (H2O1, H3N1, C1H2N2, C1H2N1O1) for identification fragment ions should be allowed");
-    registerFlag_("enable_identification_ms2_precursors", "IPF: set this flag if MS2-level precursor ions for identification should be allowed to enable extraction of the precursor signal from the fragment ion data (MS2-level). This may help in identification if the MS1 signal is weak.");
+
     registerInputFile_("unimod_file", "<file>", "", "IPF: (Modified) Unimod XML file (http://www.unimod.org/xml/unimod.xml) describing residue modifiability", false, false);
     setValidFormats_("unimod_file", ListUtils::create<String>("xml"));
->>>>>>> 528dbdf8
   }
 
   ExitCodes main_(int, const char**) override
@@ -217,8 +204,7 @@
     double product_lower_mz_limit = getDoubleOption_("product_lower_mz_limit");
     double product_upper_mz_limit = getDoubleOption_("product_upper_mz_limit");
     String swath_windows_file = getStringOption_("swath_windows_file");
-<<<<<<< HEAD
-=======
+
     String unimod_file = getStringOption_("unimod_file");
     bool enable_reannotation = getFlag_("enable_reannotation");
     bool is_test = getFlag_("test");
@@ -231,7 +217,6 @@
       uis_seed = 42;
       disable_decoy_transitions = true;
     }
->>>>>>> 528dbdf8
 
     std::vector<String> allowed_fragment_types;
     allowed_fragment_types_string.split(",", allowed_fragment_types);
@@ -337,13 +322,8 @@
       }
       else {uis_swathes = swathes;}
       
-<<<<<<< HEAD
       LOG_INFO << "Generating identifying transitions for IPF" << std::endl;
-      assays.uisTransitions(targeted_exp, allowed_fragment_types, allowed_fragment_charges, enable_identification_specific_losses, enable_identification_unspecific_losses, enable_identification_ms2_precursors, product_mz_threshold, uis_swathes, -4, max_num_alternative_localizations, -1);
-=======
-      std::cout << "Generating identifying (UIS) transitions" << std::endl;
       assays.uisTransitions(targeted_exp, allowed_fragment_types, allowed_fragment_charges, enable_identification_specific_losses, enable_identification_unspecific_losses, enable_identification_ms2_precursors, product_mz_threshold, uis_swathes, -4, max_num_alternative_localizations, uis_seed, disable_decoy_transitions);
->>>>>>> 528dbdf8
       std::vector<std::pair<double, double> > empty_swathes;
       assays.restrictTransitions(targeted_exp, product_lower_mz_limit, product_upper_mz_limit, empty_swathes);
     }
