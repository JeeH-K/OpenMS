// Copyright (c) 2002-present, The OpenMS Team -- EKU Tuebingen, ETH Zurich, and FU Berlin
// SPDX-License-Identifier: BSD-3-Clause
//
// --------------------------------------------------------------------------
// $Maintainer: Hendrik Weisser $
// $Authors: Hendrik Weisser $
// --------------------------------------------------------------------------

#include <OpenMS/APPLICATIONS/TOPPBase.h>

#include <OpenMS/ANALYSIS/ID/PeptideProteinResolution.h>
#include <OpenMS/ANALYSIS/QUANTITATION/PeptideAndProteinQuant.h>

#include <OpenMS/FORMAT/FileHandler.h>
#include <OpenMS/FORMAT/FileTypes.h>
#include <OpenMS/FORMAT/SVOutStream.h>
#include <OpenMS/FILTERING/ID/IDFilter.h>

#include <OpenMS/SYSTEM/File.h>

#include <OpenMS/FORMAT/MzTabFile.h>
#include <OpenMS/FORMAT/MzTab.h>
#include <OpenMS/METADATA/ExperimentalDesign.h>
#include <OpenMS/FORMAT/ExperimentalDesignFile.h>
#include <cmath>

using namespace OpenMS;
using namespace std;


//-------------------------------------------------------------
//Doxygen docu
//-------------------------------------------------------------

/**
@page TOPP_ProteinQuantifier ProteinQuantifier

@brief Compute peptide and protein abundances from annotated feature/consensus maps or from identification results.

<CENTER>
    <table>
        <tr>
            <th ALIGN = "center"> potential predecessor tools </td>
            <td VALIGN="middle" ROWSPAN=3> &rarr; ProteinQuantifier &rarr;</td>
            <th ALIGN = "center"> potential successor tools </td>
        </tr>
        <tr>
            <td VALIGN="middle" ALIGN = "center" ROWSPAN=1> @ref TOPP_IDMapper </td>
            <td VALIGN="middle" ALIGN = "center" ROWSPAN=2> external tools @n e.g. for statistical analysis</td>
        </tr>
        <tr>
            <td VALIGN="middle" ALIGN = "center" ROWSPAN=1> @ref TOPP_FeatureLinkerUnlabeled @n (or another feature grouping tool) </td>
        </tr>
    </table>
</CENTER>

Reference:\n
Weisser <em>et al.</em>: <a href="https://doi.org/10.1021/pr300992u">An automated pipeline for high-throughput label-free quantitative proteomics</a> (J. Proteome Res., 2013, PMID: 23391308).

<B>Input: featureXML or consensusXML</B>

Quantification is based on the intensity values of the features in the input files. Feature intensities are first accumulated to peptide abundances, according to the peptide identifications annotated to the features/feature groups. Then, abundances of the peptides of a protein are aggregated to compute the protein abundance.

The peptide-to-protein step uses the (e.g. 3) most abundant proteotypic peptides per protein to compute the protein abundances. This is a general version of the "top 3 approach" (but only for relative quantification) described in:\n
Silva <em>et al.</em>: Absolute quantification of proteins by LCMS<sup>E</sup>: a virtue of parallel MS acquisition (Mol. Cell. Proteomics, 2006, PMID: 16219938).

Only features/feature groups with unambiguous peptide annotation are used for peptide quantification. It is possible to resolve ambiguities before applying ProteinQuantifier using one of several equivalent mechanisms in OpenMS: @ref TOPP_IDConflictResolver, @ref TOPP_ConsensusID (algorithm @p best), or @ref TOPP_FileFilter (option @p id:keep_best_score_id).

Similarly, only proteotypic peptides (i.e. those matching to exactly one protein) are used for protein quantification <em>by default</em>. Peptide/protein IDs from multiple identification runs can be handled, but will not be differentiated (i.e. protein accessions for a peptide will be accumulated over all identification runs). See section "Optional input: Protein inference/grouping results" below for exceptions to this.

Peptides with the same sequence, but with different modifications are quantified separately on the peptide level, but treated as one peptide for the protein quantification (i.e. the contributions of differently-modified variants of the same peptide are accumulated).

<B>Input: idXML</B>

Quantification based on identification results uses spectral counting, i.e. the abundance of each peptide is the number of times that peptide was identified from an MS2 spectrum (considering only the best hit per spectrum). Different identification runs in the input are treated as different samples; this makes it possible to quantify several related samples at once by merging the corresponding idXML files with @ref TOPP_IDMerger. Depending on the presence of multiple runs, output format and applicable parameters are the same as for featureXML and consensusXML, respectively.

The notes above regarding quantification on the protein level and the treatment of modifications also apply to idXML input. In particular, this means that the settings @p top 0 and @p aggregate @p sum should be used to get the "classical" spectral counting quantification on the protein level (where all identifications of all peptides of a protein are summed up).

<B>Optional input: Protein inference/grouping results</B>

By default only proteotypic peptides (i.e. those matching to exactly one protein) are used for protein quantification. However, this limitation can be overcome: Protein inference results for the whole sample set can be supplied with the @p protein_groups option (or included in a featureXML input). In that case, the peptide-to-protein references from that file are used (rather than those from @p in), and groups of indistinguishable proteins will be quantified. Each reported protein quantity then refers to the total for the respective group.

<<<<<<< HEAD
In order for everything to work correctly, it is important that the protein inference results come from the same identifications that were used to annotate the quantitative data. We suggest to use the OpenMS tool ProteinInference @ref TOPP_ProteinInference. 
=======
In order for everything to work correctly, it is important that the protein inference results come from the same identifications that were used to annotate the quantitative data. We suggest to use the OpenMS tool ProteinInference @TOPP_ProteinInference. 
>>>>>>> aef65f5e

More information below the parameter specification.

@note Currently mzIdentML (mzid) is not directly supported as an input/output format of this tool. Convert mzid files to/from idXML using @ref TOPP_IDFileConverter if necessary.

<B>The command line parameters of this tool are:</B>
@verbinclude TOPP_ProteinQuantifier.cli
<B>INI file documentation of this tool:</B>
@htmlinclude TOPP_ProteinQuantifier.html

<B>Output format</B>

The output files produced by this tool have a table format, with columns as described below:

<b>Protein output</b> (one protein/set of indistinguishable proteins per line):
- @b protein: Protein accession(s) (as in the annotations in the input file; separated by "/" if more than one).
- @b n_proteins: Number of indistinguishable proteins quantified (usually "1").
- @b protein_score: Protein score, e.g. ProteinProphet probability (if available).
- @b n_peptides: Number of proteotypic peptides observed for this protein (or group of indistinguishable proteins) across all samples. Note that not necessarily all of these peptides contribute to the protein abundance (depending on parameter @p top).
- @b abundance: Computed protein abundance. For consensusXML input, there will be one column  per sample ("abundance_1", "abundance_2", etc.).

<b>Peptide output</b> (one peptide or - if @p best_charge_and_fraction is set - one charge state and fraction of a peptide per line):
- @b peptide: Peptide sequence. Only peptides that occur in unambiguous annotations of features are reported.
- @b protein: Protein accession(s) for the peptide (separated by "/" if more than one).
- @b n_proteins: Number of proteins this peptide maps to. (Same as the number of accessions in the previous column.)
- @b charge: Charge state quantified in this line. "0" (for "all charges") unless @p best_charge_and_fraction was set.
- @b abundance: Computed abundance for this peptide. If the charge in the preceding column is 0, this is the total abundance of the peptide over all charge states; otherwise, it is only the abundance observed for the indicated charge (in this case, there may be more than one line for the peptide sequence). Again, for consensusXML input, there will be one column  per sample ("abundance_1", "abundance_2", etc.). Also for consensusXML, the reported values are already normalized if @p consensus:normalize was set.

<B>Protein quantification examples</B>

While quantification on the peptide level is fairly straight-forward, a number of options influence quantification on the protein level - especially for consensusXML input. The three parameters @p top:N, @p top:include_all and @p consensus:fix_peptides determine which peptides are used to quantify proteins in different samples.

As an example, consider a protein with four proteotypic peptides. Each peptide is detected in a subset of three samples, as indicated in the table below. The peptides are ranked by abundance (1: highest, 4: lowest; assuming for simplicity that the order is the same in all samples).

<CENTER>
    <table>
        <tr>
            <td></td>
            <td ALIGN="center" BGCOLOR="#EBEBEB"> sample 1 </td>
            <td ALIGN="center" BGCOLOR="#EBEBEB"> sample 2 </td>
            <td ALIGN="center" BGCOLOR="#EBEBEB"> sample 3 </td>
        </tr>
        <tr>
            <td ALIGN="center" BGCOLOR="#EBEBEB"> peptide 1 </td>
            <td ALIGN="center"> X </td>
            <td></td>
            <td ALIGN="center"> X </td>
        </tr>
        <tr>
            <td ALIGN="center" BGCOLOR="#EBEBEB"> peptide 2 </td>
            <td ALIGN="center"> X </td>
            <td ALIGN="center"> X </td>
            <td></td>
        </tr>
        <tr>
            <td ALIGN="center" BGCOLOR="#EBEBEB"> peptide 3 </td>
            <td ALIGN="center"> X </td>
            <td ALIGN="center"> X </td>
            <td ALIGN="center"> X </td>
        </tr>
        <tr>
            <td ALIGN="center" BGCOLOR="#EBEBEB"> peptide 4 </td>
            <td ALIGN="center"> X </td>
            <td ALIGN="center"> X </td>
            <td></td>
        </tr>
    </table>
</CENTER>

Different parameter combinations lead to different quantification scenarios, as shown here:

<CENTER>
    <table>
        <tr>
          <td ALIGN="center" BGCOLOR="#EBEBEB" COLSPAN=3> @b parameters \n "*": no effect in this case </td>
          <td ALIGN="center" BGCOLOR="#EBEBEB" COLSPAN=3> <b>peptides used for quantification</b> \n "(...)": not quantified here because ... </td>
          <td ALIGN="center" VALIGN="middle" BGCOLOR="#EBEBEB" ROWSPAN=2> explanation </td>
        </tr>
        <tr>
            <td ALIGN="center" BGCOLOR="#EBEBEB"> @p top </td>
            <td ALIGN="center" BGCOLOR="#EBEBEB"> @p include_all </td>
            <td ALIGN="center" BGCOLOR="#EBEBEB"> @p c.:fix_peptides </td>
            <td ALIGN="center" BGCOLOR="#EBEBEB"> sample 1 </td>
            <td ALIGN="center" BGCOLOR="#EBEBEB"> sample 2 </td>
            <td ALIGN="center" BGCOLOR="#EBEBEB"> sample 3 </td>
        </tr>
        <tr>
            <td ALIGN="center"> 0 </td>
            <td ALIGN="center"> * </td>
            <td ALIGN="center"> no </td>
            <td ALIGN="center"> 1, 2, 3, 4 </td>
            <td ALIGN="center"> 2, 3, 4 </td>
            <td ALIGN="center"> 1, 3 </td>
            <td> all peptides </td>
        </tr>
        <tr>
            <td ALIGN="center"> 1 </td>
            <td ALIGN="center"> * </td>
            <td ALIGN="center"> no </td>
            <td ALIGN="center"> 1 </td>
            <td ALIGN="center"> 2 </td>
            <td ALIGN="center"> 1 </td>
            <td> single most abundant peptide </td>
        </tr>
        <tr>
            <td ALIGN="center"> 2 </td>
            <td ALIGN="center"> * </td>
            <td ALIGN="center"> no </td>
            <td ALIGN="center"> 1, 2 </td>
            <td ALIGN="center"> 2, 3 </td>
            <td ALIGN="center"> 1, 3 </td>
            <td> two most abundant peptides </td>
        </tr>
        <tr>
            <td ALIGN="center"> 3 </td>
            <td ALIGN="center"> no </td>
            <td ALIGN="center"> no </td>
            <td ALIGN="center"> 1, 2, 3 </td>
            <td ALIGN="center"> 2, 3, 4 </td>
            <td ALIGN="center"> (too few peptides) </td>
            <td> three most abundant peptides </td>
        </tr>
        <tr>
            <td ALIGN="center"> 3 </td>
            <td ALIGN="center"> yes </td>
            <td ALIGN="center"> no </td>
            <td ALIGN="center"> 1, 2, 3 </td>
            <td ALIGN="center"> 2, 3, 4 </td>
            <td ALIGN="center"> 1, 3 </td>
            <td> three or fewer most abundant peptides </td>
        </tr>
        <tr>
            <td ALIGN="center"> 4 </td>
            <td ALIGN="center"> no </td>
            <td ALIGN="center"> * </td>
            <td ALIGN="center"> 1, 2, 3, 4 </td>
            <td ALIGN="center"> (too few peptides) </td>
            <td ALIGN="center"> (too few peptides) </td>
            <td> four most abundant peptides </td>
        </tr>
        <tr>
            <td ALIGN="center"> 4 </td>
            <td ALIGN="center"> yes </td>
            <td ALIGN="center"> * </td>
            <td ALIGN="center"> 1, 2, 3, 4 </td>
            <td ALIGN="center"> 2, 3, 4 </td>
            <td ALIGN="center"> 1, 3 </td>
            <td> four or fewer most abundant peptides </td>
        </tr>
        <tr>
            <td ALIGN="center"> 0 </td>
            <td ALIGN="center"> * </td>
            <td ALIGN="center"> yes </td>
            <td ALIGN="center"> 3 </td>
            <td ALIGN="center"> 3 </td>
            <td ALIGN="center"> 3 </td>
            <td> all peptides present in every sample </td>
        </tr>
        <tr>
            <td ALIGN="center"> 1 </td>
            <td ALIGN="center"> * </td>
            <td ALIGN="center"> yes </td>
            <td ALIGN="center"> 3 </td>
            <td ALIGN="center"> 3 </td>
            <td ALIGN="center"> 3 </td>
            <td> single peptide present in most samples </td>
        </tr>
        <tr>
            <td ALIGN="center"> 2 </td>
            <td ALIGN="center"> no </td>
            <td ALIGN="center"> yes </td>
            <td ALIGN="center"> 1, 3 </td>
            <td ALIGN="center"> (peptide 1 missing) </td>
            <td ALIGN="center"> 1, 3 </td>
            <td> two peptides present in most samples </td>
        </tr>
        <tr>
            <td ALIGN="center"> 2 </td>
            <td ALIGN="center"> yes </td>
            <td ALIGN="center"> yes </td>
            <td ALIGN="center"> 1, 3 </td>
            <td ALIGN="center"> 3 </td>
            <td ALIGN="center"> 1, 3 </td>
            <td> two or fewer peptides present in most samples </td>
        </tr>
        <tr>
            <td ALIGN="center"> 3 </td>
            <td ALIGN="center"> no </td>
            <td ALIGN="center"> yes </td>
            <td ALIGN="center"> 1, 2, 3 </td>
            <td ALIGN="center"> (peptide 1 missing) </td>
            <td ALIGN="center"> (peptide 2 missing) </td>
            <td> three peptides present in most samples </td>
        </tr>
        <tr>
            <td ALIGN="center"> 3 </td>
            <td ALIGN="center"> yes </td>
            <td ALIGN="center"> yes </td>
            <td ALIGN="center"> 1, 2, 3 </td>
            <td ALIGN="center"> 2, 3 </td>
            <td ALIGN="center"> 1, 3 </td>
            <td> three or fewer peptides present in most samples </td>
        </tr>
    </table>
</CENTER>

<B>Further considerations for parameter selection</B>

With @p best_charge_and_fractions and @p aggregate, there is a trade-off between comparability of protein abundances within a sample and of abundances for the same protein across different samples.\n
Setting @p best_charge_and_fraction may increase reproducibility between samples, but will distort the proportions of protein abundances within a sample. The reason is that ionization properties vary between peptides, but should remain constant across samples. Filtering by charge state can help to reduce the impact of feature detection differences between samples.\n
For @p aggregate, there is a qualitative difference between @p (intensity weighted) mean/median and @p sum in the effect that missing peptide abundances have (only if @p include_all is set or @p top is 0): @p (intensity weighted) mean and @p median ignore missing cases, averaging only present values. If low-abundant peptides are not detected in some samples, the computed protein abundances for those samples may thus be too optimistic. @p sum implicitly treats missing values as zero, so this problem does not occur and comparability across samples is ensured. However, with @p sum the total number of peptides ("summands") available for a protein may affect the abundances computed for it (depending on @p top), so results within a sample may become unproportional.

*/

// We do not want this class to show up in the docu:
/// @cond TOPPCLASSES


class TOPPProteinQuantifier :
  public TOPPBase
{
public:

  TOPPProteinQuantifier() :
    TOPPBase("ProteinQuantifier", "Compute peptide and protein abundances"),
    algo_params_(), proteins_(), peptides_(), columns_headers_(),
    spectral_counting_(false) {}

protected:

  typedef PeptideAndProteinQuant::PeptideQuant PeptideQuant;
  typedef PeptideAndProteinQuant::ProteinQuant ProteinQuant;
  typedef PeptideAndProteinQuant::SampleAbundances SampleAbundances;
  typedef PeptideAndProteinQuant::Statistics Statistics;
  typedef ProteinIdentification::ProteinGroup ProteinGroup;

  Param algo_params_; // parameters for PeptideAndProteinQuant algorithm
  ProteinIdentification proteins_; // protein inference results (proteins)
  vector<PeptideIdentification> peptides_; // protein inference res. (peptides)
  ConsensusMap::ColumnHeaders columns_headers_; // information about experimental design
  bool spectral_counting_; // quantification based on spectral counting?

  void registerOptionsAndFlags_() override
  {
    registerInputFile_("in", "<file>", "", "Input file");
    setValidFormats_("in", ListUtils::create<String>("featureXML,consensusXML,idXML"));
    registerInputFile_("protein_groups", "<file>", "", "Protein inference results for the identification runs that were used to annotate the input (e.g. via the ProteinInference tool).\nInformation about indistinguishable proteins will be used for protein quantification.", false);
    setValidFormats_("protein_groups", ListUtils::create<String>("idXML"));

    registerInputFile_("design", "<file>", "", "input file containing the experimental design", false);
    setValidFormats_("design", ListUtils::create<String>("tsv"));

    // output
    registerOutputFile_("out", "<file>", "", "Output file for protein abundances", false);
    setValidFormats_("out", ListUtils::create<String>("csv"));

    registerOutputFile_("peptide_out", "<file>", "", "Output file for peptide abundances", false);
    setValidFormats_("peptide_out", ListUtils::create<String>("csv"));

    registerOutputFile_("mztab", "<file>", "", "Output file (mzTab)", false);
    setValidFormats_("mztab", ListUtils::create<String>("mzTab"));

    // algorithm parameters:
    addEmptyLine_();
    Param temp = PeptideAndProteinQuant().getParameters();
    registerFullParam_(temp);

    registerStringOption_("greedy_group_resolution", "<choice>", "false", "Pre-process identifications with greedy resolution of shared peptides based on the protein group probabilities. (Only works with an idXML file given as protein_groups parameter).", false);
    setValidStrings_("greedy_group_resolution", ListUtils::create<String>("true,false"));
    registerFlag_("ratios", "Add the log2 ratios of the abundance values to the output. Format: log_2(x_0/x_0) <sep> log_2(x_1/x_0) <sep> log_2(x_2/x_0) ...", false);
    registerFlag_("ratiosSILAC", "Add the log2 ratios for a triple SILAC experiment to the output. Only applicable to consensus maps of exactly three sub-maps. Format: log_2(heavy/light) <sep> log_2(heavy/middle) <sep> log_2(middle/light)", false);
    registerTOPPSubsection_("format", "Output formatting options");
    registerStringOption_("format:separator", "<sep>", "", "Character(s) used to separate fields; by default, the 'tab' character is used", false);
    registerStringOption_("format:quoting", "<method>", "double", "Method for quoting of strings: 'none' for no quoting, 'double' for quoting with doubling of embedded quotes,\n'escape' for quoting with backslash-escaping of embedded quotes", false);
    setValidStrings_("format:quoting", ListUtils::create<String>("none,double,escape"));
    registerStringOption_("format:replacement", "<x>", "_", "If 'quoting' is 'none', used to replace occurrences of the separator in strings before writing", false);

    // registerSubsection_("algorithm", "Algorithm parameters section");
  }

  // Param getSubsectionDefaults_(const String& /* section */) const
  // {
  //     return PeptideAndProteinQuant().getParameters();
  // }


  /// Write a table of peptide results.
  void writePeptideTable_(SVOutStream& out, const PeptideQuant& quant, const ExperimentalDesign& ed)
  {
    // write header:
    out << "peptide" << "protein" << "n_proteins" << "charge";
    if (ed.getNumberOfSamples() <= 1)
    {
      out << "abundance";
    }
    else
    {
      for (Size i = 0; i < ed.getNumberOfSamples(); ++i)
      {
        out << "abundance_" + String(i+1);
      }
    }
    out << "fraction" << endl;

    bool best_charge_and_fraction = algo_params_.getValue("best_charge_and_fraction") == "true";
    for (auto const & q : quant) // loop over sequence->peptide data
    {
      if (q.second.total_abundances.empty())
      { 
        continue; // not quantified
      }
      StringList accessions;
      for (String acc : q.second.accessions)
      {
        accessions.push_back(acc.substitute('/', '_'));
      }
      String protein = ListUtils::concatenate(accessions, "/");

      if (best_charge_and_fraction)
      {
        // write individual abundances (one line for each charge state and fraction):
        for (auto const & fa : q.second.abundances)
        {
          const Size fraction = fa.first;
          for (auto const & ab : fa.second)
          {
            out << q.first.toString() << protein << accessions.size() << ab.first;

            for (size_t sample_id = 0; sample_id < ed.getNumberOfSamples(); ++sample_id)
            {
              // write abundance for the sample if it exists, 0 otherwise:
              SampleAbundances::const_iterator pos = ab.second.find(sample_id);
              out << (pos != ab.second.end() ? pos->second : 0.0);
            }
            out << fraction << endl; // output fraction
          }
        }
      }
      else
      {
        // write total abundances (accumulated over all charge states and fractions):
        out << q.first.toString() << protein << accessions.size() << 0;

        for (size_t sample_id = 0; sample_id < ed.getNumberOfSamples(); ++sample_id)
        {
          // write abundance for the sample if it exists, 0 otherwise:
          SampleAbundances::const_iterator pos = q.second.total_abundances.find(sample_id);
          out << (pos != q.second.total_abundances.end() ? pos->second : 0.0);
        }

        out << "all" << endl;
      }
    }
  }

  /// Write a table of protein results.
  void writeProteinTable_(SVOutStream& out, const ProteinQuant& quant, const ExperimentalDesign& ed)
  {
    const bool print_ratios = getFlag_("ratios");
    const bool print_SILACratios = getFlag_("ratiosSILAC");
    // write header:
    out << "protein" << "n_proteins" << "protein_score" << "n_peptides";
    if (ed.getNumberOfSamples() <= 1)
    {
      out << "abundance";
    }
    else
    {
      for (Size i = 0; i < ed.getNumberOfSamples(); ++i)
      {
        out << "abundance_" + String(i+1);
      }

      // TODO MULTIPLEXING: check if correct
      // if ratios-flag is set, print log2-ratios. ratio_1 <sep> ratio_x ....
      if (print_ratios)
      {
        for (Size i = 0; i < ed.getNumberOfSamples(); ++i)
        {
          out << "ratio_" + String(i+1);
        }
      }
      // if ratiosSILAC-flag is set, print SILAC log2-ratios, only if three
      if (print_SILACratios && ed.getNumberOfSamples() == 3)
      {
        for (Size i = 0; i < ed.getNumberOfSamples(); ++i)
        {
          out << "SILACratio_" + String(i+1);
        }
      }
    }

    out << endl;

    // mapping: accession of leader -> (accessions of grouped proteins, score)
    map<String, pair<StringList, double> > leader_to_group;
    if (!proteins_.getIndistinguishableProteins().empty())
    {
      for (auto group : proteins_.getIndistinguishableProteins()) //OMS_CODING_TEST_EXCLUDE
      {
        StringList& accessions = leader_to_group[group.accessions[0]].first;
        accessions = group.accessions;
        for (auto & acc : accessions)
        {
          acc.substitute('/', '_'); // to allow concatenation later
        }
        leader_to_group[group.accessions[0]].second = group.probability;
      }
    }

    for (auto const & q : quant)
    {
      if (q.second.total_abundances.empty())
      {
        continue; // not quantified
      }
      if (leader_to_group.empty())
      {
        out << q.first << 1;
        if (proteins_.getHits().empty())
        {
          out << 0;
        }
        else
        {
          vector<ProteinHit>::iterator pos = proteins_.findHit(q.first);
          out << pos->getScore();
        }
      }
      else
      {
        pair<StringList, double>& group = leader_to_group[q.first];
        out << ListUtils::concatenate(group.first, '/') << group.first.size()
            << group.second;
      }
      Size n_peptide = q.second.abundances.size();
      out << n_peptide;

      for (size_t sample_id = 0; sample_id < ed.getNumberOfSamples(); ++sample_id)
      {
        // write abundance for the sample if it exists, 0 otherwise:
        SampleAbundances::const_iterator pos = q.second.total_abundances.find(sample_id);
        out << (pos != q.second.total_abundances.end() ? pos->second : 0.0);
      }

      // if ratios-flag is set, print log2-ratios. ab1/ab0, ab2/ab0, ... , ab'n/ab0
      if (print_ratios)
      {
        double log2 = log(2.0);
        double ref_abundance = q.second.total_abundances.find(0)->second;
        out << 0; // =log(1)/log2;
        for (size_t sample_id = 1; sample_id < ed.getNumberOfSamples(); ++sample_id)

        {
          SampleAbundances::const_iterator pos = q.second.total_abundances.find(sample_id);
          out << (pos != q.second.total_abundances.end() ? log(pos->second / ref_abundance) / log2 : 0.0);
        }
      }
      // if ratiosSILAC-flag is set, print log2-SILACratios. Only if three maps are provided (triple SILAC).
      if (print_SILACratios && ed.getNumberOfSamples() == 3)
      {
        double light = q.second.total_abundances.find(0)->second;
        double middle = q.second.total_abundances.find(1)->second;
        double heavy = q.second.total_abundances.find(2)->second;

        double log2 = log(2.0);

        out << log(heavy / light) / log2
            << log(heavy / middle) / log2
            << log(middle / light) / log2;
      }
      out << endl;
    }
  }


  /// Write comment lines before a peptide/protein table.
  void writeComments_(SVOutStream& out, const ExperimentalDesign& ed, const bool proteins = true)
  {
    String what = (proteins ? "Protein" : "Peptide");
    bool old = out.modifyStrings(false);
    bool is_ibaq = algo_params_.getValue("method") == "iBAQ";
    out << "# " + what + " abundances computed from file '" +
      getStringOption_("in") + "'" << endl;
    StringList relevant_params;
    if (proteins) // parameters relevant only for protein output
    {
      relevant_params.push_back("method");
      if (!is_ibaq)
      {
        relevant_params.push_back("top:N");
        Size top = algo_params_.getValue("top:N");
        if (top != 1)
        {
          relevant_params.push_back("top:aggregate");
          if (top != 0)
          {
            relevant_params.push_back("top:include_all");
          }
        }
      }
    }
    relevant_params.push_back("best_charge_and_fraction"); // also for peptide output

    if (ed.getNumberOfSamples() > 1) // flags only for consensusXML input
    {
      relevant_params.push_back("consensus:normalize");
      if (proteins)
      {
        relevant_params.push_back("consensus:fix_peptides");
      }
    }

    String params;
    for (const String& str : relevant_params)
    {
      String value = algo_params_.getValue(str).toString();
      if (value != "false")
      {
        params += str + "=" + value + ", ";
      }
    }
    if (params.empty())
    {
      params = "(none)";
    }
    else
    {
      params.resize(params.size() - 2); // remove trailing ", "
    }
    out << "# Parameters (relevant only): " + params << endl;

    if (ed.getNumberOfSamples() > 1 && ed.getNumberOfLabels() == 1)
    {
      String desc = "# Files/samples associated with abundance values below: ";

      const auto& ms_section = ed.getMSFileSection();

      map<String, String> sample_id_to_filename;
      for (const auto& e : ms_section)
      {
        String ed_filename = File::basename(e.path);
        String ed_label = e.label;
        String ed_sample = e.sample;
        sample_id_to_filename[e.sample] = ed_filename; // should be 0,...,n_samples-1
      }

      for (Size i = 0; i < ed.getNumberOfSamples(); ++i)
      {
        if (i > 0)
        {
          desc += ", ";
        }
        desc += String(i + 1) + ": '" + sample_id_to_filename[String(i)] + "'";
      }
      out << desc << endl;
    }
    out.modifyStrings(old);
  }

  /// Write processing statistics.
  void writeStatistics_(const Statistics& stats)
  {
    OPENMS_LOG_INFO << "\nProcessing summary - number of...";
    if (spectral_counting_)
    {
      OPENMS_LOG_INFO << "\n...spectra: " << stats.total_features << " identified"
               << "\n...peptides: " << stats.quant_peptides
               << " identified and quantified (considering best hits only)";
    }
    else
    {
      OPENMS_LOG_INFO << "\n...features: " << stats.quant_features
               << " used for quantification, " << stats.total_features
               << " total (" << stats.blank_features << " no annotation, "
               << stats.ambig_features << " ambiguous annotation)"
               << "\n...peptides: "  << stats.quant_peptides
               << " quantified, " << stats.total_peptides
               << " identified (considering best hits only)";
    }
    if (!getStringOption_("out").empty())
    {
      bool include_all = algo_params_.getValue("top:include_all") == "true";
      Size top_n = algo_params_.getValue("top:N");
      OPENMS_LOG_INFO << "\n...proteins/protein groups: " << stats.quant_proteins
               << " quantified";
      if (top_n > 1)
      {
        if (include_all)
        {
          OPENMS_LOG_INFO << " (incl. ";
        }
        else
        {
          OPENMS_LOG_INFO << ", ";
        }
        OPENMS_LOG_INFO << stats.too_few_peptides << " with fewer than " << top_n
                 << " peptides";
        if (stats.n_samples > 1)
        {
          OPENMS_LOG_INFO << " in every sample";
        }
        if (include_all)
        {
          OPENMS_LOG_INFO << ")";
        }
      }
    }
    OPENMS_LOG_INFO << endl;
  }

  ExperimentalDesign getExperimentalDesignIds_(const String & design_file, const vector<ProteinIdentification> & proteins)
  {
    if (!design_file.empty()) // load experimental design file
    {
      return ExperimentalDesignFile::load(design_file, false);
      // TODO FRACTIONS: check if ed sane
    }
    else  // no design file provided
    {
      return ExperimentalDesign::fromIdentifications(proteins);
    }
  }

  ExperimentalDesign getExperimentalDesignFeatureMap_(const String & design_file, const FeatureMap & fm)
  {
    if (!design_file.empty()) // experimental design file
    {
      return ExperimentalDesignFile::load(design_file, false);
      // TODO FRACTIONS: check if ed sane
    }
    else  // no design given
    {
      return ExperimentalDesign::fromFeatureMap(fm);
    }
  }

  ExperimentalDesign getExperimentalDesignConsensusMap_(const String & design_file, const ConsensusMap & cm)
  {
    if (!design_file.empty()) // load experimental design file
    {
      return ExperimentalDesignFile::load(design_file, false);
      // TODO FRACTIONS: check if ed sane
    }
    else  // no design file provided
    {
      OPENMS_LOG_INFO << "No design file given. Trying to infer from consensus map." << std::endl;
      return ExperimentalDesign::fromConsensusMap(cm);
    }
  }

  ExitCodes main_(int, const char**) override
  {
    String in = getStringOption_("in");
    String out = getStringOption_("out");
    String peptide_out = getStringOption_("peptide_out");
    String mztab = getStringOption_("mztab");
    String design_file = getStringOption_("design");
    bool greedy_group_resolution = getStringOption_("greedy_group_resolution") == "true";

    if (out.empty() && peptide_out.empty())
    {
      throw Exception::RequiredParameterNotGiven(__FILE__, __LINE__,
                                                 OPENMS_PRETTY_FUNCTION,
                                                 "out/peptide_out");
    }

    String protein_groups = getStringOption_("protein_groups");
    if (!protein_groups.empty()) // read protein inference data
    {
      vector<ProteinIdentification> proteins;
      FileHandler().loadIdentifications(protein_groups, proteins, peptides_, {FileTypes::IDXML});
      if (proteins.empty() || 
          proteins[0].getIndistinguishableProteins().empty())
      {
        throw Exception::MissingInformation(
         __FILE__,
         __LINE__,
         OPENMS_PRETTY_FUNCTION,
         "No information on indistinguishable protein groups found in file '" + protein_groups + "'");
      }
      proteins_ = proteins[0]; // inference data is attached to first ID run
      if (greedy_group_resolution)
      {
        PeptideProteinResolution ppr{};
        ppr.buildGraph(proteins_, peptides_);
        ppr.resolveGraph(proteins_, peptides_);
      }
    }

    FileTypes::Type in_type = FileHandler::getType(in);

    PeptideAndProteinQuant quantifier;
    algo_params_ = quantifier.getParameters();
    Logger::LogStream nirvana; // avoid parameter update messages
    algo_params_.update(getParam_(), false, nirvana);
    // algo_params_.update(getParam_());
    quantifier.setParameters(algo_params_);

    // iBAQ works only with feature intensity values in consensusXML or featureXML files
    if (algo_params_.getValue("method") == "iBAQ" && in.hasSuffix("idXML"))
    {
      throw Exception::InvalidParameter(__FILE__, __LINE__,
                                        OPENMS_PRETTY_FUNCTION,
                                        "Invalid input: idXML for iBAQ, only consensusXML or featureXML are valid");
    }

    // iBAQ can only quantify proteins
    if (algo_params_.getValue("method") == "iBAQ" && !peptide_out.empty())
    {
      throw Exception::InvalidParameter(__FILE__, __LINE__,
                                        OPENMS_PRETTY_FUNCTION,
                                        "Invalid output: peptide_out can not be set when using iBAQ");
    }

    ExperimentalDesign ed;

    if (in_type == FileTypes::FEATUREXML)
    {
      FeatureMap features;
      FileHandler().loadFeatures(in, features, {FileTypes::FEATUREXML});
      columns_headers_[0].filename = in;

      ed = getExperimentalDesignFeatureMap_(design_file, features);

      // protein inference results in the featureXML?
      if (protein_groups.empty() &&
          (features.getProteinIdentifications().size() == 1) &&
          (!features.getProteinIdentifications()[0].getHits().empty()))
      {
        proteins_ = features.getProteinIdentifications()[0];
      }
      quantifier.readQuantData(features, ed);
      quantifier.quantifyPeptides(peptides_); // quantify on peptide level
      quantifier.quantifyProteins(proteins_);
    }
    else if (in_type == FileTypes::IDXML)
    {
      spectral_counting_ = true;
      vector<ProteinIdentification> proteins;
      vector<PeptideIdentification> peptides;
      FileHandler().loadIdentifications(in, proteins, peptides, {FileTypes::IDXML});
      for (Size i = 0; i < proteins.size(); ++i)
      {
        columns_headers_[i].filename = proteins[i].getSearchEngine() + "_" + proteins[i].getDateTime().toString();
      }

      ed = getExperimentalDesignIds_(design_file, proteins);

      // protein inference results in the idXML?
      if (protein_groups.empty() && (proteins.size() == 1) && 
          (!proteins[0].getHits().empty()))
      {
        proteins_ = proteins[0];
      }
      quantifier.readQuantData(proteins, peptides, ed);
      quantifier.quantifyPeptides(peptides_); // quantify on peptide level
      quantifier.quantifyProteins(proteins_);
    }
    else // consensusXML
    {
      ConsensusMap consensus;
      FileHandler().loadConsensusFeatures(in, consensus, {FileTypes::CONSENSUSXML});
      columns_headers_ = consensus.getColumnHeaders();

      ed = getExperimentalDesignConsensusMap_(design_file, consensus);

      bool inference_in_cxml = false;
      // protein inference results in the consensusXML or from external ID-only file?
      if (protein_groups.empty() &&
          (consensus.getProteinIdentifications().size() == 1) &&
          consensus.getProteinIdentifications()[0].hasInferenceData())
      {
        proteins_ = consensus.getProteinIdentifications()[0];
        inference_in_cxml = true;
      }

      quantifier.readQuantData(consensus, ed);
      quantifier.quantifyPeptides(peptides_); // quantify on peptide level
      quantifier.quantifyProteins(proteins_);

      // write mzTab file
      if (!mztab.empty())
      {
        // annotate quants to protein(groups) for easier export in mzTab
        auto const & protein_quants = quantifier.getProteinResults();
        quantifier.annotateQuantificationsToProteins(protein_quants, proteins_);
        if (!inference_in_cxml)
        {
          auto& prots = consensus.getProteinIdentifications();
          prots.insert(prots.begin(), proteins_); // insert inference information as first protein identification
        }
        else
        {
          std::swap(consensus.getProteinIdentifications()[0], proteins_);
        }
        /*
        * TODO: maybe an assertion that the numbers of quantified proteins / ind. proteins match
        auto n_ind_prot = consensus.getProteinIdentifications()[0].getIndistinguishableProteins().size();
        cout << "MzTab Export: " << n_ind_prot << endl;
        */

        // fill MzTab with meta data and quants annotated in identification data structure
        const bool report_unmapped(true);
        const bool report_unidentified_features(false);
        const bool report_subfeatures(false);
        MzTabFile().store(mztab,
          consensus, 
          !inference_in_cxml,
          report_unidentified_features,
          report_unmapped,
          report_subfeatures);
      }
    }

    // output:
    String separator = getStringOption_("format:separator");
    String replacement = getStringOption_("format:replacement");
    String quoting = getStringOption_("format:quoting");
    if (separator.empty())
    {
      separator = "\t";
    }
    String::QuotingMethod quoting_method;
    if (quoting == "none")
    {
      quoting_method = String::NONE;
    }
    else if (quoting == "double")
    {
      quoting_method = String::DOUBLE;
    }
    else
    {
      quoting_method = String::ESCAPE;
    }
    if (!peptide_out.empty())
    {
      ofstream outstr(peptide_out.c_str());
      SVOutStream output(outstr, separator, replacement, quoting_method);
      writeComments_(output, ed, false);
      writePeptideTable_(output, quantifier.getPeptideResults(), ed);
      outstr.close();
    }
    if (!out.empty())
    {
      ofstream outstr(out.c_str());
      SVOutStream output(outstr, separator, replacement, quoting_method);
      writeComments_(output, ed);
      writeProteinTable_(output, quantifier.getProteinResults(), ed);
      outstr.close();
    }

    writeStatistics_(quantifier.getStatistics());

    return EXECUTION_OK;
  }

};


int main(int argc, const char** argv)
{
  TOPPProteinQuantifier t;
  return t.main(argc, argv);
}

/// @endcond<|MERGE_RESOLUTION|>--- conflicted
+++ resolved
@@ -80,11 +80,7 @@
 
 By default only proteotypic peptides (i.e. those matching to exactly one protein) are used for protein quantification. However, this limitation can be overcome: Protein inference results for the whole sample set can be supplied with the @p protein_groups option (or included in a featureXML input). In that case, the peptide-to-protein references from that file are used (rather than those from @p in), and groups of indistinguishable proteins will be quantified. Each reported protein quantity then refers to the total for the respective group.
 
-<<<<<<< HEAD
 In order for everything to work correctly, it is important that the protein inference results come from the same identifications that were used to annotate the quantitative data. We suggest to use the OpenMS tool ProteinInference @ref TOPP_ProteinInference. 
-=======
-In order for everything to work correctly, it is important that the protein inference results come from the same identifications that were used to annotate the quantitative data. We suggest to use the OpenMS tool ProteinInference @TOPP_ProteinInference. 
->>>>>>> aef65f5e
 
 More information below the parameter specification.
 
