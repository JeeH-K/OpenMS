--- conflicted
+++ resolved
@@ -220,17 +220,12 @@
       {
         qc_ms2ir.compute(fmap, exp, fdr_flag);
       }
-
-<<<<<<< HEAD
-      if (status.isSuperSetOf(qc_mz_calibration.requires()))
+      if (isRunnable_(&qc_mz_calibration, status))
       {
         qc_mz_calibration.compute(fmap, exp);
       }
 
-      if (status.isSuperSetOf(qc_rt_alignment.requires()))
-=======
       if (isRunnable_(&qc_rt_alignment, status))
->>>>>>> 5032a376
       {
         qc_rt_alignment.compute(fmap, trafo_descr);
       }
