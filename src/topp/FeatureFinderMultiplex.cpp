// --------------------------------------------------------------------------
//                   OpenMS -- Open-Source Mass Spectrometry
// --------------------------------------------------------------------------
// Copyright The OpenMS Team -- Eberhard Karls University Tuebingen,
// ETH Zurich, and Freie Universitaet Berlin 2002-2018.
//
// This software is released under a three-clause BSD license:
//  * Redistributions of source code must retain the above copyright
//    notice, this list of conditions and the following disclaimer.
//  * Redistributions in binary form must reproduce the above copyright
//    notice, this list of conditions and the following disclaimer in the
//    documentation and/or other materials provided with the distribution.
//  * Neither the name of any author or any participating institution
//    may be used to endorse or promote products derived from this software
//    without specific prior written permission.
// For a full list of authors, refer to the file AUTHORS.
// --------------------------------------------------------------------------
// THIS SOFTWARE IS PROVIDED BY THE COPYRIGHT HOLDERS AND CONTRIBUTORS "AS IS"
// AND ANY EXPRESS OR IMPLIED WARRANTIES, INCLUDING, BUT NOT LIMITED TO, THE
// IMPLIED WARRANTIES OF MERCHANTABILITY AND FITNESS FOR A PARTICULAR PURPOSE
// ARE DISCLAIMED. IN NO EVENT SHALL ANY OF THE AUTHORS OR THE CONTRIBUTING
// INSTITUTIONS BE LIABLE FOR ANY DIRECT, INDIRECT, INCIDENTAL, SPECIAL,
// EXEMPLARY, OR CONSEQUENTIAL DAMAGES (INCLUDING, BUT NOT LIMITED TO,
// PROCUREMENT OF SUBSTITUTE GOODS OR SERVICES; LOSS OF USE, DATA, OR PROFITS;
// OR BUSINESS INTERRUPTION) HOWEVER CAUSED AND ON ANY THEORY OF LIABILITY,
// WHETHER IN CONTRACT, STRICT LIABILITY, OR TORT (INCLUDING NEGLIGENCE OR
// OTHERWISE) ARISING IN ANY WAY OUT OF THE USE OF THIS SOFTWARE, EVEN IF
// ADVISED OF THE POSSIBILITY OF SUCH DAMAGE.
//
// --------------------------------------------------------------------------
// $Maintainer: Lars Nilse $
// $Authors: Lars Nilse, Timo Sachsenberg, Samuel Wein, Mathias Walzer $
// --------------------------------------------------------------------------

#include <OpenMS/config.h>
#include <OpenMS/APPLICATIONS/TOPPBase.h>
#include <OpenMS/CONCEPT/ProgressLogger.h>
#include <OpenMS/DATASTRUCTURES/DBoundingBox.h>
#include <OpenMS/DATASTRUCTURES/ListUtils.h>
#include <OpenMS/KERNEL/MSExperiment.h>
#include <OpenMS/KERNEL/StandardTypes.h>
#include <OpenMS/KERNEL/ConsensusMap.h>
#include <OpenMS/KERNEL/FeatureMap.h>
#include <OpenMS/FORMAT/MzMLFile.h>
#include <OpenMS/FORMAT/FeatureXMLFile.h>
#include <OpenMS/MATH/STATISTICS/LinearRegression.h>
#include <OpenMS/KERNEL/RangeUtils.h>
#include <OpenMS/KERNEL/ChromatogramTools.h>
#include <OpenMS/FORMAT/PeakTypeEstimator.h>

#include <OpenMS/METADATA/MSQuantifications.h>
#include <OpenMS/TRANSFORMATIONS/RAW2PEAK/PeakPickerHiRes.h>
#include <OpenMS/MATH/STATISTICS/LinearRegression.h>

#include <OpenMS/FORMAT/FeatureXMLFile.h>
#include <OpenMS/FORMAT/ConsensusXMLFile.h>
#include <OpenMS/FORMAT/MzQuantMLFile.h>

#include <OpenMS/TRANSFORMATIONS/FEATUREFINDER/MultiplexDeltaMasses.h>
#include <OpenMS/TRANSFORMATIONS/FEATUREFINDER/MultiplexDeltaMassesGenerator.h>
#include <OpenMS/TRANSFORMATIONS/FEATUREFINDER/MultiplexIsotopicPeakPattern.h>
#include <OpenMS/TRANSFORMATIONS/FEATUREFINDER/MultiplexFilteringCentroided.h>
#include <OpenMS/TRANSFORMATIONS/FEATUREFINDER/MultiplexFilteringProfile.h>
#include <OpenMS/TRANSFORMATIONS/FEATUREFINDER/MultiplexClustering.h>
#include <OpenMS/TRANSFORMATIONS/FEATUREFINDER/MultiplexSatelliteCentroided.h>
#include <OpenMS/TRANSFORMATIONS/FEATUREFINDER/FeatureFinderMultiplexAlgorithm.h>
#include <OpenMS/COMPARISON/CLUSTERING/GridBasedCluster.h>
#include <OpenMS/DATASTRUCTURES/DPosition.h>
#include <OpenMS/DATASTRUCTURES/DBoundingBox.h>

//Contrib includes
#include <boost/algorithm/string/split.hpp>
#include <boost/algorithm/string/replace.hpp>
#include <boost/algorithm/string/classification.hpp>

#include <QDir>

//std includes
#include <cmath>
#include <vector>
#include <algorithm>
#include <fstream>
#include <limits>
#include <locale>
#include <iomanip>

using namespace std;
using namespace OpenMS;
using namespace boost::math;

//-------------------------------------------------------------
//Doxygen docu
//-------------------------------------------------------------

/**
  @page TOPP_FeatureFinderMultiplex FeatureFinderMultiplex

  @brief Detects peptide pairs in LC-MS data and determines their relative abundance.

<CENTER>
  <table>
    <tr>
      <td ALIGN = "center" BGCOLOR="#EBEBEB"> pot. predecessor tools </td>
      <td VALIGN="middle" ROWSPAN=3> \f$ \longrightarrow \f$ FeatureFinderMultiplex \f$ \longrightarrow \f$</td>
      <td ALIGN = "center" BGCOLOR="#EBEBEB"> pot. successor tools </td>
    </tr>
    <tr>
      <td VALIGN="middle" ALIGN = "center" ROWSPAN=1> @ref TOPP_FileConverter </td>
      <td VALIGN="middle" ALIGN = "center" ROWSPAN=2> @ref TOPP_IDMapper</td>
    </tr>
    <tr>
      <td VALIGN="middle" ALIGN = "center" ROWSPAN=1> @ref TOPP_FileFilter </td>
    </tr>
  </table>
</CENTER>

  FeatureFinderMultiplex is a tool for the fully automated analysis of quantitative proteomics data. It detects pairs of isotopic envelopes with fixed m/z separation. It requires no prior sequence identification of the peptides. In what follows we outline the algorithm.

  <b>Algorithm</b>

  The algorithm is divided into three parts: filtering, clustering and linear fitting, see Fig. (d), (e) and (f). In the following discussion let us consider a particular mass spectrum at retention time 1350 s, see Fig. (a). It contains a peptide of mass 1492 Da and its 6 Da heavier labelled counterpart. Both are doubly charged in this instance. Their isotopic envelopes therefore appear at 746 and 749 in the spectrum. The isotopic peaks within each envelope are separated by 0.5. The spectrum was recorded at finite intervals. In order to read accurate intensities at arbitrary m/z we spline-fit over the data, see Fig. (b).

  We would like to search for such peptide pairs in our LC-MS data set. As a warm-up let us consider a standard intensity cut-off filter, see Fig. (c). Scanning through the entire m/z range (red dot) only data points with intensities above a certain threshold pass the filter. Unlike such a local filter, the filter used in our algorithm takes intensities at a range of m/z positions into account, see Fig. (d). A data point (red dot) passes if
  - all six intensities at m/z, m/z+0.5, m/z+1, m/z+3, m/z+3.5 and m/z+4 lie above a certain threshold,
  - the intensity profiles in neighbourhoods around all six m/z positions show a good correlation and
  - the relative intensity ratios within a peptide agree up to a factor with the ratios of a theoretic averagine model.

  Let us now filter not only a single spectrum but all spectra in our data set. Data points that pass the filter form clusters in the t-m/z plane, see Fig. (e). Each cluster corresponds to the mono-isotopic mass trace of the lightest peptide of a SILAC pattern. We now use hierarchical clustering methods to assign each data point to a specific cluster. The optimum number of clusters is determined by maximizing the silhouette width of the partitioning. Each data point in a cluster corresponds to three pairs of intensities (at [m/z, m/z+3], [m/z+0.5, m/z+3.5] and [m/z+1, m/z+4]). A plot of all intensity pairs in a cluster shows a clear linear correlation, see Fig. (f). Using linear regression we can determine the relative amounts of labelled and unlabelled peptides in the sample.

  @image html SILACAnalyzer_algorithm.png

  <B>The command line parameters of this tool are:</B>
  @verbinclude TOPP_FeatureFinderMultiplex.cli
    <B>INI file documentation of this tool:</B>
    @htmlinclude TOPP_FeatureFinderMultiplex.html

*/

// We do not want this class to show up in the docu:
/// @cond TOPPCLASSES

class TOPPFeatureFinderMultiplex :
  public TOPPBase
{
private:

  // input and output files
  String in_;
  String out_;
  String out_multiplets_;

public:
  TOPPFeatureFinderMultiplex() :
    TOPPBase("FeatureFinderMultiplex", "Determination of peak ratios in LC-MS data", true)
  {
  }

  void registerOptionsAndFlags_() override
  {
    registerInputFile_("in", "<file>", "", "LC-MS dataset in either centroid or profile mode");
    setValidFormats_("in", ListUtils::create<String>("mzML"));
    registerOutputFile_("out", "<file>", "", "Output file containing the individual peptide features.", false);
    setValidFormats_("out", ListUtils::create<String>("featureXML"));
    registerOutputFile_("out_multiplets", "<file>", "", "Optional output file conatining all detected peptide groups (i.e. peptide pairs or triplets or singlets or ..). The m/z-RT positions correspond to the lightest peptide in each group.", false, true);
    setValidFormats_("out_multiplets", ListUtils::create<String>("consensusXML"));
    
    registerFullParam_(FeatureFinderMultiplexAlgorithm().getDefaults());
  }


  /**
   * @brief process parameters of 'input/output' section
   */
  void getParameters_in_out_()
  {
    in_ = getStringOption_("in");
    out_ = getStringOption_("out");
    out_multiplets_ = getStringOption_("out_multiplets");
  }
  
  /**
   * @brief Write feature map to featureXML file.
   *
   * @param filename    name of featureXML file
   * @param map    feature map for output
   */
  void writeFeatureMap_(const String& filename, FeatureMap& map) const
  {
    map.sortByPosition();
    map.applyMemberFunction(&UniqueIdInterface::setUniqueId);
    
    FeatureXMLFile file;
    file.store(filename, map);
  }
  
  /**
   * @brief Write consensus map to consensusXML file.
   *
   * @param filename    name of consensusXML file
   * @param map    consensus map for output
   */
  void writeConsensusMap_(const String& filename, ConsensusMap& map) const
  {
    Param params = getParam_();
    
    // construct sample_labels
    std::vector<std::vector<String> > samples_labels;
    std::vector<String> temp_samples;
    
    String labels(getParam_().getValue("algorithm:labels"));
    boost::replace_all(labels, "[]", "no_label");
    boost::replace_all(labels, "()", "no_label");
    boost::replace_all(labels, "{}", "no_label");
    boost::split(temp_samples, labels, boost::is_any_of("[](){}")); // any bracket allowed to separate samples
    
    for (unsigned i = 0; i < temp_samples.size(); ++i)
    {
      if (!temp_samples[i].empty())
      {
        if (temp_samples[i]=="no_label")
        {
          vector<String> temp_labels;
          temp_labels.push_back("no_label");
          samples_labels.push_back(temp_labels);
        }
        else
        {
          vector<String> temp_labels;
          boost::split(temp_labels, temp_samples[i], boost::is_any_of(",;: ")); // various separators allowed to separate labels
          samples_labels.push_back(temp_labels);
        }
      }
    }

    if (samples_labels.empty())
    {
      vector<String> temp_labels;
      temp_labels.push_back("no_label");
      samples_labels.push_back(temp_labels);
    }

    // prepare map
    map.sortByPosition();
    map.applyMemberFunction(&UniqueIdInterface::setUniqueId);
    map.setExperimentType("labeled_MS1");
    
    // annotate maps
    for (unsigned i = 0; i < samples_labels.size(); ++i)
    {
<<<<<<< HEAD
      ConsensusMap::ColumnHeader& desc = map.getColumnHeaders()[i];
      desc.filename = filename;
      
=======
      ConsensusMap::FileDescription& desc = map.getFileDescriptions()[i];
      desc.filename = getParam_().getValue("in");
      desc.setMetaValue("channel_id", i);

>>>>>>> f05041a0
      if (getParam_().getValue("algorithm:knock_out") == "true")
      {
        // With knock-outs present, the correct labels can only be determined during ID mapping.
        // For now, we simply store a unique identifier.
        std::stringstream stream;
        stream << "label " << i;
        desc.label = stream.str();
      }
      else
      {
        String label_string;
        for (unsigned j = 0; j < samples_labels[i].size(); ++j)
        {
          label_string.append(samples_labels[i][j]);
        }
        desc.label = label_string;
      }
    }
    
    ConsensusXMLFile file;
    file.store(filename, map);
  }
  
  ExitCodes main_(int, const char**) override
  {

    /**
     * handle parameters
     */
    getParameters_in_out_();

    if ((out_.empty()) && (out_multiplets_.empty()))
    {
      throw Exception::IllegalArgument(__FILE__, __LINE__, OPENMS_PRETTY_FUNCTION, "Strings for all output files are empty. Please specify at least one output file.");
    }

    /**
     * load input
     */
    MzMLFile file;
    MSExperiment exp;
    
    // only read MS1 spectra
    std::vector<int> levels;
    levels.push_back(1);
    file.getOptions().setMSLevels(levels);
    
    LOG_DEBUG << "Loading input..." << endl;
    file.setLogType(log_type_);
    file.load(in_, exp);

    FeatureFinderMultiplexAlgorithm algorithm;
    // pass only relevant parameters to the algorithm and set the log type
    Param params = getParam_();
    params.remove("in");
    params.remove("out");
    params.remove("out_multiplets");
    params.remove("log");
    params.remove("debug");
    params.remove("threads");
    params.remove("no_progress");
    params.remove("force");
    params.remove("test");
    algorithm.setParameters(params);
    algorithm.setLogType(this->log_type_);
    // run feature detection algorithm
    algorithm.run(exp, true);
    
    // write feature and consensus maps
    if (!(out_.empty()))
    {
      writeFeatureMap_(out_, algorithm.getFeatureMap());
    }
    if (!(out_multiplets_.empty()))
    {
      writeConsensusMap_(out_multiplets_, algorithm.getConsensusMap());
    }
    
    return EXECUTION_OK;
  }
  
};

int main(int argc, const char** argv)
{
  TOPPFeatureFinderMultiplex tool;
  return tool.main(argc, argv);
}

//@endcond<|MERGE_RESOLUTION|>--- conflicted
+++ resolved
@@ -247,16 +247,10 @@
     // annotate maps
     for (unsigned i = 0; i < samples_labels.size(); ++i)
     {
-<<<<<<< HEAD
       ConsensusMap::ColumnHeader& desc = map.getColumnHeaders()[i];
-      desc.filename = filename;
+      desc.filename = getParam_().getValue("in");;
+      desc.setMetaValue("channel_id", i);
       
-=======
-      ConsensusMap::FileDescription& desc = map.getFileDescriptions()[i];
-      desc.filename = getParam_().getValue("in");
-      desc.setMetaValue("channel_id", i);
-
->>>>>>> f05041a0
       if (getParam_().getValue("algorithm:knock_out") == "true")
       {
         // With knock-outs present, the correct labels can only be determined during ID mapping.
