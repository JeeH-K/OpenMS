--- conflicted
+++ resolved
@@ -731,22 +731,6 @@
     else if (out_type == FileTypes::OMS)
     {
       if (in_type == FileTypes::FEATUREXML)
-<<<<<<< HEAD
-      {
-        IdentificationDataConverter::importFeatureIDs(fm);
-        OMSFile().store(out, fm);
-      }
-      else if (in_type == FileTypes::CONSENSUSXML)
-      {
-        IdentificationDataConverter::importConsensusIDs(cm);
-        OMSFile().store(out, cm);
-      }
-      else
-      {
-        OPENMS_LOG_ERROR << "Incompatible input data: FileConverter can only convert featureXML and consensusXML files to oms format.";
-        return INCOMPATIBLE_INPUT_DATA;
-      }
-=======
       {
         IdentificationDataConverter::importFeatureIDs(fm);
         OMSFile().store(out, fm);
@@ -761,7 +745,6 @@
         OPENMS_LOG_ERROR << "Incompatible input data: FileConverter can only convert featureXML and consensusXML files to oms format.";
         return INCOMPATIBLE_INPUT_DATA;
       }      
->>>>>>> 6ca7d144
     }
     else
     {
