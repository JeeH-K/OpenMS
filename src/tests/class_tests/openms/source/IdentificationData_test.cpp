--- conflicted
+++ resolved
@@ -51,15 +51,10 @@
 using namespace OpenMS;
 using namespace std;
 
-<<<<<<< HEAD
 using ID = IdentificationData;
 
-IdentificationData* ptr = 0;
-IdentificationData* null = 0;
-=======
 IdentificationData* ptr = nullptr;
 IdentificationData* null = nullptr;
->>>>>>> cef7d2ef
 START_SECTION((IdentificationData()))
   ptr = new IdentificationData();
   TEST_NOT_EQUAL(ptr, null);
