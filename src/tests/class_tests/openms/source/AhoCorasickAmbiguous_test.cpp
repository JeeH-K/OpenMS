// --------------------------------------------------------------------------
//                   OpenMS -- Open-Source Mass Spectrometry
// --------------------------------------------------------------------------
// Copyright The OpenMS Team -- Eberhard Karls University Tuebingen,
// ETH Zurich, and Freie Universitaet Berlin 2002-2021.
//
// This software is released under a three-clause BSD license:
//  * Redistributions of source code must retain the above copyright
//    notice, this list of conditions and the following disclaimer.
//  * Redistributions in binary form must reproduce the above copyright
//    notice, this list of conditions and the following disclaimer in the
//    documentation and/or other materials provided with the distribution.
//  * Neither the name of any author or any participating institution
//    may be used to endorse or promote products derived from this software
//    without specific prior written permission.
// For a full list of authors, refer to the file AUTHORS.
// --------------------------------------------------------------------------
// THIS SOFTWARE IS PROVIDED BY THE COPYRIGHT HOLDERS AND CONTRIBUTORS "AS IS"
// AND ANY EXPRESS OR IMPLIED WARRANTIES, INCLUDING, BUT NOT LIMITED TO, THE
// IMPLIED WARRANTIES OF MERCHANTABILITY AND FITNESS FOR A PARTICULAR PURPOSE
// ARE DISCLAIMED. IN NO EVENT SHALL ANY OF THE AUTHORS OR THE CONTRIBUTING
// INSTITUTIONS BE LIABLE FOR ANY DIRECT, INDIRECT, INCIDENTAL, SPECIAL,
// EXEMPLARY, OR CONSEQUENTIAL DAMAGES (INCLUDING, BUT NOT LIMITED TO,
// PROCUREMENT OF SUBSTITUTE GOODS OR SERVICES; LOSS OF USE, DATA, OR PROFITS;
// OR BUSINESS INTERRUPTION) HOWEVER CAUSED AND ON ANY THEORY OF LIABILITY,
// WHETHER IN CONTRACT, STRICT LIABILITY, OR TORT (INCLUDING NEGLIGENCE OR
// OTHERWISE) ARISING IN ANY WAY OUT OF THE USE OF THIS SOFTWARE, EVEN IF
// ADVISED OF THE POSSIBILITY OF SUCH DAMAGE.
//
// --------------------------------------------------------------------------
// $Maintainer: Chris Bielow $
// $Authors: Chris Bielow $
// --------------------------------------------------------------------------

#include <OpenMS/CONCEPT/ClassTest.h>

///////////////////////////
#include <OpenMS/ANALYSIS/ID/AhoCorasickAmbiguous.h>
///////////////////////////

#include <OpenMS/CONCEPT/LogStream.h>
#include <OpenMS/DATASTRUCTURES/ListUtils.h>

#include <array>
#include <cassert>
#include <string_view>

using namespace OpenMS;
using namespace std;

///////////////////////////
///////////////////////////


void compareHits(int line, const string& protein, String expected_s, StringList& observed)
{
  std::cout << "results of test line " << line << " for protein " << protein << ":\n";
  //expected_s.toUpper();
  StringList expected = ListUtils::create<String>(expected_s.removeWhitespaces(), ',');
  std::sort(expected.begin(), expected.end());
  std::sort(observed.begin(), observed.end());
  TEST_EQUAL(observed.size(), expected.size()) // results should have same number of entries
  if (expected.size() == observed.size())
  {
    for (size_t i = 0; i < expected.size(); ++i)
    {
      //expected[i] = expected[i].toUpper();
      std::cout << "hit " << i << ": " << expected[i] << " <> " << observed[i] << "\n";
      TEST_EQUAL(expected[i], observed[i])
      if (expected[i] != observed[i])
      {
        std::cout << "difference!" << expected[i] << observed[i] << '\n';
      }
    }
  }
  else
  {
    std::cout << "Results differ in number of hits:\n  expected:\n    " << ListUtils::concatenate(expected, "\n    ") << "  \nobserved:\n    " << ListUtils::concatenate(observed, "\n    ") << "\n";
  }
}

void testCase(const ACTrie& t, const string& protein, const string& expected, vector<string>& needles, int line)
{
  std::vector<String> observed;
  ACTrieState state;
  state.setQuery(protein);
  while (t.nextHits(state))
  {
    for (auto& hit : state.hits)
    {
      observed.push_back(needles[hit.needle_index] + "@" + String(hit.query_pos));
    }
  }
  compareHits(line, protein, expected, observed);
}


template<int SIZE>
void checkAAIterator(const std::array<AA, SIZE>& aa_array, const std::array<size_t, SIZE>& pos_array, ACTrieState& state)
{
  size_t i = 0;
  for (AA aa = state.nextValidAA(); aa.isValid(); aa = state.nextValidAA(), ++i)
  {
    TEST_EQUAL(aa == aa_array[i], true);
    TEST_EQUAL(state.textPos(), pos_array[i]);
  }
  TEST_EQUAL(aa_array.size(), i)
}


START_TEST(AhoCorasickAmbiguous, "$Id$")

ACTrie* ptr = 0;
ACTrie* nullPointer = 0;
START_SECTION(ACTrie(uint32_t max_aaa = 0, uint32_t max_mm = 0))
{
  ptr = new ACTrie(1, 0);
  TEST_NOT_EQUAL(ptr, nullPointer)
}
END_SECTION

START_SECTION(~ACTrie())
{
  delete ptr;
}
END_SECTION

START_SECTION(void addNeedle(const std::string& needle))
  ACTrie t(1,2);
  t.addNeedle("WITHV"); // normal AA's are allowed
  t.addNeedle("WITHB"); // ambiguous char 'B' is allowed
  t.addNeedle("WITHJ"); // ambiguous char 'J' is allowed
  t.addNeedle("WITHZ"); // ambiguous char 'Z' is allowed
  t.addNeedle("WITHX"); // ambiguous char 'X' is allowed
  TEST_EXCEPTION(Exception::InvalidValue, t.addNeedle("WITH$")) 
  TEST_EXCEPTION(Exception::InvalidValue, t.addNeedle("WITH*")) 

  TEST_EQUAL(t.getNeedleCount(), 5)
  TEST_EQUAL(t.getMaxAAACount(), 1)
  TEST_EQUAL(t.getMaxMMCount(), 2)
END_SECTION

START_SECTION(void addNeedles(const std::vector<std::string>& needle))
  ACTrie t(1, 2);
  t.addNeedle("WITHV"); // normal AA's are allowed
  t.addNeedle("WITHB"); // ambiguous char 'B' is allowed
  t.addNeedle("WITHJ"); // ambiguous char 'J' is allowed
  TEST_EXCEPTION(Exception::InvalidValue, t.addNeedles({"WITHZ", "WITHX","WITH$"}))

  TEST_EQUAL(t.getNeedleCount(), 5)
END_SECTION

START_SECTION(void compressTrie())
  NOT_TESTABLE // needs context...            
END_SECTION


START_SECTION(size_t getNeedleCount() const)
  NOT_TESTABLE // tested above
END_SECTION

START_SECTION(void setMaxAAACount(const uint32_t max_aaa))
  NOT_TESTABLE // tested below
END_SECTION

START_SECTION(uint32_t getMaxAAACount() const)
  NOT_TESTABLE // tested above
END_SECTION

START_SECTION(void setMaxMMCount(const uint32_t max_mm))
  NOT_TESTABLE // tested below
END_SECTION

START_SECTION(uint32_t getMaxMMCount() const)
  NOT_TESTABLE // tested above
END_SECTION

START_SECTION(bool nextHits(ACTrieState& state) const)
{
  //
  // Note: we do not care about trypticity at this level!
  //
  ACTrie t(0, 0);
  std::vector<string> needles = {"acd", "adc", "cad", "cda", "dac", "dca"};
  t.addNeedlesAndCompress(needles);

  /////////////////////////
  // "acd,adc,cad,cda,dac,dca"
  /////////////////////////

  // all six hits, found without spawning(ambAA))
  testCase(t, "acdIadcIcadIcdaIdacIdca", "acd@0,  adc@4,  cad@8,  cda@12,  dac@16,  dca@20", needles, __LINE__);

  ///
  /// same, but with ambAA's allowed (but not used)
  ///
  t.setMaxAAACount(3);
  // all six hits, found without spawning(ambAA)
  testCase(t, "acdIadcIcadIcdaIdacIdca", "acd@0,  adc@4,  cad@8,  cda@12,  dac@16,  dca@20", needles, __LINE__);
  
  ///
  /// all ambAA's
  ///
  // all six hits, found at first position
  testCase(t, "XXX", "dac@0,  cad@0,  cda@0,  dca@0,  adc@0,  acd@0", needles, __LINE__);
 
  ///
  /// with prefix
  ///
  // 2 hits of aXX at first pos; all six hits, found at second position
  testCase(t, "aXXX", "acd@0, adc@0, dac@1, cad@1, cda@1, dca@1, adc@1, acd@1", needles, __LINE__);
  
  ///
  /// with prefix and B instead of X
  ///
  // B = D|N;  Z = E|Q
  testCase(t, "aXBX", "acd@0, cda@1, adc@1", needles, __LINE__);

  ///
  /// test with two ambAA's: nothing should be found
  ///
  t.setMaxAAACount(2);
  testCase(t, "XXX", "", needles, __LINE__);

  ///
  /// only two hits (due to ambAA==2)
  ///
  t.setMaxAAACount(2);
  // 2 hits of aXX at first pos; nothing at second pos (since that requires three AAA)
  testCase(t, "aXXX", "acd@0,  adc@0", needles, __LINE__);

  ///
  /// with suffix
  ///
  // 2 hits of XXc at second pos; nothing at first pos (since that requires three AAA)
  testCase(t, "XXXc", "adc@1,  dac@1", needles, __LINE__);
  
  ///
  ///  new peptide DB
  ///
  
  t = ACTrie(2, 0);
  needles = {"eq", "nd", "llll"};
  t.addNeedlesAndCompress(needles);
  
  ///
  /// hits across the protein
  ///
  // B = D|N,  Z = E|Q
  // both match XX@1, eq matches ZZ, nd matches BB
  testCase(t, "aXXaBBkkZZlllllk", "nd@1, nd@4, eq@1, eq@8, llll@10, llll@11   ", needles, __LINE__);
  
  ///
  /// mismatches
  ///
  ///
  /// same, but with mm's allowed (but not sufficient)   
  ///
  t = ACTrie(0, 1);
  needles = {"acd", "adc", "cad", "cda", "dac", "dca"};
  t.addNeedlesAndCompress(needles);
  testCase(t, "aaaIIcccIIddd", "", needles, __LINE__);
  
  ///
  /// full usage of mm's
  ///
  t = ACTrie(0, 3);
  t.addNeedlesAndCompress(needles);
  testCase(t, "mmmm",
              "  dac@0,  cad@0,  cda@0,  dca@0,  adc@0,  acd@0"  // all six hits, found at first position
              ", dac@1,  cad@1,  cda@1,  dca@1,  adc@1,  acd@1"  // all six hits, found at second position
              , needles, __LINE__);

  ///
  /// with prefix
  ///
  t.setMaxMMCount(2);

  testCase(t, "aMMM",
           "acd@0,  adc@0", // 2 hits of aXX at first pos
           needles, __LINE__);

  ///
  /// with prefix and B 
  ///
  t.setMaxAAACount(1);

  testCase(t, "aMMB",
           "  adc@0,  acd@0"  // 2 hits of aXx at first pos
           ", cad@1,  acd@1"  // 2 hits of XXB, found at second position
           , needles, __LINE__);

  ///
  ///  new peptide DB
  ///
  t = ACTrie(1, 1);
  needles = {"eq", "nd", "llll"};
  t.addNeedlesAndCompress(needles);

  ///
  /// hits across the protein
  ///
  testCase(t, "aXXaBBkkZZlllllk",
           "nd@0, nd@1, nd@2, nd@3, nd@4, nd@5, eq@0, eq@1, eq@2, eq@7, eq@8, eq@9, llll@9, llll@10, llll@11, llll@12    " 
            //   nd matches all positions of 'aXXaBk';;  eq matches 'aXXa' and 'kZZl' ;; llll matches 'Zlllllk' 
           ,
           needles, __LINE__);


  ///
  /// matching Peptides WITH AAA's in them (should just be matched without digging into AAA/MM reserves)
  ///   
  t = ACTrie(0, 0);
  needles = {"acb", "abc", "cda", "bac", "anc", "acn", "dad"};
  t.addNeedlesAndCompress(needles);
  testCase(t, "baxyacbIIabcIIbac", "acb@4, abc@9, bac@14", needles, __LINE__);

  t = ACTrie(1, 0);
  // B = D|N,  Z = E|Q
  t.addNeedlesAndCompress(needles);
  testCase(t, "baxyacbIIabcIIbac", "acb@4, abc@9, bac@0, bac@14, anc@9, acn@4", needles, __LINE__);


  t = ACTrie(2, 0);
  // B = D|N,  Z = E|Q
  needles = {"dad", "bax", "bac", "anc", "acn"};
  t.addNeedlesAndCompress(needles);
  testCase(t, "baxyacbIIabcIIbac", "dad@0, bax@0, bac@0, bac@14, anc@9, acn@4", needles, __LINE__);

  t = ACTrie(2, 2);
  // B = D|N,  Z = E|Q
  needles = {"dady", "baxy", "iibac", "ancii", "yaknif"};
  t.addNeedlesAndCompress(needles);
  testCase(t, "baxyacbIIabcIIbac", "dady@0, baxy@0, dady@8, ancii@4, ancii@9, iibac@1, iibac@7, iibac@12, yaknif@3", needles, __LINE__);

  t = ACTrie(0, 0);
  needles = {"PEPTIDER", "XXXBEBEAR"};
  t.addNeedlesAndCompress(needles);
  testCase(t, "PEPTIDERXXXBEBEAR", "PEPTIDER@0, XXXBEBEAR@8", needles, __LINE__);
  
  ///
  /// TEST if offsets into proteins are correct in the presence of non-AA characters like '*'
<<<<<<< HEAD
  /// 
  t = ACTrie(0, 0);
  needles = {"MLTEAEK"};
  t.addNeedlesAndCompress(needles);
  testCase(t, "*MLT*EAXK", "", needles, __LINE__);
=======
  ///        NOTE: offsets will be incorrect if a hit overlaps with a '*', since the trie only knows the length of a hit and the end position
  ///              in the protein, thus computing the start will be off by the amount of '*'s
  t = ACTrie(0, 0);
  needles = {"MLTEAEK"};
  t.addNeedlesAndCompress(needles);
  testCase(t, "*MLTEAXK*", "", needles, __LINE__);
>>>>>>> bd254914

  t = ACTrie(1, 0);
  needles = {"MLTEAEK"};
  t.addNeedlesAndCompress(needles);
  testCase(t, "*MLTEAXK*", "MLTEAEK@1", needles, __LINE__);
<<<<<<< HEAD
=======

  ///
  /// test if spawn does not report hits which do not cover its first AAA
  /// 
  t = ACTrie(4, 0);
  needles = {"MDDDEADC", "MDD", "DD", "DEADC"};
  t.addNeedlesAndCompress(needles);
  testCase(t, "MBBDEABCRAFG", "MDDDEADC@0, MDD@0, DD@1, DD@2, DEADC@3", needles, __LINE__);
             //MDDDEADC
>>>>>>> bd254914
}
END_SECTION

START_SECTION(void getAllHits(ACTrieState& state) const)
  NOT_TESTABLE // tested above
END_SECTION

/////////////////////////////////////
//// testing ACTrieState
/////////////////////////////////////

START_SECTION(void setQuery(const std::string& haystack))
  ACTrieState state;
  string q("PFAINGER");
  state.setQuery(q);
  TEST_EQUAL(state.getQuery(), q);
  TEST_EQUAL(state.hits.size(), 0);
  TEST_EQUAL(state.tree_pos(), 0);
  TEST_EQUAL(state.textPosIt() == state.getQuery().cbegin(), true);
  TEST_EQUAL(state.spawns.empty(), true);
  TEST_EQUAL(state.textPos(), 0);
END_SECTION

START_SECTION(size_t textPos() const)
  NOT_TESTABLE // tested above
END_SECTION

START_SECTION(std::string::const_iterator textPosIt() const)
  NOT_TESTABLE // tested above
END_SECTION

START_SECTION(const std::string& getQuery() const)
  NOT_TESTABLE // tested above
END_SECTION

START_SECTION(AA nextValidAA())
  ACTrieState state;
  {
    constexpr string_view sv = "PFBNX";
    state.setQuery(string(sv.data()));
    checkAAIterator<5>({AA('P'), AA('F'), AA('B'), AA('N'), AA('X')}, {1, 2, 3, 4, 5}, state);
  }
  {
    constexpr string_view sv = "?X*B**";
    state.setQuery(string(sv.data()));
    TEST_EQUAL(state.getQuery(), sv);
    checkAAIterator<2>({AA('X'), AA('B')}, {2, 4}, state);
  }
  {
    state.setQuery("");
    TEST_EQUAL(state.nextValidAA().isValid(), false);
  }
END_SECTION 

START_SECTION(AA nextValidAA())
  NOT_TESTABLE // tested above
END_SECTION
  

/////////////////////////////////////
//// testing AA
/////////////////////////////////////

START_SECTION(constexpr AA())
{
  // make sure ctor is constexpr
  static_assert(AA('?').isValid() == false);

<<<<<<< HEAD
  static_assert(AA('?')() == CharToAA['?']);
=======
  static_assert(AA('?')() == CharToAA[(unsigned char)'?']);
>>>>>>> bd254914

  static_assert(AA('G') <= AA('B'));
  
  static_assert(AA('B').isAmbiguous());
  static_assert(AA('J').isAmbiguous());
  static_assert(AA('Z').isAmbiguous());
  static_assert(AA('X').isAmbiguous());
  static_assert(AA('$').isAmbiguous());

  static_assert(AA('B')++ == AA('B'));
  static_assert(++AA('B') == AA('J'));

  static_assert((AA('B') - AA('B'))() == 0);
  static_assert((AA('J') - AA('B'))() == 1);
  static_assert((AA('Z') - AA('B'))() == 2);
  static_assert((AA('X') - AA('B'))() == 3);

  for (char c = 'A'; c <= 'Z'; ++c)
    assert(AA(c).isValidForPeptide());

  static_assert(!AA('?').isValidForPeptide());
  static_assert(!AA('$').isValidForPeptide());
  static_assert(!AA(' ').isValidForPeptide());
  static_assert(!AA('*').isValidForPeptide());
  static_assert(!AA('3').isValidForPeptide());
  static_assert(!AA('#').isValidForPeptide());
}
END_SECTION



/////////////////////////////////////////////////////////////
/////////////////////////////////////////////////////////////
END_TEST<|MERGE_RESOLUTION|>--- conflicted
+++ resolved
@@ -340,27 +340,17 @@
   
   ///
   /// TEST if offsets into proteins are correct in the presence of non-AA characters like '*'
-<<<<<<< HEAD
-  /// 
-  t = ACTrie(0, 0);
-  needles = {"MLTEAEK"};
-  t.addNeedlesAndCompress(needles);
-  testCase(t, "*MLT*EAXK", "", needles, __LINE__);
-=======
   ///        NOTE: offsets will be incorrect if a hit overlaps with a '*', since the trie only knows the length of a hit and the end position
   ///              in the protein, thus computing the start will be off by the amount of '*'s
   t = ACTrie(0, 0);
   needles = {"MLTEAEK"};
   t.addNeedlesAndCompress(needles);
   testCase(t, "*MLTEAXK*", "", needles, __LINE__);
->>>>>>> bd254914
 
   t = ACTrie(1, 0);
   needles = {"MLTEAEK"};
   t.addNeedlesAndCompress(needles);
   testCase(t, "*MLTEAXK*", "MLTEAEK@1", needles, __LINE__);
-<<<<<<< HEAD
-=======
 
   ///
   /// test if spawn does not report hits which do not cover its first AAA
@@ -370,7 +360,6 @@
   t.addNeedlesAndCompress(needles);
   testCase(t, "MBBDEABCRAFG", "MDDDEADC@0, MDD@0, DD@1, DD@2, DEADC@3", needles, __LINE__);
              //MDDDEADC
->>>>>>> bd254914
 }
 END_SECTION
 
@@ -439,11 +428,7 @@
   // make sure ctor is constexpr
   static_assert(AA('?').isValid() == false);
 
-<<<<<<< HEAD
-  static_assert(AA('?')() == CharToAA['?']);
-=======
   static_assert(AA('?')() == CharToAA[(unsigned char)'?']);
->>>>>>> bd254914
 
   static_assert(AA('G') <= AA('B'));
   
