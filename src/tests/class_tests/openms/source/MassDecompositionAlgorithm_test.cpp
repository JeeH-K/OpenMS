// --------------------------------------------------------------------------
//                   OpenMS -- Open-Source Mass Spectrometry               
// --------------------------------------------------------------------------
// Copyright The OpenMS Team -- Eberhard Karls University Tuebingen,
// ETH Zurich, and Freie Universitaet Berlin 2002-2013.
// 
// This software is released under a three-clause BSD license:
//  * Redistributions of source code must retain the above copyright
//    notice, this list of conditions and the following disclaimer.
//  * Redistributions in binary form must reproduce the above copyright
//    notice, this list of conditions and the following disclaimer in the
//    documentation and/or other materials provided with the distribution.
//  * Neither the name of any author or any participating institution 
//    may be used to endorse or promote products derived from this software 
//    without specific prior written permission.
// For a full list of authors, refer to the file AUTHORS. 
// --------------------------------------------------------------------------
// THIS SOFTWARE IS PROVIDED BY THE COPYRIGHT HOLDERS AND CONTRIBUTORS "AS IS"
// AND ANY EXPRESS OR IMPLIED WARRANTIES, INCLUDING, BUT NOT LIMITED TO, THE
// IMPLIED WARRANTIES OF MERCHANTABILITY AND FITNESS FOR A PARTICULAR PURPOSE
// ARE DISCLAIMED. IN NO EVENT SHALL ANY OF THE AUTHORS OR THE CONTRIBUTING 
// INSTITUTIONS BE LIABLE FOR ANY DIRECT, INDIRECT, INCIDENTAL, SPECIAL, 
// EXEMPLARY, OR CONSEQUENTIAL DAMAGES (INCLUDING, BUT NOT LIMITED TO, 
// PROCUREMENT OF SUBSTITUTE GOODS OR SERVICES; LOSS OF USE, DATA, OR PROFITS; 
// OR BUSINESS INTERRUPTION) HOWEVER CAUSED AND ON ANY THEORY OF LIABILITY, 
// WHETHER IN CONTRACT, STRICT LIABILITY, OR TORT (INCLUDING NEGLIGENCE OR 
// OTHERWISE) ARISING IN ANY WAY OUT OF THE USE OF THIS SOFTWARE, EVEN IF 
// ADVISED OF THE POSSIBILITY OF SUCH DAMAGE.
// 
// --------------------------------------------------------------------------
// $Maintainer: Sandro Andreotti $
// $Authors: Andreas Bertsch $
// --------------------------------------------------------------------------

#include <OpenMS/CONCEPT/ClassTest.h>
#include <OpenMS/test_config.h>

///////////////////////////
#include <OpenMS/CHEMISTRY/MASSDECOMPOSITION/MassDecompositionAlgorithm.h>
#include <OpenMS/CHEMISTRY/AASequence.h>
///////////////////////////

using namespace OpenMS;
using namespace std;

START_TEST(MassDecompositionAlgorithm, "$Id$")

/////////////////////////////////////////////////////////////
/////////////////////////////////////////////////////////////

MassDecompositionAlgorithm* ptr = 0;
MassDecompositionAlgorithm* nullPointer = 0;
START_SECTION(MassDecompositionAlgorithm())
{
	ptr = new MassDecompositionAlgorithm();
	TEST_NOT_EQUAL(ptr, nullPointer)
}
END_SECTION

START_SECTION(virtual ~MassDecompositionAlgorithm())
{
	delete ptr;
}
END_SECTION

START_SECTION((void getDecompositions(std::vector<MassDecomposition>& decomps, double weight)))
{
  vector<MassDecomposition> decomps;
<<<<<<< HEAD
	DoubleReal mass = AASequence::fromString("DFPIANGER").getMonoWeight(Residue::Internal);
=======
	double mass = AASequence("DFPIANGER").getMonoWeight(Residue::Internal);
>>>>>>> cf6a7a91
	cerr << mass << endl;

	MassDecompositionAlgorithm mda;
	Param p(mda.getParameters());
	p.setValue("tolerance", 0.0001);
	mda.setParameters(p);

	mda.getDecompositions(decomps, mass);
	TEST_EQUAL(decomps.size(), 842)

	p.setValue("tolerance", 0.001);
	mda.setParameters(p);
	decomps.clear();
	mda.getDecompositions(decomps, mass);
	TEST_EQUAL(decomps.size(), 911);
}
END_SECTION


/////////////////////////////////////////////////////////////
/////////////////////////////////////////////////////////////
END_TEST


<|MERGE_RESOLUTION|>--- conflicted
+++ resolved
@@ -52,40 +52,36 @@
 MassDecompositionAlgorithm* nullPointer = 0;
 START_SECTION(MassDecompositionAlgorithm())
 {
-	ptr = new MassDecompositionAlgorithm();
-	TEST_NOT_EQUAL(ptr, nullPointer)
+  ptr = new MassDecompositionAlgorithm();
+  TEST_NOT_EQUAL(ptr, nullPointer)
 }
 END_SECTION
 
 START_SECTION(virtual ~MassDecompositionAlgorithm())
 {
-	delete ptr;
+  delete ptr;
 }
 END_SECTION
 
 START_SECTION((void getDecompositions(std::vector<MassDecomposition>& decomps, double weight)))
 {
   vector<MassDecomposition> decomps;
-<<<<<<< HEAD
-	DoubleReal mass = AASequence::fromString("DFPIANGER").getMonoWeight(Residue::Internal);
-=======
-	double mass = AASequence("DFPIANGER").getMonoWeight(Residue::Internal);
->>>>>>> cf6a7a91
-	cerr << mass << endl;
+  double mass = AASequence::fromString("DFPIANGER").getMonoWeight(Residue::Internal);
+  cerr << mass << endl;
 
-	MassDecompositionAlgorithm mda;
-	Param p(mda.getParameters());
-	p.setValue("tolerance", 0.0001);
-	mda.setParameters(p);
+  MassDecompositionAlgorithm mda;
+  Param p(mda.getParameters());
+  p.setValue("tolerance", 0.0001);
+  mda.setParameters(p);
 
-	mda.getDecompositions(decomps, mass);
-	TEST_EQUAL(decomps.size(), 842)
+  mda.getDecompositions(decomps, mass);
+  TEST_EQUAL(decomps.size(), 842)
 
-	p.setValue("tolerance", 0.001);
-	mda.setParameters(p);
-	decomps.clear();
-	mda.getDecompositions(decomps, mass);
-	TEST_EQUAL(decomps.size(), 911);
+  p.setValue("tolerance", 0.001);
+  mda.setParameters(p);
+  decomps.clear();
+  mda.getDecompositions(decomps, mass);
+  TEST_EQUAL(decomps.size(), 911);
 }
 END_SECTION
 
