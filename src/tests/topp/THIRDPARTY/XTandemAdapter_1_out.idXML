--- conflicted
+++ resolved
@@ -41,10 +41,7 @@
 				<UserParam type="int" name="XTandemAdapter:1:aaa_max" value="3"/>
 				<UserParam type="int" name="XTandemAdapter:1:mismatches_max" value="0"/>
 				<UserParam type="string" name="XTandemAdapter:1:IL_equivalent" value="false"/>
-<<<<<<< HEAD
-=======
 				<UserParam type="string" name="XTandemAdapter:1:allow_nterm_protein_cleavage" value="true"/>
->>>>>>> bd254914
 				<UserParam type="string" name="XTandemAdapter:1:name" value="auto"/>
 				<UserParam type="string" name="XTandemAdapter:1:specificity" value="auto"/>
 	</SearchParameters>
