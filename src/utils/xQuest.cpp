--- conflicted
+++ resolved
@@ -413,14 +413,7 @@
 //      nlargest_filter.filterSpectrum(exp[exp_index]);
 //      window_mower_filter.filterPeakSpectrum(exp[exp_index]);
 //      // sort (nlargest changes order)
-<<<<<<< HEAD
 //      exp[exp_index].sortByPosition();
-=======
-////      exp[exp_index].sortByPosition();
-//      rich_exp.addSpectrum(makeRichPeakSpectrum(exp[exp_index], true));
-////      LOG_DEBUG << "WHY? Exp Spec: " << exp[exp_index][50].getMZ() << "\t" << rich_exp[exp_index][50].getMZ() << endl;
-//      rich_exp[exp_index].sortByPosition();
->>>>>>> b73aa450
      }
    }
 
@@ -530,13 +523,7 @@
     }
 
     double maxionsize = max(spec1[spec1.size()-1].getMZ(), spec2[spec2.size()-1].getMZ());
-<<<<<<< HEAD
     Int table_size = ceil(maxionsize / tolerance)+1;
-=======
-    //LOG_DEBUG << "xcorr Maxionssize: " << maxionsize << endl;
-    Int table_size = ceil(maxionsize / tolerance)+1;
-    //LOG_DEBUG << "xcorr table_size: " << table_size << endl;
->>>>>>> b73aa450
     vector< double > ion_table1(table_size, 0);
     vector< double > ion_table2(table_size, 0);
 
@@ -544,47 +531,23 @@
     for (Size i = 0; i < spec1.size(); ++i)
     {
       Size pos = static_cast<Size>(ceil(spec1[i].getMZ() / tolerance));
-<<<<<<< HEAD
-
-=======
-      //LOG_DEBUG << "xcorr Table1 pos: " << pos << endl;
->>>>>>> b73aa450
       // TODO this line leads to using real intensities
 //      ion_table1[pos] = spec1[i].getIntensity();
       // TODO this line leads to using intensities normalized to 10
       ion_table1[pos] = 10.0;
-<<<<<<< HEAD
-=======
-      //LOG_DEBUG << "xcorr Table1 Inte: " << spec1[i].getIntensity() << endl;
->>>>>>> b73aa450
     }
     for (Size i = 0; i < spec2.size(); ++i)
     {
       Size pos =static_cast<Size>(ceil(spec2[i].getMZ() / tolerance));
-<<<<<<< HEAD
-
-=======
-      //LOG_DEBUG << "xcorr Table2 pos: " << pos << endl;
->>>>>>> b73aa450
       // TODO this line leads to using real intensities
 //      ion_table2[pos] = spec2[i].getIntensity();
       // TODO this line leads to using intensities normalized to 10
       ion_table2[pos] = 10.0;
-<<<<<<< HEAD
-    }
-=======
-      //LOG_DEBUG << "xcorr Table2 Inte: " << spec2[i].getIntensity() << endl;
-    }
-    //LOG_DEBUG << "xcorr Tables done" << endl;
->>>>>>> b73aa450
+    }
 
     // Compute means for real intensities
     double mean1 = (accumulate(ion_table1.begin(), ion_table1.end(), 0.0)) / table_size;
     double mean2 = (accumulate(ion_table2.begin(), ion_table2.end(), 0.0)) / table_size;
-<<<<<<< HEAD
-=======
-    //LOG_DEBUG << "xcorr means: " << mean1 << "\t" << mean2 << endl;
->>>>>>> b73aa450
 
     // Compute denominator
     double s1 = 0;
@@ -595,10 +558,6 @@
       s2 += pow((ion_table2[i] - mean2), 2);
     }
     double denom = sqrt(s1 * s2);
-<<<<<<< HEAD
-=======
-    //LOG_DEBUG << "xcorr Denominator: " << denom << endl;
->>>>>>> b73aa450
 
     // Calculate correlation for each shift
     for (Int shift = -maxshift; shift <= maxshift; ++shift)
@@ -607,17 +566,9 @@
       for (Int i = 0; i < table_size; ++i)
       {
         Int j = i + shift;
-<<<<<<< HEAD
         if ( (j >= 0) && (j < table_size))
         {
           s += (ion_table1[i] - mean1) * (ion_table2[j] - mean2);
-=======
-        //LOG_DEBUG << "xcorr i: " << i << "\t shift: " << shift << "\t j: " << j << endl;
-        if ( (j >= 0) && (j < table_size))
-        {
-          s += (ion_table1[i] - mean1) * (ion_table2[j] - mean2);
-         //LOG_DEBUG << "XCORR S: " << s << endl;
->>>>>>> b73aa450
         }
       }
       if (denom > 0)
@@ -625,10 +576,6 @@
         results[shift + maxshift] = s / denom;
       }
     }
-<<<<<<< HEAD
-=======
-    //LOG_DEBUG << "xcorr s/denom vector: " << results << endl;
->>>>>>> b73aa450
     return results;
   }
 
@@ -764,7 +711,6 @@
       //getSpectrumAlignment(matched_fragments_without_shift, spectrum_light, spectrum_heavy, 0.2, false, 0.3);
       getSpectrumIntensityMatching(matched_fragments_without_shift, spectrum_light, spectrum_heavy, 0.2, false, 0.3);
 
-<<<<<<< HEAD
       // different fragments may carry light or heavy cross-linker.
       PeakSpectrum spectrum_heavy_different;
       PeakSpectrum spectrum_light_different;
@@ -774,24 +720,6 @@
       {
         bool found = false;
         for (Size j = 0; j != matched_fragments_without_shift.size(); ++j)
-=======
-//      if (scan_index_light_it != map_light_to_heavy.end())
-//      {
-        const Size scan_index_heavy = spectrum_pairs[pair_index].second;
-        const PeakSpectrum& spectrum_heavy = spectra[scan_index_heavy];
-         vector< pair< Size, Size > > matched_fragments_without_shift;
-        //ms2_aligner.getSpectrumAlignment(matched_fragments_without_shift, spectrum_light, spectrum_heavy);
-//        LOG_DEBUG << "Common matching, spectrum: " << scan_index << endl;
-        //getSpectrumAlignment(matched_fragments_without_shift, spectrum_light, spectrum_heavy, 0.2, false, 0.3);
-        getSpectrumIntensityMatching(matched_fragments_without_shift, spectrum_light, spectrum_heavy, 0.2, false, 0.3);
-
-        // different fragments may carry light or heavy cross-linker.             
-        PeakSpectrum spectrum_heavy_different;
-        PeakSpectrum spectrum_light_different;
-
-        // TODO: maybe speed this up - can be done in linear time
-        for (Size i = 0; i != spectrum_light.size(); ++i)
->>>>>>> b73aa450
         {
           if (matched_fragments_without_shift[j].first == i) { found = true; break; }
         }
@@ -835,21 +763,12 @@
         // matching fragments are potentially carrying the cross-linker
         vector< pair< Size, Size > > matched_fragments_with_shift;
 
-<<<<<<< HEAD
         //ms2_aligner_xlinks.getSpectrumAlignment(matched_fragments_with_shift, spectrum_light_different, spectrum_heavy_to_light);
         spectrum_heavy_to_light.sortByPosition();
         if (spectrum_light_different.size() > 0 && spectrum_heavy_to_light.size() > 0)
         {
           //getSpectrumIntensityMatching(matched_fragments_with_shift, spectrum_light_different, spectrum_heavy_to_light, 0.3, false, 0.3); // OLD maybe better version
           getSpectrumIntensityMatching(matched_fragments_with_shift, spectrum_light, spectrum_heavy_to_light, 0.3, false, 0.3); // xQuest Perl does not remove common peaks from xlink search
-=======
-            //ms2_aligner_xlinks.getSpectrumAlignment(matched_fragments_with_shift, spectrum_light_different, spectrum_heavy_to_light);
-            spectrum_heavy_to_light.sortByPosition();
-            if (spectrum_light_different.size() > 0 && spectrum_heavy_to_light.size() > 0) {
-//            LOG_DEBUG << "Xlink matching, spectrum: " << scan_index << "\tcharge: " << charge << endl;
-              //getSpectrumIntensityMatching(matched_fragments_with_shift, spectrum_light_different, spectrum_heavy_to_light, 0.3, false, 0.3); // OLD maybe better version
-              getSpectrumIntensityMatching(matched_fragments_with_shift, spectrum_light, spectrum_heavy_to_light, 0.3, false, 0.3); // xQuest Perl does not remove common peaks from xlink search
->>>>>>> b73aa450
 
           for (Size i = 0; i != matched_fragments_with_shift.size(); ++i)
           {
@@ -880,7 +799,6 @@
 #ifdef DEBUG_XQUEST
         LOG_DEBUG << "Peaks to match: " << common_peaks.size() << endl;
 #endif
-<<<<<<< HEAD
       // TODO make this a tool parameter
       Size max_peak_number = 100;
       NLargest nlargest_filter = NLargest(max_peak_number);
@@ -902,46 +820,13 @@
       preprocessed_pair_spectra.spectra_xlink_peaks[pair_index].sortByPosition();
 
 #ifdef DEBUG_XQUEST
-        cout << "spectrum_light_different: " << preprocessed_pair_spectra.spectra_light_different[pair_index].size() << endl;
-        cout << "spectrum_heavy_different: " << preprocessed_pair_spectra.spectra_heavy_different[pair_index].size() << endl;
-        cout << "spectrum_heavy_to_light alignment: " << preprocessed_pair_spectra.spectra_heavy_to_light[pair_index].size() << endl;
-        cout << "spctrum_common_peaks: " << preprocessed_pair_spectra.spectra_common_peaks[pair_index].size() << endl;
-        cout << "spectrum_xlink_peaks: " << preprocessed_pair_spectra.spectra_xlink_peaks[pair_index].size() << endl;
-#endif
-
-=======
-        // TODO make this a tool parameter
-        Size max_peak_number = 100;
-        NLargest nlargest_filter = NLargest(max_peak_number);
-//        nlargest_filter_rich(common_peaks, max_peak_number);
-//        nlargest_filter_rich(xlink_peaks, max_peak_number);
-        nlargest_filter.filterSpectrum(common_peaks);
-        nlargest_filter.filterSpectrum(xlink_peaks);
-//        swap(preprocessed_pair_spectra.spectra_light_different[pair_index], spectrum_light_different);
-//        swap(preprocessed_pair_spectra.spectra_heavy_different[pair_index], spectrum_heavy_different);
-//        swap(preprocessed_pair_spectra.spectra_heavy_to_light[pair_index], spectrum_heavy_to_light);
-        swap(preprocessed_pair_spectra.spectra_common_peaks[pair_index], common_peaks);
-        swap(preprocessed_pair_spectra.spectra_xlink_peaks[pair_index], xlink_peaks);
-
-        preprocessed_pair_spectra.spectra_common_peaks[pair_index].setPrecursors(spectrum_light.getPrecursors());
-        preprocessed_pair_spectra.spectra_xlink_peaks[pair_index].setPrecursors(spectrum_light.getPrecursors());
-
-//        preprocessed_pair_spectra.spectra_light_different[pair_index].sortByPosition();
-//        preprocessed_pair_spectra.spectra_heavy_different[pair_index].sortByPosition();
-//        preprocessed_pair_spectra.spectra_heavy_to_light[pair_index].sortByPosition();
-        preprocessed_pair_spectra.spectra_common_peaks[pair_index].sortByPosition();
-        preprocessed_pair_spectra.spectra_xlink_peaks[pair_index].sortByPosition();
-
-        // Debug support output
-        /*
         LOG_DEBUG << "spectrum_light_different: " << preprocessed_pair_spectra.spectra_light_different[pair_index].size() << endl;
         LOG_DEBUG << "spectrum_heavy_different: " << preprocessed_pair_spectra.spectra_heavy_different[pair_index].size() << endl;
         LOG_DEBUG << "spectrum_heavy_to_light alignment: " << preprocessed_pair_spectra.spectra_heavy_to_light[pair_index].size() << endl;
         LOG_DEBUG << "spctrum_common_peaks: " << preprocessed_pair_spectra.spectra_common_peaks[pair_index].size() << endl;
         LOG_DEBUG << "spectrum_xlink_peaks: " << preprocessed_pair_spectra.spectra_xlink_peaks[pair_index].size() << endl;
-        */
-//      }
->>>>>>> b73aa450
+#endif
+
     }
     return preprocessed_pair_spectra;
   }
@@ -1121,18 +1006,6 @@
       // Generate cross-link between two peptides
       for (map<StringView, AASequence>::const_iterator b = a; b != peptides.end(); ++b)
       {
-<<<<<<< HEAD
-=======
-//      countB += 1;
-//      LOG_DEBUG << "Enumerating second sequence " << countB << " of " << peptides.size() << endl;
-
-      // Should be handled at digestion
-//        if (b->second.toUnmodifiedString().has("K"))
-//        {
-//          continue;
-//        }
-
->>>>>>> b73aa450
         // mass peptide1 + mass peptide2 + cross linker mass - cross link loss
         double cross_link_mass = a->second.getMonoWeight() + b->second.getMonoWeight() + cross_link_mass_light;
         mass_to_candidates.insert(make_pair(cross_link_mass, make_pair<const AASequence*, const AASequence*>(&(a->second), &(b->second))));
@@ -1472,11 +1345,6 @@
                   double intensity2(s2[j - 1].getIntensity());
                   bool diff_int_clear = (min(intensity1, intensity2) / max(intensity1, intensity2)) > intensity_cutoff;
 
-<<<<<<< HEAD
-=======
-
-                  //LOG_DEBUG << "Intensity test: " << intensity1 << "\t" << intensity2 << "\t" << (max(intensity1, intensity2) / min(intensity1, intensity2)) << "\t" << diff_int_clear << endl;
->>>>>>> b73aa450
                   if (score_align <= score_up && score_align <= score_left && diff_align < tolerance && diff_int_clear)
                     {
                       matrix[i][j] = score_align;
@@ -1576,17 +1444,10 @@
         Size index = spec.findNearest(mz);
         double peak_mz = spec[index].getMZ();
         double dist = abs(mz - peak_mz);
-<<<<<<< HEAD
+
         if (dist <= max_dist)
         {
           peaks.push_back(spec[index]);
-=======
-//        LOG_DEBUG << "Peak_mz " << peak_mz <<  "\tin range: " << (dist < max_dist) << endl;
-        if (dist <= max_dist)
-        {
-          peaks.push_back(spec[index]);
-//          LOG_DEBUG << "Added Peak at " << peak_mz << "\twith Intensity: " << spec[index].getIntensity() << endl;
->>>>>>> b73aa450
           spec.erase(spec.begin() + index);
         } else
         {
@@ -1620,10 +1481,7 @@
       for (Size i = 0; i != s1.size(); ++i)
       {
         const double& s1_mz = s1[i].getMZ();
-<<<<<<< HEAD
-=======
-//        LOG_DEBUG << "Search peak: " << s1_mz << "\t with Intensity: " << s1[i].getIntensity() << endl;
->>>>>>> b73aa450
+
         PeakSpectrum peaks = getToleranceWindowPeaks(s2, s1_mz, tolerance, relative_tolerance);
         if (peaks.size() > 1)
         {
@@ -1643,10 +1501,6 @@
             //bool diff_int_clear = (min(intensity1, intensity2) / max(intensity1, intensity2)) >= intensity_cutoff;
             bool diff_int_clear = (intensity1 / intensity2) >= intensity_cutoff && (intensity1 / intensity2) <= high_cutoff;
 
-<<<<<<< HEAD
-=======
-//            LOG_DEBUG << "Most intense peak mz: " << peaks[j].getMZ() << "\twith Intensity: " << peaks[j].getIntensity() << "\tIntensity diff cleared: " << diff_int_clear << endl;
->>>>>>> b73aa450
             // found peak match. if intensity similar enough, update alignment and remove peak, so that it will not get matched again to another peak
             if (diff_int_clear)
             {
@@ -1663,11 +1517,6 @@
             }
           }
         }
-<<<<<<< HEAD
-=======
-//        LOG_DEBUG << "######################################################################" << endl;
-//        s1.sortByPosition();
->>>>>>> b73aa450
       }
     }
 
@@ -1742,7 +1591,6 @@
 
         if (!top_vector.empty())
         {
-<<<<<<< HEAD
           // Spectrum Data, for each spectrum
           Size scan_index_light = top_vector[0].scan_index_light;
           Size scan_index_heavy = top_vector[0].scan_index_heavy;
@@ -1799,100 +1647,6 @@
               id = structure + "-" + topology;
             }
             else if (top_csm->cross_link.getType() == TheoreticalSpectrumGeneratorXLinks::ProteinProteinCrossLink::LOOP)
-=======
-        // Spectrum Data, for each spectrum
-        Size scan_index_light = top_vector[0].scan_index_light;
-        Size scan_index_heavy = top_vector[0].scan_index_heavy;
-//        LOG_DEBUG << "Scan indices: " << scan_index_light << "\t" << scan_index_heavy << endl;
-        const PeakSpectrum& spectrum_light = spectra[scan_index_light];
-        double precursor_charge = spectrum_light.getPrecursors()[0].getCharge();
-
-        double precursor_mz = spectrum_light.getPrecursors()[0].getMZ();
-        double precursor_rt = spectrum_light.getRT();
-        double precursor_mass = precursor_mz * static_cast<double>(precursor_charge) - static_cast<double>(precursor_charge) * Constants::PROTON_MASS_U;
-
-//        double precursor_charge_heavy = spectra[scan_index_heavy].getPrecursors()[0].getCharge();
-        double precursor_mz_heavy = spectra[scan_index_heavy].getPrecursors()[0].getMZ();
-        double precursor_rt_heavy = spectra[scan_index_heavy].getRT();
-
-        // print information about new peak to file (starts with <spectrum_search..., ends with </spectrum_search>
-        // TODO what to do with useless information? leave =0 or delete?
-        String spectrum_light_name = String("spectrumlight") + scan_index_light;
-        String spectrum_heavy_name = String("spectrumheavy") + scan_index_heavy;
-        String spectrum_name = spectrum_light_name + String("_") + spectrum_heavy_name;
-        String rt_scans = String(precursor_rt) + ":" + String(precursor_rt_heavy);
-        String mz_scans = String(precursor_mz) + ":" + String(precursor_mz_heavy);
-
-        // Mean ion intensity (light spectrum, TODO add heavy spectrum?)
-        double mean_intensity= 0;
-        for (SignedSize j = 0; j < static_cast<SignedSize>(spectrum_light.size()); ++j) mean_intensity += spectrum_light[j].getIntensity();
-        for (SignedSize j = 0; j < static_cast<SignedSize>(spectra[scan_index_heavy].size()); ++j) mean_intensity += spectra[scan_index_heavy][j].getIntensity();
-        mean_intensity = mean_intensity / (spectrum_light.size() + spectra[scan_index_heavy].size());
-
-        xml_file << "<spectrum_search spectrum=\"" << spectrum_name << "\" mean_ionintensity=\"" << mean_intensity << "\" ionintensity_stdev=\"" << "TODO" << "\" addedMass=\"" << "TODO" << "\" iontag_ncandidates=\"" << "TODO"
-          << "\"  apriori_pmatch_common=\"" << "TODO" << "\" apriori_pmatch_xlink=\"" << "TODO" << "\" ncommonions=\"" << "TODO" << "\" nxlinkions=\"" << "TODO" << "\" mz_precursor=\"" << precursor_mz
-          << "\" scantype=\"" << "light_heavy" << "\" charge_precursor=\"" << precursor_charge << "\" Mr_precursor=\"" << precursor_mass <<  "\" rtsecscans=\"" << rt_scans << "\" mzscans=\"" << mz_scans << "\" >" << endl;
-
-
-        for (vector< CrossLinkSpectrumMatch>::const_iterator top_csm = top_csms_spectrum->begin(); top_csm != top_csms_spectrum->end(); ++top_csm)
-        {
-          String xltype = "monolink";
-          String structure = top_csm->cross_link.alpha.toUnmodifiedString();
-          String letter_first = structure.substr(top_csm->cross_link.cross_link_position.first, 1);
-
-
-           // TODO track or otherwise find out, which kind of mono-link it was (if there are several possibilities for the weigths)
-           double weight = top_csm->cross_link.alpha.getMonoWeight() + top_csm->cross_link.cross_linker_mass;
-//           bool is_monolink = (top_csm->cross_link.cross_link_position.second == -1);
-           int alpha_pos = top_csm->cross_link.cross_link_position.first + 1;
-           int beta_pos = top_csm->cross_link.cross_link_position.second + 1;
-
-           String topology = String("a") + alpha_pos;
-           String id = structure + String("-") + letter_first + alpha_pos + String("-") + static_cast<int>(top_csm->cross_link.cross_linker_mass);
-
-           if (top_csm->cross_link.getType() == TheoreticalSpectrumGeneratorXLinks::ProteinProteinCrossLink::CROSS)
-           {
-            xltype = "xlink";
-            structure += "-" + top_csm->cross_link.beta.toUnmodifiedString();
-            topology += String("-b") + beta_pos;
-            weight += top_csm->cross_link.beta.getMonoWeight();
-            id = structure + "-" + topology;
-           }
-           else if (top_csm->cross_link.getType() == TheoreticalSpectrumGeneratorXLinks::ProteinProteinCrossLink::LOOP)
-           {
-            xltype = "intralink";
-            topology += String("-b") + beta_pos;
-            String letter_second = structure.substr(top_csm->cross_link.cross_link_position.second, 1);
-            id = structure + String("-") + letter_first + alpha_pos + String("-") + letter_second + beta_pos;
-           }
-
-
-           // Error calculation
-           double cl_mz = (weight + static_cast<double>(precursor_charge) * Constants::PROTON_MASS_U) / static_cast<double>(precursor_charge);
-           double error = abs(cl_mz - precursor_mz);
-           double rel_error = error / precursor_mz / 1e-6;
-//           LOG_DEBUG << "Relative error (ppm): " << rel_error << endl;
-
-           // Protein Accessions
-//           String prot_alpha;
-
-//           LOG_DEBUG << "Size and index: " << peptide_ids.size() << "\t | \t" << top_csm->peptide_id_index << endl;
-
-           PeptideIdentification pep_id = peptide_ids[top_csm->peptide_id_index];
-//           PeptideIdentification *pep_id_test = top_csm->peptide_id;
-
-//           LOG_DEBUG << "MZ, pointer, current adress: " << pep_id.getMZ() << "\t | \t" << pep_id_test << "\t | \t" << &peptide_ids[top_csm->peptide_id_index] << endl;
-
-           vector< PeptideHit > pep_hits = pep_id.getHits();
-//           vector< PeptideHit > pep_hits_test = pep_id_test->getHits();
-
-//           LOG_DEBUG << "n of hits, 1. seq: " << pep_hits.size() << "\t | \t" << pep_hits_test.size() << "\t | \t" << pep_hits[0].getSequence().toString() << endl;
-
-           String prot_alpha = pep_hits[0].getPeptideEvidences()[0].getProteinAccession();
-           if (pep_hits[0].getPeptideEvidences().size() > 1)
-           {
-            for (Size i = 1; i < pep_hits[0].getPeptideEvidences().size(); ++i)
->>>>>>> b73aa450
             {
               xltype = "intralink";
               topology += String("-b") + beta_pos;
@@ -1900,8 +1654,6 @@
               id = structure + String("-") + letter_first + alpha_pos + String("-") + letter_second + beta_pos;
             }
 
-<<<<<<< HEAD
-
             // Error calculation
             double cl_mz = (weight + static_cast<double>(precursor_charge) * Constants::PROTON_MASS_U) / static_cast<double>(precursor_charge);
             double error = abs(cl_mz - precursor_mz);
@@ -1912,15 +1664,6 @@
 
             String prot_alpha = pep_hits[0].getPeptideEvidences()[0].getProteinAccession();
             if (pep_hits[0].getPeptideEvidences().size() > 1)
-=======
-           String prot_beta = "";
-//           const vector< PeptideEvidence > &evidences_beta =ph_beta.getPeptideEvidences();
-           if (pep_hits.size() > 1)
-           {
-              prot_beta= pep_hits[1].getPeptideEvidences()[0].getProteinAccession();
-//              LOG_DEBUG << "Proteins: " << pep_hits[0].getPeptideEvidences()[0].getProteinAccession() << "\t" << pep_hits_test[1].getPeptideEvidences()[0].getProteinAccession() << endl;
-            if (pep_hits[1].getPeptideEvidences().size() > 1)
->>>>>>> b73aa450
             {
               for (Size i = 1; i < pep_hits[0].getPeptideEvidences().size(); ++i)
               {
@@ -2017,33 +1760,6 @@
     ProgressLogger progresslogger;
     progresslogger.setLogType(log_type_);
 
-<<<<<<< HEAD
-=======
-
-    /*
-    // TEMPORARY TESTCODE ###########
-    LOG_DEBUG.precision(20);
-    LOG_DEBUG << "cumulBinom = " << cumulativeBinomial(33, 16, 0.00777026) << endl;
-
-    long double p_cumul = 0.0;
-    Size n = 33;
-    Size k = 16;
-    double prob = 0.00777026;
-    for (Size j = 0; j < k; j++)
-    {
-      double coeff = boost::math::binomial_coefficient<double>((unsigned int)n, (unsigned int)j);
-      p_cumul += coeff * pow(prob,  j) * pow((1-prob), (n-j));
-      LOG_DEBUG << "p_cumul = " << p_cumul << "\t pow(prob,  j) = " << pow(prob,  j)  << "\t pow((1-prob), (n-j)) = " << pow((1-prob), (n-j)) << endl;
-    }
-
-    LOG_DEBUG << "Smallest double: " << numeric_limits<double>::min() << "Double closest to 1: " <<  nexttoward(1.0, 0.0) <<endl;
-
-    return EXECUTION_OK;
-    //##########################
-    */
-
-
->>>>>>> b73aa450
     const string in_mzml(getStringOption_("in"));
     const string in_fasta(getStringOption_("database"));
     const string in_decoy_fasta(getStringOption_("decoy_database"));
@@ -2211,31 +1927,14 @@
       // find pairs of MS2 spectra, that correspond to MS1 features linked by the consensus map / FeatureFinderMultiplex
       for (ConsensusMap::const_iterator cit = cfeatures.begin(); cit != cfeatures.end(); ++cit)
       {
-<<<<<<< HEAD
-=======
-//      if (cit->getFeatures().size() > 2 || cit->getPeptideIdentifications().size() > 2)
-//      {
-//        LOG_DEBUG << "Multiple PeptideIDs, Features: " << cit->getFeatures().size() << "\t PeptideIDs: " << cit->getPeptideIdentifications().size() << endl;
-//      }
-
-      // if x == light && y == heavy, then make pair
->>>>>>> b73aa450
         if (cit->getFeatures().size() == 2 && cit->getPeptideIdentifications().size() >= 2)
         {
           for (Size x = 0; x < cit->getPeptideIdentifications().size(); ++x)
           {
-<<<<<<< HEAD
             if (static_cast<int>(cit->getPeptideIdentifications()[x].getMetaValue("map index")) == 0)
             {
-              for (Size y = 0; y < cit->getPeptideIdentifications().size(); ++y)  {
-=======
-//          LOG_DEBUG << "MetaValue map index: " <<  cit->getPeptideIdentifications()[x].getMetaValue("map index") << endl;
-//          LOG_DEBUG << "Scan index 1: " << cit->getPeptideIdentifications()[x].getMetaValue("scan_index") << endl;
-            if (static_cast<int>(cit->getPeptideIdentifications()[x].getMetaValue("map index")) == 0)
-            {
-              for (Size y = 0; y < cit->getPeptideIdentifications().size(); ++y)  {
-//            LOG_DEBUG << "Scan index 2: " << cit->getPeptideIdentifications()[y].getMetaValue("scan_index") << endl;
->>>>>>> b73aa450
+              for (Size y = 0; y < cit->getPeptideIdentifications().size(); ++y)
+              {
                 if (static_cast<int>(cit->getPeptideIdentifications()[y].getMetaValue("map index")) == 1)
                 {
                   const PeptideIdentification& pi_0 = cit->getPeptideIdentifications()[x];
@@ -2248,11 +1947,6 @@
         }
       }
     }
-
-<<<<<<< HEAD
-=======
-    //LOG_DEBUG << "Number of MS2 pairs connceted by consensus feature: " << map_light_to_heavy.size() << endl;
->>>>>>> b73aa450
 
     // create common peak / shifted peak spectra for all pairs
     progresslogger.startProgress(0, 1, "Preprocessing Spectra Pairs...");
@@ -2618,14 +2312,14 @@
             const vector<AASequence*> new_ion_tag_candidates = hg.get(common_peaks_50[i].getMZ(), 5000);
             ion_tag_candidates.insert(ion_tag_candidates.end(), new_ion_tag_candidates.begin(), new_ion_tag_candidates.end());
           }
-          cout << "Ion tag Mode, start uniquifying" << endl;
+          LOG_DEBUG << "Ion tag Mode, start uniquifying" << endl;
           sort(ion_tag_candidates.begin(), ion_tag_candidates.end());
           vector<AASequence*>::iterator last_unique = unique(ion_tag_candidates.begin(), ion_tag_candidates.end());
           ion_tag_candidates.erase(last_unique, ion_tag_candidates.end());
-          cout << "Ion tag Mode, end uniquifying" << endl;
+          LOG_DEBUG << "Ion tag Mode, end uniquifying" << endl;
 
           // Pre-Score all candidates
-          cout << "Start pre-scoring peptide candidates...." << endl;
+          LOG_DEBUG << "Start pre-scoring peptide candidates...." << endl;
           vector<pair<double, AASequence*> > pre_scores;
           for (Size i = 0; i < ion_tag_candidates.size(); ++i)
           {
@@ -2637,56 +2331,13 @@
             {
               pre_score = preScore(matched_spec.size(), peptide_spectra.at(ion_tag_candidates[i]).size());
             }
-<<<<<<< HEAD
-
             pre_scores.push_back(make_pair(pre_score, ion_tag_candidates[i]));
           }
-          cout << "Sorting scored results" << endl;
+          LOG_DEBUG << "Sorting scored results" << endl;
           sort(pre_scores.begin(), pre_scores.end());
-          cout << "Sorting finished" << endl;
-=======
-            LOG_DEBUG << "Ion tag Mode, start uniquifying" << endl;
-            sort(ion_tag_candidates.begin(), ion_tag_candidates.end());
-            vector<AASequence*>::iterator last_unique = unique(ion_tag_candidates.begin(), ion_tag_candidates.end());
-            ion_tag_candidates.erase(last_unique, ion_tag_candidates.end());
-            LOG_DEBUG << "Ion tag Mode, end uniquifying" << endl;
-
-            // Pre-Score all candidates
-            LOG_DEBUG << "Start pre-scoring peptide candidates...." << endl;
-            vector<pair<double, AASequence*> > pre_scores;
-            for (Size i = 0; i < ion_tag_candidates.size(); ++i)
-            {
-              vector< pair< Size, Size > > matched_spec;
-              getSpectrumAlignment(matched_spec, peptide_spectra.at(ion_tag_candidates[i]), preprocessed_pair_spectra.spectra_common_peaks[pair_index], fragment_mass_tolerance, false);
-
-              double pre_score = 0;
-              if (matched_spec.size() > 0) {
-                pre_score = preScore(matched_spec.size(), peptide_spectra.at(ion_tag_candidates[i]).size());
-              }
-
-              pre_scores.push_back(make_pair(pre_score, ion_tag_candidates[i]));
-            }
-            LOG_DEBUG << "Sorting scored results" << endl;
-            sort(pre_scores.begin(), pre_scores.end());
-            LOG_DEBUG << "Sorting finished" << endl;
-
-
-            // Clear candidates and add 50 highest scoring
-            ion_tag_candidates.clear();
-            Size max_candidates = 500;
-            for (Size i = 0; i < max_candidates; ++i) {
-
-              ion_tag_candidates.push_back(pre_scores[i].second);
-
-            }
-            LOG_DEBUG << "Pre-scoring completed." << endl;
-
-
-            LOG_DEBUG << "Ion tag candidates before mass filtering: " << ion_tag_candidates.size() << endl;
->>>>>>> b73aa450
-
-
-<<<<<<< HEAD
+          LOG_DEBUG << "Sorting finished" << endl;
+
+
           // Clear candidates and add 50 highest scoring
           ion_tag_candidates.clear();
           Size max_candidates = 500;
@@ -2694,29 +2345,9 @@
           {
             ion_tag_candidates.push_back(pre_scores[i].second);
           }
-          cout << "Pre-scoring completed." << endl;
-          cout << "Ion tag candidates before mass filtering: " << ion_tag_candidates.size() << endl;
-=======
-                double cross_link_mass = peptide_a->getMonoWeight() + peptide_b->getMonoWeight() + cross_link_mass_light; //TODO: find a way to precalculate individual peptide masses
-                double error_Da = abs(cross_link_mass - precursor_mass);
-                if (error_Da < precursor_mass_tolerance)
-                {
-                  candidates.push_back(make_pair(peptide_a, peptide_b));
-                }                
-              } 
-            } 
-            LOG_DEBUG << "Ion tag candidates after mass filtering: " << candidates.size() << endl;
-          } else // enumeration mode
-          {
-            //LOG_DEBUG << "Number of common peaks, xlink peaks: " << preprocessed_pair_spectra.spectra_common_peaks[scan_index].size() << "\t" << preprocessed_pair_spectra.spectra_xlink_peaks[scan_index].size();
-//            if (preprocessed_pair_spectra.spectra_common_peaks[scan_index].size() < 1 || preprocessed_pair_spectra.spectra_xlink_peaks[scan_index].size() < 1)
-//            {
-//              continue;
-//            }
-            // determine MS2 precursors that match to the current peptide mass
-            multimap<double, pair<const AASequence*, const AASequence*> >::const_iterator low_it;
-            multimap<double, pair<const AASequence*, const AASequence*> >::const_iterator up_it;
->>>>>>> b73aa450
+          LOG_DEBUG << "Pre-scoring completed." << endl;
+          LOG_DEBUG << "Ion tag candidates before mass filtering: " << ion_tag_candidates.size() << endl;
+
 
           //vector<pair<AASequence, AASequence> > candidates;
           for (Size i = 0; i != ion_tag_candidates.size(); ++i)
@@ -2735,10 +2366,10 @@
               }
             }
           }
-            cout << "Ion tag candidates after mass filtering: " << candidates.size() << endl;
+            LOG_DEBUG << "Ion tag candidates after mass filtering: " << candidates.size() << endl;
         } else // enumeration mode
         {
-          //cout << "Number of common peaks, xlink peaks: " << preprocessed_pair_spectra.spectra_common_peaks[scan_index].size() << "\t" << preprocessed_pair_spectra.spectra_xlink_peaks[scan_index].size();
+          //LOG_DEBUG << "Number of common peaks, xlink peaks: " << preprocessed_pair_spectra.spectra_common_peaks[scan_index].size() << "\t" << preprocessed_pair_spectra.spectra_xlink_peaks[scan_index].size();
 
           // determine MS2 precursors that match to the current peptide mass
           multimap<double, pair<const AASequence*, const AASequence*> >::const_iterator low_it;
@@ -2890,11 +2521,7 @@
           TheoreticalSpectrumGeneratorXLinks::ProteinProteinCrossLink cross_link_candidate = cross_link_candidates[i];
           double candidate_mz = (cross_link_candidate.alpha.getMonoWeight() + cross_link_candidate.beta.getMonoWeight() +  cross_link_candidate.cross_linker_mass+ (static_cast<double>(precursor_charge) * Constants::PROTON_MASS_U)) / precursor_charge;
 
-<<<<<<< HEAD
-          cout << "Pair: " << cross_link_candidate.alpha.toString() << "-" << cross_link_candidate.beta.toString() << " matched to light spectrum " << scan_index << "\t and heavy spectrum " << scan_index_heavy
-=======
-            LOG_DEBUG << "Pair: " << cross_link_candidate.alpha.toString() << "-" << cross_link_candidate.beta.toString() << " matched to light spectrum " << scan_index << "\t and heavy spectrum " << scan_index_heavy
->>>>>>> b73aa450
+          LOG_DEBUG << "Pair: " << cross_link_candidate.alpha.toString() << "-" << cross_link_candidate.beta.toString() << " matched to light spectrum " << scan_index << "\t and heavy spectrum " << scan_index_heavy
               << " with m/z: " << precursor_mz << "\t" << "and candidate m/z: " << candidate_mz << "\tK Positions: " << cross_link_candidate.cross_link_position.first << "\t" << cross_link_candidate.cross_link_position.second << endl;
 //          LOG_DEBUG << a->second.getMonoWeight() << ", " << b->second.getMonoWeight() << " cross_link_mass_light: " <<  cross_link_mass_light <<  endl;
 
@@ -2908,7 +2535,6 @@
 
 	  bool type_is_cross_link = cross_link_candidate.getType() == TheoreticalSpectrumGeneratorXLinks::ProteinProteinCrossLink::CROSS;
 
-<<<<<<< HEAD
           specGen.getCommonIonSpectrum(theoretical_spec_common_alpha, cross_link_candidate, 3, true);
           if (type_is_cross_link)
           {
@@ -2919,16 +2545,12 @@
             // Function for mono-links or loop-links
             specGen.getXLinkIonSpectrum(theoretical_spec_xlinks_alpha, cross_link_candidate, 2, 5);
           }
-=======
-//	    LOG_DEBUG << "is cross-link" << endl;
->>>>>>> b73aa450
 
           vector< pair< Size, Size > > matched_spec_common_alpha;
           vector< pair< Size, Size > > matched_spec_common_beta;
           vector< pair< Size, Size > > matched_spec_xlinks_alpha;
           vector< pair< Size, Size > > matched_spec_xlinks_beta;
 
-<<<<<<< HEAD
           if (preprocessed_pair_spectra.spectra_common_peaks[pair_index].size() > 0)
           {
             getSpectrumAlignment(matched_spec_common_alpha, theoretical_spec_common_alpha, preprocessed_pair_spectra.spectra_common_peaks[pair_index], fragment_mass_tolerance, false);
@@ -2939,9 +2561,6 @@
             getSpectrumAlignment(matched_spec_xlinks_alpha, theoretical_spec_xlinks_alpha, preprocessed_pair_spectra.spectra_xlink_peaks[pair_index], fragment_mass_tolerance_xlinks, false);
             getSpectrumAlignment(matched_spec_xlinks_beta, theoretical_spec_xlinks_beta, preprocessed_pair_spectra.spectra_xlink_peaks[pair_index], fragment_mass_tolerance_xlinks, false);
           }
-=======
-//            LOG_DEBUG << "get theo spectra" << endl;
->>>>>>> b73aa450
 
           // Pre-Score calculations
           Size matched_alpha_count = matched_spec_common_alpha.size() + matched_spec_xlinks_alpha.size();
@@ -2956,17 +2575,16 @@
             double pre_score = 0;
             if (type_is_cross_link)
             {
-<<<<<<< HEAD
                pre_score = preScore(matched_alpha_count, theor_alpha_count, matched_beta_count, theor_beta_count);
              }
              else
              {
               pre_score = preScore(matched_alpha_count, theor_alpha_count);
              }
-             //cout << "Number of matched peaks to theor. spectrum: " << matched_alpha_count << "\t" << matched_beta_count << endl;
-             //cout << "Number of theoretical ions: " << theor_alpha_count << "\t" << theor_beta_count << endl;
-             //cout << "Pre Score: " << pre_score << endl;
-             //cout << "Peptide size: " << a->second.size() << "\t" << b->second.size() << "\t" << "K Pos:" << K_pos_a[i] << "\t" << K_pos_b[i] << endl;
+             //LOG_DEBUG << "Number of matched peaks to theor. spectrum: " << matched_alpha_count << "\t" << matched_beta_count << endl;
+             //LOG_DEBUG << "Number of theoretical ions: " << theor_alpha_count << "\t" << theor_beta_count << endl;
+             //LOG_DEBUG << "Pre Score: " << pre_score << endl;
+             //LOG_DEBUG << "Peptide size: " << a->second.size() << "\t" << b->second.size() << "\t" << "K Pos:" << K_pos_a[i] << "\t" << K_pos_b[i] << endl;
              if (pre_score > pScoreMax) pScoreMax = pre_score;
 
              // compute intsum score
@@ -2985,150 +2603,6 @@
                 total_current += preprocessed_pair_spectra.spectra_xlink_peaks[pair_index][j].getIntensity();
               }
               double TIC = intsum / total_current;
-=======
-              getSpectrumAlignment(matched_spec_xlinks_alpha, theoretical_spec_xlinks_alpha, preprocessed_pair_spectra.spectra_xlink_peaks[pair_index], fragment_mass_tolerance_xlinks, false);
-              getSpectrumAlignment(matched_spec_xlinks_beta, theoretical_spec_xlinks_beta, preprocessed_pair_spectra.spectra_xlink_peaks[pair_index], fragment_mass_tolerance_xlinks, false);
-            }
-
-//            LOG_DEBUG << "alignment" << endl;
-
-              // Pre-Score calculations
-              Size matched_alpha_count = matched_spec_common_alpha.size() + matched_spec_xlinks_alpha.size();
-              Size theor_alpha_count = theoretical_spec_common_alpha.size() + theoretical_spec_xlinks_alpha.size();
-              Size matched_beta_count = matched_spec_common_beta.size() + matched_spec_xlinks_beta.size();
-              Size theor_beta_count = theoretical_spec_common_beta.size() + theoretical_spec_xlinks_beta.size();
-
-              if (matched_alpha_count + matched_beta_count > 0)
-              {
-                  // Simplified pre-Score
-                  //float pre_score = preScore(matched_fragments_theor_spec.size(), theoretical_spec.size());
-                  double pre_score = 0;
-                  if (type_is_cross_link)
-                  {
-                    pre_score = preScore(matched_alpha_count, theor_alpha_count, matched_beta_count, theor_beta_count);
-                  } else {
-                    pre_score = preScore(matched_alpha_count, theor_alpha_count);
-                  }
-                  //LOG_DEBUG << "Number of matched peaks to theor. spectrum: " << matched_alpha_count << "\t" << matched_beta_count << endl;
-                  //LOG_DEBUG << "Number of theoretical ions: " << theor_alpha_count << "\t" << theor_beta_count << endl;
-                  //LOG_DEBUG << "Pre Score: " << pre_score << endl;
-                  //LOG_DEBUG << "Peptide size: " << a->second.size() << "\t" << b->second.size() << "\t" << "K Pos:" << K_pos_a[i] << "\t" << K_pos_b[i] << endl;
-                  if (pre_score > pScoreMax) pScoreMax = pre_score;
-
-
-//                  LOG_DEBUG << "prescore" << endl;
-
-                  // Intsum and %TIC score calculations
-//                  double intsum_alpha = 0;
-//                  double intsum_beta = 0;
-//                  for (SignedSize j = 0; j < static_cast<SignedSize>(matched_spec_common_alpha.size()); ++j)
-//                  {
-//                    intsum_alpha += preprocessed_pair_spectra.spectra_common_peaks[pair_index][matched_spec_common_alpha[j].second].getIntensity();
-//                   }
-//                  for (SignedSize j = 0; j < static_cast<SignedSize>(matched_spec_common_beta.size()); ++j)
-//                  {
-//                    intsum_beta += preprocessed_pair_spectra.spectra_common_peaks[pair_index][matched_spec_common_beta[j].second].getIntensity();
-//                  }
-//                  for (SignedSize j = 0; j < static_cast<SignedSize>(matched_spec_xlinks_alpha.size()); ++j)
-//                  {
-//                    intsum_alpha += preprocessed_pair_spectra.spectra_xlink_peaks[pair_index][matched_spec_xlinks_alpha[j].second].getIntensity();
-//                  }
-//                  for (SignedSize j = 0; j < static_cast<SignedSize>(matched_spec_xlinks_beta.size()); ++j)
-//                  {
-//                    intsum_beta += preprocessed_pair_spectra.spectra_xlink_peaks[pair_index][matched_spec_xlinks_beta[j].second].getIntensity();
-//                  }
-//                  double intsum = intsum_alpha + intsum_beta;
-
-
-
-//                   LOG_DEBUG << "intsum-beta" << endl;
-
-//                  double intsum = intsum_alpha + intsum_beta;
-
-                  // new function version of intsum
-                  double intsum = total_matched_current(matched_spec_common_alpha, matched_spec_common_beta, matched_spec_xlinks_alpha, matched_spec_xlinks_beta, preprocessed_pair_spectra, pair_index);
-
-
-                  // Total ion intensity of light spectrum
-                  // sum over common and xlink ion spectra instead of unfiltered
-                  double total_current = 0;
-                  for (SignedSize j = 0; j < static_cast<SignedSize>(preprocessed_pair_spectra.spectra_common_peaks[pair_index].size()); ++j)
-                  {
-                    total_current += preprocessed_pair_spectra.spectra_common_peaks[pair_index][j].getIntensity();
-                  }
-                  for (SignedSize j = 0; j < static_cast<SignedSize>(preprocessed_pair_spectra.spectra_xlink_peaks[pair_index].size()); ++j)
-                  {
-                    total_current += preprocessed_pair_spectra.spectra_xlink_peaks[pair_index][j].getIntensity();
-                  }
-
-//                    LOG_DEBUG << "total current" << endl;
-
-//                   LOG_DEBUG << "intsum" << endl;
-
-                  double TIC = intsum / total_current;
-                  //LOG_DEBUG << "matched current: " << intsum << "\t total_current: " << total_current << endl;
-                  //LOG_DEBUG << "%TIC: " << TIC << "%";
-                  if (TIC > TICMax) TICMax = TIC;
-
-                  // TIC_alpha and _beta
-                  double intsum_alpha = matched_current_chain(matched_spec_common_alpha, matched_spec_xlinks_alpha, preprocessed_pair_spectra, pair_index);
-
-//                   LOG_DEBUG << "intsum-alpha" << endl;
-
-                  double intsum_beta = 0;
-                  if (type_is_cross_link)
-                  {
-                    intsum_beta = matched_current_chain(matched_spec_common_beta, matched_spec_xlinks_beta, preprocessed_pair_spectra, pair_index);
-                  }
-
-                  // normalize TIC_alpha and  _beta
-                  if ((intsum_alpha + intsum_beta) > 0.0) {
-                    intsum_alpha = intsum_alpha * intsum / (intsum_alpha + intsum_beta);
-                    intsum_beta = intsum_beta *  intsum / (intsum_alpha + intsum_beta);
-                  }
-
-                  // Function version of wTIC
-                  double wTIC = weighted_TIC_score(cross_link_candidate.alpha.size(), cross_link_candidate.beta.size(), intsum_alpha, intsum_beta, intsum, total_current, type_is_cross_link);
-
-                  if (wTIC > wTICMax) wTICMax = wTIC;
-
-//                  LOG_DEBUG << "wTIC" << endl;
-
-                  //LOG_DEBUG << "\t Intsum: " << intsum << endl;
-                  if (intsum > intsumMax) intsumMax = intsum;
-
-                  // match-odds score, old version
-//                  double range_c_alpha = theoretical_spec_common_alpha[theoretical_spec_common_alpha.size()-1].getMZ() -  theoretical_spec_common_alpha[0].getMZ();
-//                  double range_x_alpha= theoretical_spec_xlinks_alpha[theoretical_spec_xlinks_alpha.size()-1].getMZ() -  theoretical_spec_xlinks_alpha[0].getMZ();
-//                  double range_c_beta = theoretical_spec_common_beta[theoretical_spec_common_beta.size()-1].getMZ() -  theoretical_spec_common_beta[0].getMZ();
-//                  double range_x_beta = theoretical_spec_xlinks_beta[theoretical_spec_xlinks_beta.size()-1].getMZ() -  theoretical_spec_xlinks_beta[0].getMZ();
-
-//                  double a_priori_ca = a_priori_probability(tolerance_binsize, theoretical_spec_common_alpha.size(), range_c_alpha, 3);
-//                  double a_priori_xa = a_priori_probability(tolerance_binsize, theoretical_spec_xlinks_alpha.size(), range_x_alpha, 3);
-//                  double a_priori_cb = a_priori_probability(tolerance_binsize, theoretical_spec_common_beta.size(), range_c_beta, 3);
-//                  double a_priori_xb = a_priori_probability(tolerance_binsize, theoretical_spec_xlinks_beta.size(), range_x_beta, 3);
-
-//                  double match_odds_c_alpha = 0;
-//                  double match_odds_x_alpha = 0;
-//                  double match_odds_c_beta = 0;
-//                  double match_odds_x_beta = 0;
-
-//                  if (matched_spec_common_alpha.size() == theoretical_spec_common_alpha.size())
-//                  {
-//                    //match_odds_c_alpha = 100;
-//                  } else if (matched_spec_common_alpha.size() > 0 && theoretical_spec_common_alpha.size() > 0)
-//                  {
-//                    match_odds_c_alpha = -log(1 - cumulativeBinomial(theoretical_spec_common_alpha.size(), matched_spec_common_alpha.size(), a_priori_ca) );
-//                  }
-
-//                  if (matched_spec_xlinks_alpha.size() == theoretical_spec_xlinks_alpha.size())
-//                  {
-//                    //match_odds_x_alpha = 100;
-//                  } else if (matched_spec_xlinks_alpha.size() > 0 && theoretical_spec_xlinks_alpha.size() > 0)
-//                  {
-//                    match_odds_x_alpha = -log(1 - cumulativeBinomial(theoretical_spec_xlinks_alpha.size(), matched_spec_xlinks_alpha.size(), a_priori_xa) );
-//                  }
->>>>>>> b73aa450
 
               if (TIC > TICMax) TICMax = TIC;
 
@@ -3147,7 +2621,6 @@
                 intsum_beta = intsum_beta *  intsum / (intsum_alpha + intsum_beta);
               }
 
-<<<<<<< HEAD
               // compute wTIC
               double wTIC = weighted_TIC_score(cross_link_candidate.alpha.size(), cross_link_candidate.beta.size(), intsum_alpha, intsum_beta, intsum, total_current, type_is_cross_link);
 
@@ -3157,20 +2630,6 @@
               // maximal xlink ion charge = (Precursor charge - 1), minimal xlink ion charge: 2
               Size n_xlink_charges = (precursor_charge - 1) - 2;
               if (n_xlink_charges < 1) n_xlink_charges = 1;
-=======
-//                  LOG_DEBUG << "matchodds" << endl;
-
-                  // Debug output
-                  if (match_odds == INFINITY)
-                  {
-                    LOG_DEBUG << "INFINITY Match-odds (bug, should not happen) \n";
-                    return UNEXPECTED_RESULT;
-                  }
-
-                  //LOG_DEBUG << "Range Alpha: " << theoretical_spec_common_alpha[theoretical_spec_common_alpha.size()-1].getMZ()  << " - " << (double) theoretical_spec_common_alpha[0].getMZ() << " = " << range_c_alpha << "\t A Priori probaility common alpha: " << a_priori_ca << endl;
-                  //LOG_DEBUG << "Match-Odds Scores: " << match_odds_c_alpha << "\t" << match_odds_x_alpha << "\t" << match_odds_c_beta << "\t" << match_odds_x_beta << "\t Match-Odds Final: " << match_odds << endl;
-                  if (match_odds > matchOddsMax) matchOddsMax = match_odds;
->>>>>>> b73aa450
 
               // compute match odds (unweighted), the 3 is the number of charge states in the theoretical spectra
               double match_odds_c_alpha = match_odds_score(theoretical_spec_common_alpha, matched_spec_common_alpha, fragment_mass_tolerance, fragment_mass_tolerance_unit_ppm, false);
@@ -3187,163 +2646,19 @@
                 match_odds = (match_odds_c_alpha + match_odds_x_alpha) / 2;
               }
 
-<<<<<<< HEAD
               // Debug output, TODO remove if match odds is robust enough
               if (match_odds == INFINITY)
               {
-                cout << "INFINITY Match-odds (bug, should not happen) \n";
+                LOG_DEBUG << "INFINITY Match-odds (bug, should not happen) \n";
                 return UNEXPECTED_RESULT;
               }
 
               if (match_odds > matchOddsMax) matchOddsMax = match_odds;
-=======
-                  //Cross-correlation
-                  RichPeakSpectrum theoretical_spec_common;
-                  RichPeakSpectrum theoretical_spec_xlinks;
-                  //LOG_DEBUG << "Build theor. Spec." << endl;
-
-                  if (type_is_cross_link)
-                  {
-                    theoretical_spec_common.reserve(theoretical_spec_common_alpha.size() + theoretical_spec_common_beta.size());
-                    theoretical_spec_xlinks.reserve( theoretical_spec_xlinks_alpha.size() + theoretical_spec_xlinks_beta.size());
-                    theoretical_spec_common.insert(theoretical_spec_common.end(), theoretical_spec_common_alpha.begin(), theoretical_spec_common_alpha.end());
-                    theoretical_spec_common.insert(theoretical_spec_common.end(), theoretical_spec_common_beta.begin(), theoretical_spec_common_beta.end());
-                    theoretical_spec_xlinks.insert(theoretical_spec_xlinks.end(), theoretical_spec_xlinks_alpha.begin(), theoretical_spec_xlinks_alpha.end());
-                    theoretical_spec_xlinks.insert(theoretical_spec_xlinks.end(), theoretical_spec_xlinks_beta.begin(), theoretical_spec_xlinks_beta.end());
-                    theoretical_spec_common.sortByPosition();
-                    theoretical_spec_xlinks.sortByPosition();
-                  }
-                  else
-                  {
-                    theoretical_spec_common = theoretical_spec_common_alpha;
-                    theoretical_spec_xlinks = theoretical_spec_xlinks_alpha;
-                  }
-
-//                  LOG_DEBUG << "combine spectra" << endl;
-
-                  //LOG_DEBUG << "Compute xCorr" << endl;
-                  // xCorr parameters: spec1, spec2, max_shift, binsize
-//                  vector< double > xcorrx = xCorrelation(spectrum_light, theoretical_spec_xlinks, 5, 0.3);
-//                  vector< double > xcorrc = xCorrelation(spectrum_light, theoretical_spec_common, 5, 0.2);
-                  vector< double > xcorrx = xCorrelation(preprocessed_pair_spectra.spectra_xlink_peaks[pair_index], theoretical_spec_xlinks, 5, 0.3);
-                  vector< double > xcorrc = xCorrelation(preprocessed_pair_spectra.spectra_common_peaks[pair_index], theoretical_spec_common, 5, 0.2);
-
-                  // TODO save time: only needs to be done once per light spectrum, here it is repeated for cross-link each candidate
-                  vector< double > aucorr = xCorrelation(spectrum_light, spectrum_light, 1, 0.2);
-                  double aucorr_sum = accumulate(aucorr.begin(), aucorr.end(), 0.0);
-                  double xcorrx_max = accumulate(xcorrx.begin(), xcorrx.end(), 0.0) / aucorr_sum;
-                  double xcorrc_max = accumulate(xcorrc.begin(), xcorrc.end(), 0.0) / aucorr_sum;
-                  LOG_DEBUG << "xCorrelation X: " << xcorrx << endl;
-                  LOG_DEBUG << "xCorrelation C: " << xcorrc << endl;
-                  LOG_DEBUG << "Autocorr: " << aucorr << "\t Autocorr_sum: " << aucorr_sum << "\t xcorrx_max: " << xcorrx_max << "\t xcorrc_max: " << xcorrc_max << endl;
-//                  double xcorrx_max = *max_element(xcorrx.begin(), xcorrx.end());
-//                  double xcorrc_max = *max_element(xcorrc.begin(), xcorrc.end());
-                  //LOG_DEBUG << "XLink Cross correlation score: " << xcorrx_max << "\t Common Cross correlation score: " << xcorrc_max << endl;
-                  if (xcorrx_max > xcorrxMax) xcorrxMax = xcorrx_max;
-                  if (xcorrc_max > xcorrcMax) xcorrcMax = xcorrc_max;
-
-//                  LOG_DEBUG << "cross-correlation" << endl;
-
-                  // Compute score from the 4 scores and 4 weights
-                  double xcorrx_weight = 2.488;
-                  double xcorrc_weight = 21.279;
-                  double match_odds_weight = 1.973;
-                  double wTIC_weight = 12.829;
-                  double intsum_weight = 1.8;
-
-//                  double match_odds_weight = 1;  // 1.973;
-//                  double wTIC_weight = 24;           // 12.829;
-//                  double intsum_weight = 2.8;       // 1.8;
-
-                  double score = xcorrx_weight * xcorrx_max + xcorrc_weight * xcorrc_max + match_odds_weight * match_odds + wTIC_weight * wTIC + intsum_weight * intsum;
-
-                  csm.score = score;
-                  csm.pre_score = pre_score;
-                  csm.percTIC = TIC;
-                  csm.wTIC = wTIC;
-                  csm.int_sum = intsum;
-                  csm.match_odds = match_odds;
-//                  csm.xcorrx = xcorrx;
-                  csm.xcorrx_max = xcorrx_max;
-//                  csm.xcorrc = xcorrc;
-                  csm.xcorrc_max = xcorrc_max;
-                  csm.matched_common_alpha = matched_spec_common_alpha.size();
-                  csm.matched_common_beta = matched_spec_common_beta.size();
-                  csm.matched_xlink_alpha = matched_spec_xlinks_alpha.size();
-                  csm.matched_xlink_beta = matched_spec_xlinks_beta.size();
-                  csm.scan_index_light = scan_index;
-                  csm.scan_index_heavy = scan_index_heavy;
-
-                  // TODO write out spectrum annotation somehow, based on light spectrum
-                  // data for that in here:
-
-                  // RichPeakSpectra with fragment names,  can add other annotations here
-//                RichPeakSpectrum theoretical_spec_common_alpha;
-//                RichPeakSpectrum theoretical_spec_common_beta;
-//                RichPeakSpectrum theoretical_spec_xlinks_alpha;
-//                RichPeakSpectrum theoretical_spec_xlinks_beta;
-
-                  // Info about which peaks matched to experimental light spectrum (common/xlink, alpha/beta info here directly, can be written out separately)
-//                vector< pair< Size, Size > > matched_spec_common_alpha;
-//                vector< pair< Size, Size > > matched_spec_common_beta;
-//                vector< pair< Size, Size > > matched_spec_xlinks_alpha;
-//                vector< pair< Size, Size > > matched_spec_xlinks_beta;
-
-                  // Write out the whole spectrum and annotate matched peaks? can the annotations be written in mzML or does it have to be in mzid (the annotation without spectra is useless anyway)
-                  // How can RichPeakSpectra be exported?
-
-//    struct FragmentAnnotation
-//    String annotation;
-//    int charge;
-//    double mz;
-//    double intensity;
-                  LOG_DEBUG << "Start writing annotations" << endl;
-                  vector<PeptideHit::FragmentAnnotation> frag_annotations;
-                  for (Size k = 0; k < matched_spec_common_alpha.size(); --k)
-                  {
-                    PeptideHit::FragmentAnnotation frag_anno;
-                    frag_anno.charge = static_cast<int>(theoretical_spec_common_alpha[matched_spec_common_alpha[k].first].getMetaValue("z"));
-                    frag_anno.mz = spectrum_light[matched_spec_common_alpha[k].second].getMZ();
-                    frag_anno.intensity = spectrum_light[matched_spec_common_alpha[k].second].getIntensity();
-                    frag_anno.annotation = theoretical_spec_common_alpha[matched_spec_common_alpha[k].first].getMetaValue("IonName");
-                    frag_annotations.push_back(frag_anno);
-                  }
-                  for (Size k = 0; k < matched_spec_common_beta.size(); --k)
-                  {
-                    PeptideHit::FragmentAnnotation frag_anno;
-                    frag_anno.charge = static_cast<int>(theoretical_spec_common_beta[matched_spec_common_beta[k].first].getMetaValue("z"));
-                    frag_anno.mz = spectrum_light[matched_spec_common_beta[k].second].getMZ();
-                    frag_anno.intensity = spectrum_light[matched_spec_common_beta[k].second].getIntensity();
-                    frag_anno.annotation = theoretical_spec_common_beta[matched_spec_common_beta[k].first].getMetaValue("IonName");
-                    frag_annotations.push_back(frag_anno);
-                  }
-                  for (Size k = 0; k < matched_spec_xlinks_alpha.size(); --k)
-                  {
-                    PeptideHit::FragmentAnnotation frag_anno;
-                    frag_anno.charge = static_cast<int>(theoretical_spec_xlinks_alpha[matched_spec_xlinks_alpha[k].first].getMetaValue("z"));
-                    frag_anno.mz = spectrum_light[matched_spec_xlinks_alpha[k].second].getMZ();
-                    frag_anno.intensity = spectrum_light[matched_spec_xlinks_alpha[k].second].getIntensity();
-                    frag_anno.annotation = theoretical_spec_xlinks_alpha[matched_spec_xlinks_alpha[k].first].getMetaValue("IonName");
-                    frag_annotations.push_back(frag_anno);
-                  }
-                  for (Size k = 0; k < matched_spec_xlinks_beta.size(); --k)
-                  {
-                    PeptideHit::FragmentAnnotation frag_anno;
-                    frag_anno.charge = static_cast<int>(theoretical_spec_xlinks_beta[matched_spec_xlinks_beta[k].first].getMetaValue("z"));
-                    frag_anno.mz = spectrum_light[matched_spec_xlinks_beta[k].second].getMZ();
-                    frag_anno.intensity = spectrum_light[matched_spec_xlinks_beta[k].second].getIntensity();
-                    frag_anno.annotation = theoretical_spec_xlinks_beta[matched_spec_xlinks_beta[k].first].getMetaValue("IonName");
-                    frag_annotations.push_back(frag_anno);
-                  }
-                  LOG_DEBUG << "End writing annotations" << endl;
-                  csm.frag_annotations = frag_annotations;
->>>>>>> b73aa450
 
               //Cross-correlation
               RichPeakSpectrum theoretical_spec_common;
               RichPeakSpectrum theoretical_spec_xlinks;
 
-<<<<<<< HEAD
               if (type_is_cross_link)
               {
                 theoretical_spec_common.reserve(theoretical_spec_common_alpha.size() + theoretical_spec_common_beta.size());
@@ -3369,9 +2684,9 @@
                 double aucorr_sum = accumulate(aucorr.begin(), aucorr.end(), 0.0);
                 double xcorrx_max = accumulate(xcorrx.begin(), xcorrx.end(), 0.0) / aucorr_sum;
                 double xcorrc_max = accumulate(xcorrc.begin(), xcorrc.end(), 0.0) / aucorr_sum;
-//                cout << "xCorrelation X: " << xcorrx << endl;
-//                cout << "xCorrelation C: " << xcorrc << endl;
-//                cout << "Autocorr: " << aucorr << "\t Autocorr_sum: " << aucorr_sum << "\t xcorrx_max: " << xcorrx_max << "\t xcorrc_max: " << xcorrc_max << endl;
+//                LOG_DEBUG << "xCorrelation X: " << xcorrx << endl;
+//                LOG_DEBUG << "xCorrelation C: " << xcorrc << endl;
+//                LOG_DEBUG << "Autocorr: " << aucorr << "\t Autocorr_sum: " << aucorr_sum << "\t xcorrx_max: " << xcorrx_max << "\t xcorrc_max: " << xcorrc_max << endl;
 
                 if (xcorrx_max > xcorrxMax) xcorrxMax = xcorrx_max;
                 if (xcorrc_max > xcorrcMax) xcorrcMax = xcorrc_max;
@@ -3408,7 +2723,7 @@
 
 
                 // write fragment annotations
-                cout << "Start writing annotations" << endl;
+                LOG_DEBUG << "Start writing annotations" << endl;
                 vector<PeptideHit::FragmentAnnotation> frag_annotations;
                 for (Size k = 0; k < matched_spec_common_alpha.size(); --k)
                 {
@@ -3446,13 +2761,8 @@
                   frag_anno.annotation = theoretical_spec_xlinks_beta[matched_spec_xlinks_beta[k].first].getMetaValue("IonName");
                   frag_annotations.push_back(frag_anno);
                 }
-                cout << "End writing annotations" << endl;
+                LOG_DEBUG << "End writing annotations" << endl;
                 csm.frag_annotations = frag_annotations;
-=======
-//                  LOG_DEBUG << "build struct" << endl;
-
-                  //LOG_DEBUG << "Next candidate: " << endl;
->>>>>>> b73aa450
 
                 all_csms_spectrum.push_back(csm);
               }
@@ -3460,23 +2770,14 @@
 
             Int top = 0;
 
-            // collect top 5 matches to spectrum
+            // collect top n matches to spectrum
             while(!all_csms_spectrum.empty() && top < number_top_hits)
             {
               top++;
 
               //double max_score = *max_element(candidate_score.begin(), candidate_score.end());
               Int max_position = distance(all_csms_spectrum.begin(), max_element(all_csms_spectrum.begin(), all_csms_spectrum.end()));
-<<<<<<< HEAD
               all_csms_spectrum[max_position].rank = top;
-=======
-//              LOG_DEBUG << "Max_position_csms: " << max_position << endl;
-//              max_position = distance(candidate_score.begin(), max_element(candidate_score.begin(), candidate_score.end()));
-//              LOG_DEBUG << "Max_position_vectors: " << max_position << endl;
-
-              all_csms_spectrum[max_position].rank = top;
-//              LOG_DEBUG << "all_csms_spectrum[max] score: " << all_csms_spectrum[max_position].score << endl;
->>>>>>> b73aa450
               top_csms_spectrum.push_back(all_csms_spectrum[max_position]);
               all_csms_spectrum.erase(all_csms_spectrum.begin() + max_position);
 
@@ -3487,23 +2788,15 @@
               {
                 LOG_DEBUG << "Matched ions calpha , cbeta , xalpha , xbeta" << "\t" << all_csms_spectrum[max_position].matched_common_alpha << "\t" << all_csms_spectrum[max_position].matched_common_beta
                         << "\t" << all_csms_spectrum[max_position].matched_xlink_alpha <<  "\t" << all_csms_spectrum[max_position].matched_xlink_beta << endl;
-<<<<<<< HEAD
               }
               else
               {
-                cout << "Matched ions common, cross-links " << all_csms_spectrum[max_position].matched_common_alpha << "\t" << all_csms_spectrum[max_position].matched_xlink_alpha << endl;
+                LOG_DEBUG << "Matched ions common, cross-links " << all_csms_spectrum[max_position].matched_common_alpha << "\t" << all_csms_spectrum[max_position].matched_xlink_alpha << endl;
               }
-=======
-               }
-               else
-               {
-                  LOG_DEBUG << "Matched ions common, cross-links " << all_csms_spectrum[max_position].matched_common_alpha << "\t" << all_csms_spectrum[max_position].matched_xlink_alpha << endl;
-               }
->>>>>>> b73aa450
             }
             all_top_csms.push_back(top_csms_spectrum);
 
-            // Write top 5 hits to file
+            // Write top n hits to file
             for (Size i = 0; i < top_csms_spectrum.size(); ++i)
             {
               PeptideIdentification peptide_id;
@@ -3562,7 +2855,7 @@
               ph_alpha.setSequence(seq_alpha);
               ph_alpha.setCharge(precursor_charge);
               ph_alpha.setScore(top_csms_spectrum[i].score);
-              ph_alpha.setRank(i+1);
+              ph_alpha.setRank(DataValue(i+1));
               ph_alpha.setMetaValue("xl_chain", "MS:1002509");  // donor (longer, heavier, alphabetically earlier)
               ph_alpha.setMetaValue("xl_pos", DataValue(alpha_pos));
               ph_alpha.setMetaValue("spec_heavy_RT", spectra[scan_index_heavy].getRT());
@@ -3579,7 +2872,7 @@
                 ph_beta.setSequence(top_csms_spectrum[i].cross_link.beta);
                 ph_beta.setCharge(precursor_charge);
                 ph_beta.setScore(top_csms_spectrum[i].score);
-                ph_beta.setRank(i+1);
+                ph_beta.setRank(DataValue(i+1));
                 ph_beta.setMetaValue("xl_chain", "MS:1002510"); // receiver
                 ph_beta.setMetaValue("xl_pos", DataValue(beta_pos));
                 phs.push_back(ph_beta);
@@ -3587,20 +2880,16 @@
 
               peptide_id.setRT(spectrum_light.getRT());
               peptide_id.setMZ(precursor_mz);
-              String specIDs = spectra[scan_index].getNativeID() + "," + spectra[scan_index].getNativeID();
+              String specIDs = spectra[scan_index].getNativeID() + "," + spectra[scan_index_heavy].getNativeID();
               peptide_id.setMetaValue("spectrum_reference", specIDs);
 //              peptide_id.setMetaValue("spec_heavy_RT", spectra[scan_index_heavy].getRT());
 //              peptide_id.setMetaValue("spec_heavy_MZ", spectra[scan_index_heavy].getPrecursors()[0].getMZ());
-              peptide_id.setMetaValue("spectrum_reference", spectra[scan_index].getNativeID());
-              peptide_id.setMetaValue("spectrum_reference_heavy", spectra[scan_index_heavy].getNativeID());
+//              peptide_id.setMetaValue("spectrum_reference", spectra[scan_index].getNativeID());
+//              peptide_id.setMetaValue("spectrum_reference_heavy", spectra[scan_index_heavy].getNativeID());
 //              peptide_id.setMetaValue("xl_type", xltype); // TODO: needs CV term
 //              peptide_id.setMetaValue("xl_rank", DataValue(i + 1));
 
               peptide_id.setHits(phs);
-<<<<<<< HEAD
-=======
-//              LOG_DEBUG << "peptide_ids number: " << peptide_ids.size() << endl;
->>>>>>> b73aa450
               peptide_ids.push_back(peptide_id);
               all_top_csms[all_top_csms.size()-1][i].peptide_id_index = peptide_ids.size()-1;
             }
@@ -3609,35 +2898,12 @@
             LOG_DEBUG << "Next Spectrum ################################## \n";
           }
     }
-<<<<<<< HEAD
-    // end of matching / scoring
-    progresslogger.endProgress();
-
-    cout << "Pre Score maximum: " << pScoreMax << "\t TIC maximum: " << TICMax << "\t wTIC maximum: " << wTICMax << "\t Match-Odds maximum: " << matchOddsMax << endl;
-    cout << "XLink Cross-correlation maximum: " << xcorrxMax << "\t Common Cross-correlation maximum: " << xcorrcMax << "\t Intsum maximum: " << intsumMax << endl;
-    cout << "Total number of matched candidates: " << sumMatchCount << "\t Maximum number of matched candidates to one spectrum pair: " << maxMatchCount << "\t Average: " << sumMatchCount / spectra.size() << endl;
-=======
-//    for (Size i = 0; i < all_top_csms.size(); ++i)
-//    {
-//      vector< CrossLinkSpectrumMatch > top5 = all_top_csms[i];
-//      LOG_DEBUG << "Pair Index: " << i << endl;
-//        for (Size k = 0; k < top5.size(); ++k)
-//        {
-//          LOG_DEBUG << "Peptide_index: " << all_top_csms[i][k].peptide_id_index <<  "\t vector pos: " << i << "\t" << k << endl;
-//          LOG_DEBUG << "Peptide_mz: " << all_top_csms[i][k].peptide_id->getMZ() << endl;
-//          LOG_DEBUG << "Peptide_index: " << top5[k].peptide_id_index << endl;
-//          LOG_DEBUG << "Peptide_mz: " << top5[k].peptide_id->getMZ() << endl;
-//        }
-//    }
-
     // end of matching / scoring
     progresslogger.endProgress();
 
     LOG_DEBUG << "Pre Score maximum: " << pScoreMax << "\t TIC maximum: " << TICMax << "\t wTIC maximum: " << wTICMax << "\t Match-Odds maximum: " << matchOddsMax << endl;
     LOG_DEBUG << "XLink Cross-correlation maximum: " << xcorrxMax << "\t Common Cross-correlation maximum: " << xcorrcMax << "\t Intsum maximum: " << intsumMax << endl;
     LOG_DEBUG << "Total number of matched candidates: " << sumMatchCount << "\t Maximum number of matched candidates to one spectrum pair: " << maxMatchCount << "\t Average: " << sumMatchCount / spectra.size() << endl;
-    //LOG_DEBUG << "Random Charge: " << spectra[10][15].getMetaValue("z") << endl;
->>>>>>> b73aa450
 
     // Add protein identifications
     PeptideIndexing pep_indexing;
@@ -3649,10 +2915,6 @@
     indexing_param.setValue("decoy_string", decoy_string, "String that was appended (or prefixed - see 'prefix' flag below) to the accessions in the protein database to indicate decoy proteins.");
     pep_indexing.setParameters(indexing_param);
 
-<<<<<<< HEAD
-=======
-//    LOG_DEBUG << "peptide_ids size 1 : " << peptide_ids.size() << endl;
->>>>>>> b73aa450
     pep_indexing.run(fasta_db, protein_ids, peptide_ids);
 
     // write output
