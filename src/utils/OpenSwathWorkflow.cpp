--- conflicted
+++ resolved
@@ -58,12 +58,9 @@
 // Kernel and implementations
 #include <OpenMS/KERNEL/MSExperiment.h>
 #include <OpenMS/ANALYSIS/OPENSWATH/DATAACCESS/SpectrumAccessOpenMS.h>
-<<<<<<< HEAD
 #include <OpenMS/ANALYSIS/OPENSWATH/DATAACCESS/SpectrumAccessTransforming.h>
-=======
 #include <OpenMS/ANALYSIS/OPENSWATH/DATAACCESS/SpectrumAccessOpenMSInMemory.h>
 #include <OpenMS/ANALYSIS/OPENSWATH/OPENSWATHALGO/DATAACCESS/SwathMap.h>
->>>>>>> 267826a7
 
 // Helpers
 #include <OpenMS/ANALYSIS/OPENSWATH/OpenSwathHelper.h>
@@ -381,22 +378,15 @@
      * @param min_coverage Minimal coverage of the chromatographic space that needs to be achieved
      * @param feature_finder_param Parameter set for the feature finding in chromatographic dimension 
      * @param cp_irt Parameter set for the chromatogram extraction
+     * @param irt_detection_param Parameter set for the detection of the iRTs (outlier detection, peptides per bin etc)
+     * @param mz_correction_function If correction in m/z is desired, which function should be used
      * @param debug_level Debug level (writes out the RT normalization chromatograms if larger than 1)
-     * @param mz_correction_function If correction in m/z is desired, which function should be used
-<<<<<<< HEAD
      *
     */
     TransformationDescription performRTNormalization(const OpenMS::TargetedExperiment & irt_transitions,
             std::vector< OpenSwath::SwathMap > & swath_maps, double min_rsq, double min_coverage,
-            const Param & feature_finder_param, const ChromExtractParams & cp_irt, Size debug_level, String mz_correction_function)
-=======
-     * @param irt_detection_param Parameter set for the detection of the iRTs (outlier detection, peptides per bin etc)
-     *
-    */
-    TransformationDescription performRTNormalization(const OpenMS::TargetedExperiment & irt_transitions,
-            const std::vector< OpenSwath::SwathMap > & swath_maps, double min_rsq, double min_coverage,
-            const Param & feature_finder_param, const ChromExtractParams & cp_irt, const Param& irt_detection_param, Size debug_level)
->>>>>>> 267826a7
+            const Param & feature_finder_param, const ChromExtractParams & cp_irt, const Param& irt_detection_param, 
+            const String & mz_correction_function, Size debug_level)
     {
       LOG_DEBUG << "performRTNormalization method starting" << std::endl;
       std::vector< OpenMS::MSChromatogram<> > irt_chromatograms;
@@ -423,14 +413,9 @@
       LOG_DEBUG << "Extracted number of chromatograms from iRT files: " << irt_chromatograms.size() <<  std::endl;
 
       // get RT normalization from data
-<<<<<<< HEAD
       TransformationDescription tr = RTNormalization(irt_transitions,
-              irt_chromatograms, min_rsq, min_coverage, feature_finder_param, swath_maps, mz_correction_function);
+              irt_chromatograms, min_rsq, min_coverage, feature_finder_param, irt_detection_param, swath_maps, mz_correction_function);
       return tr;
-=======
-      return RTNormalization(irt_transitions,
-              irt_chromatograms, min_rsq, min_coverage, feature_finder_param, irt_detection_param);
->>>>>>> 267826a7
     }
 
     /** @brief Execute the OpenSWATH workflow on a set of SwathMaps and transitions.
@@ -523,8 +508,6 @@
         if (!swath_maps[i].ms1) // skip MS1
         {
 
-<<<<<<< HEAD
-=======
           OpenSwath::SpectrumAccessPtr current_swath_map = swath_maps[i].sptr;
 
           if (load_into_memory)
@@ -536,7 +519,6 @@
             std::cout << " loading all data completely into memory !!! " << std::endl;
           }
 
->>>>>>> 267826a7
           // Step 1: select which transitions to extract (proceed in batches)
           OpenSwath::LightTargetedExperiment transition_exp_used_all;
           OpenSwathHelper::selectSwathTransitions(transition_exp, transition_exp_used_all,
@@ -771,23 +753,17 @@
      * @param min_rsq Minimal R^2 value that is expected for the RT regression
      * @param min_coverage Minimal coverage of the chromatographic space that needs to be achieved
      * @param feature_finder_param Parameter set for the feature finding in chromatographic dimension 
-<<<<<<< HEAD
+     * @param irt_detection_param Parameter set for the detection of the iRTs (outlier detection, peptides per bin etc)
      * @param swath_maps The raw data for the m/z correction
      * @param mz_correction_function If correction in m/z is desired, which function should be used
-=======
-     * @param irt_detection_param Parameter set for the detection of the iRTs (outlier detection, peptides per bin etc)
->>>>>>> 267826a7
      *
      * @note: feature_finder_param are copied because they are changed here.
      *
     */
     TransformationDescription RTNormalization(TargetedExperiment transition_exp_,
             std::vector< OpenMS::MSChromatogram<> > chromatograms, double min_rsq, double min_coverage,
-<<<<<<< HEAD
-            Param feature_finder_param, std::vector< OpenSwath::SwathMap > & swath_maps, String mz_correction_function)
-=======
-            Param feature_finder_param, const Param& irt_detection_param) 
->>>>>>> 267826a7
+            Param feature_finder_param, const Param& irt_detection_param, 
+            std::vector< OpenSwath::SwathMap > & swath_maps, const String & mz_correction_function)
     {
       LOG_DEBUG << "Start of RTNormalization method" << std::endl;
       this->startProgress(0, 1, "Retention time normalization");
@@ -820,24 +796,18 @@
       //  - no RT window
       //  - no elution model score
       //  - no peak quality (use all peaks)
-<<<<<<< HEAD
-=======
       //  - if best peptides should be used, use peak quality
->>>>>>> 267826a7
       MRMFeatureFinderScoring featureFinder;
       feature_finder_param.setValue("Scores:use_rt_score", "false");
       feature_finder_param.setValue("Scores:use_elution_model_score", "false");
       feature_finder_param.setValue("rt_extraction_window", -1.0);
       feature_finder_param.setValue("TransitionGroupPicker:PeakPickerMRM:signal_to_noise", 1.0); // set to 1.0 in all cases
       feature_finder_param.setValue("TransitionGroupPicker:compute_peak_quality", "false"); // no peak quality -> take all peaks!
-<<<<<<< HEAD
-=======
       if (estimateBestPeptides)
       {
         feature_finder_param.setValue("TransitionGroupPicker:compute_peak_quality", "true");
         feature_finder_param.setValue("TransitionGroupPicker:minimal_quality", irt_detection_param.getValue("InitialQualityCutoff"));
       }
->>>>>>> 267826a7
       featureFinder.setParameters(feature_finder_param);
 
       FeatureMap featureFile; // for results
@@ -853,8 +823,6 @@
 
       featureFinder.setStrictFlag(false); // TODO remove this, it should be strict (e.g. all transitions need to be present for RT norm)
       featureFinder.pickExperiment(chromatogram_ptr, featureFile, transition_exp_used, empty_trafo, empty_swath_ptr, transition_group_map);
-<<<<<<< HEAD
-=======
 
       // find most likely correct feature for each group and add it to the
       // "pairs" vector by computing pairs of iRT and real RT. 
@@ -863,20 +831,16 @@
       std::vector<std::pair<double, double> > pairs; // store the RT pairs to write the output trafoXML
       std::map<std::string, double> res = OpenSwathHelper::simpleFindBestFeature(transition_group_map, 
         estimateBestPeptides, irt_detection_param.getValue("OverallQualityCutoff"));
->>>>>>> 267826a7
 
       for (std::map<std::string, double>::iterator it = res.begin(); it != res.end(); ++it)
       {
         pairs.push_back(std::make_pair(it->second, PeptideRTMap[it->first])); // pair<exp_rt, theor_rt>
       }
 
-<<<<<<< HEAD
+      // 4. Correct mz deviations using SwathMapMassCorrection
       SwathMapMassCorrection::correctMZ(transition_group_map, swath_maps, mz_correction_function);
 
-      // remove outliers using the jackknife approach 
-=======
-      // 4. Perform the outlier detection
->>>>>>> 267826a7
+      // 5. Perform the outlier detection
       std::vector<std::pair<double, double> > pairs_corrected;
       String outlier_method = irt_detection_param.getValue("outlierMethod");
       if (outlier_method == "iter_residual" || outlier_method == "iter_jackknife")
@@ -1493,15 +1457,25 @@
    * loading a provided .trafoXML file or determine it from the data itself by
    * extracting the transitions specified in the irt_tr_file TraML file.
    *
+   * @param trafo_in Input trafoXML file (if not empty, transformation will be
+   *                 loaded from this file)
+   * @param irt_tr_file  Input TraML file containing transitions (if trafo_in
+   *                     is empty, this file will be loaded and transitions
+   *                     will be extracted)
+   * @param swath_maps The raw data (swath maps)
+   * @param min_rsq Minimal R^2 value that is expected for the RT regression
+   * @param min_coverage Minimal coverage of the chromatographic space that needs to be achieved
+   * @param feature_finder_param Parameter set for the feature finding in chromatographic dimension 
+   * @param cp_irt Parameter set for the chromatogram extraction
+   * @param irt_detection_param Parameter set for the detection of the iRTs (outlier detection, peptides per bin etc)
+   * @param mz_correction_function If correction in m/z is desired, which function should be used
+   * @param debug_level Debug level (writes out the RT normalization chromatograms if larger than 1)
+   *
    */
   TransformationDescription loadTrafoFile(String trafo_in, String irt_tr_file,
-<<<<<<< HEAD
     std::vector< OpenSwath::SwathMap > & swath_maps, double min_rsq, double min_coverage,
-    const Param& feature_finder_param, const OpenSwathWorkflow::ChromExtractParams& cp_irt, Size debug_level, String mz_correction_function)
-=======
-    const std::vector< OpenSwath::SwathMap > & swath_maps, double min_rsq, double min_coverage,
-    const Param& feature_finder_param, const OpenSwathWorkflow::ChromExtractParams& cp_irt, const Param& irt_detection_param, Size debug_level)
->>>>>>> 267826a7
+    const Param& feature_finder_param, const OpenSwathWorkflow::ChromExtractParams& cp_irt,
+    const Param& irt_detection_param, const String & mz_correction_function, Size debug_level)
   {
     TransformationDescription trafo_rtnorm;
     if (!trafo_in.empty())
@@ -1524,11 +1498,7 @@
       OpenMS::TargetedExperiment irt_transitions;
       traml.load(irt_tr_file, irt_transitions);
       trafo_rtnorm = wf.performRTNormalization(irt_transitions, swath_maps, min_rsq, min_coverage,
-<<<<<<< HEAD
-          feature_finder_param, cp_irt, debug_level, mz_correction_function);
-=======
-          feature_finder_param, cp_irt, irt_detection_param, debug_level);
->>>>>>> 267826a7
+          feature_finder_param, cp_irt, irt_detection_param, mz_correction_function, debug_level);
     }
     return trafo_rtnorm;
   }
@@ -1679,11 +1649,7 @@
     // Get the transformation information (using iRT peptides)
     ///////////////////////////////////
     TransformationDescription trafo_rtnorm = loadTrafoFile(trafo_in, irt_tr_file,
-<<<<<<< HEAD
-        swath_maps, min_rsq, min_coverage, feature_finder_param, cp_irt, debug_level, mz_correction_function);
-=======
-        swath_maps, min_rsq, min_coverage, feature_finder_param, cp_irt, irt_detection_param, debug_level);
->>>>>>> 267826a7
+        swath_maps, min_rsq, min_coverage, feature_finder_param, cp_irt, irt_detection_param, mz_correction_function, debug_level);
 
     ///////////////////////////////////
     // Load the transitions
@@ -1733,11 +1699,7 @@
     wf.setLogType(log_type_);
 
     wf.performExtraction(swath_maps, trafo_rtnorm, cp, feature_finder_param, transition_exp,
-<<<<<<< HEAD
-        out_featureFile, !out.empty(), tsvwriter, chromConsumer, batchSize);
-=======
         out_featureFile, !out.empty(), tsvwriter, chromConsumer, batchSize, load_into_memory);
->>>>>>> 267826a7
     if (!out.empty())
     {
       addDataProcessing_(out_featureFile, getProcessingInfo_(DataProcessing::QUANTITATION));
