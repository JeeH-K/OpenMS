// --------------------------------------------------------------------------
//                   OpenMS -- Open-Source Mass Spectrometry
// --------------------------------------------------------------------------
// Copyright The OpenMS Team -- Eberhard Karls University Tuebingen,
// ETH Zurich, and Freie Universitaet Berlin 2002-2021.
//
// This software is released under a three-clause BSD license:
//  * Redistributions of source code must retain the above copyright
//    notice, this list of conditions and the following disclaimer.
//  * Redistributions in binary form must reproduce the above copyright
//    notice, this list of conditions and the following disclaimer in the
//    documentation and/or other materials provided with the distribution.
//  * Neither the name of any author or any participating institution
//    may be used to endorse or promote products derived from this software
//    without specific prior written permission.
// For a full list of authors, refer to the file AUTHORS.
// --------------------------------------------------------------------------
// THIS SOFTWARE IS PROVIDED BY THE COPYRIGHT HOLDERS AND CONTRIBUTORS "AS IS"
// AND ANY EXPRESS OR IMPLIED WARRANTIES, INCLUDING, BUT NOT LIMITED TO, THE
// IMPLIED WARRANTIES OF MERCHANTABILITY AND FITNESS FOR A PARTICULAR PURPOSE
// ARE DISCLAIMED. IN NO EVENT SHALL ANY OF THE AUTHORS OR THE CONTRIBUTING
// INSTITUTIONS BE LIABLE FOR ANY DIRECT, INDIRECT, INCIDENTAL, SPECIAL,
// EXEMPLARY, OR CONSEQUENTIAL DAMAGES (INCLUDING, BUT NOT LIMITED TO,
// PROCUREMENT OF SUBSTITUTE GOODS OR SERVICES; LOSS OF USE, DATA, OR PROFITS;
// OR BUSINESS INTERRUPTION) HOWEVER CAUSED AND ON ANY THEORY OF LIABILITY,
// WHETHER IN CONTRACT, STRICT LIABILITY, OR TORT (INCLUDING NEGLIGENCE OR
// OTHERWISE) ARISING IN ANY WAY OUT OF THE USE OF THIS SOFTWARE, EVEN IF
// ADVISED OF THE POSSIBILITY OF SUCH DAMAGE.
//
// --------------------------------------------------------------------------
// $Maintainer: Hannes Roest$
// $Authors: Hannes Roest$
// --------------------------------------------------------------------------

#pragma once

#include <numeric>
#include <map>
#include <vector>

#include <OpenMS/OPENSWATHALGO/OpenSwathAlgoConfig.h>

namespace OpenSwath
{

  /**
    @brief Scoring functions used by MRMScoring

    Many helper functions to calculate cross-correlations between data
  */
  namespace Scoring
  {
    /** @name Type defs and helper structures*/


    //@{
    typedef std::pair<unsigned int, unsigned int> pos2D;
    /// Simple hash function for Scoring::pos2D
    struct pair_hash 
    {
      template <class T1, class T2>
      std::size_t operator () (const std::pair<T1,T2> &p) const {
        auto h1 = std::hash<T1>{}(p.first);
        auto h2 = std::hash<T2>{}(p.second);
        return h1 ^ h2;  
      }
    };
    
    /// Cross Correlation array contains (lag,correlation) pairs
    typedef std::pair<int, double> XCorrEntry;
    struct XCorrArrayType 
    {
public:
    std::vector<XCorrEntry> data;

    // Access functions
    typedef std::vector<XCorrEntry>::iterator iterator;
    typedef std::vector<XCorrEntry>::const_iterator const_iterator;

    iterator begin() {return data.begin();}
    const_iterator begin() const {return data.begin();}
    iterator end() {return data.end();}
    const_iterator end() const {return data.end();}
    };
    //@}

    /** @name Helper functions */
    //@{
    /** @brief Calculate the normalized Manhattan distance between two arrays
     *
     * Equivalent to the function "delta_ratio_sum" from mQuest to calculate
     * similarity between library intensity and experimental ones.
     *
     * The delta_ratio_sum is calculated as follows:
     
       @f[
       d = \sqrt{\frac{1}{N}  \sum_{i=0}^N |\frac{x_i}{\mu_x} - \frac{y_i}{\mu_y}|) }
       @f]
    */
    OPENSWATHALGO_DLLAPI double NormalizedManhattanDist(double x[], double y[], int n);

    /** @brief Calculate the RMSD (root means square deviation)
     *
     * The RMSD is calculated as follows:
     
       @f[
       RMSD = \sqrt{\frac{1}{N}  \sum_{i=0}^N (x_i - y_i)^2 } 
       @f]
    */
    OPENSWATHALGO_DLLAPI double RootMeanSquareDeviation(double x[], double y[], int n);

    /** @brief Calculate the Spectral angle (acosine of the normalized dotproduct)
     *
     * The spectral angle is calculated as follows:
     
       @f[
       \theta = acos \left( \frac{\sum_{i=0}^N (x_i * y_i))}{\sqrt{\sum_{i=0}^N (x_i * x_i) \sum_{i=0}^N (y_i * y_i)} }  \right)
       @f]
    */
    OPENSWATHALGO_DLLAPI double SpectralAngle(double x[], double y[], int n);

    /// Calculate crosscorrelation on std::vector data - Deprecated!
    /// Legacy code, this is a 1:1 port of the function from mQuest
    OPENSWATHALGO_DLLAPI XCorrArrayType calcxcorr_legacy_mquest_(std::vector<double>& data1,
                                                  std::vector<double>& data2, bool normalize);

    /// Calculate crosscorrelation on std::vector data (which is first normalized)
    /// NOTE: this replaces calcxcorr 
    OPENSWATHALGO_DLLAPI XCorrArrayType normalizedCrossCorrelation(std::vector<double>& data1,
                                                                   std::vector<double>& data2, const int maxdelay, const int lag);

    /// Calculate crosscorrelation on std::vector data that is already normalized
    OPENSWATHALGO_DLLAPI XCorrArrayType normalizedCrossCorrelationPost(std::vector<double>& normalized_data1,
                                                                       std::vector<double>& normalized_data2, const int maxdelay, const int lag);                                                                   

    /// Calculate crosscorrelation on std::vector data without normalization
    OPENSWATHALGO_DLLAPI XCorrArrayType calculateCrossCorrelation(const std::vector<double>& data1,
                                                                  const std::vector<double>& data2, const int maxdelay, const int lag);

    /// Find best peak in an cross-correlation (highest apex)
    OPENSWATHALGO_DLLAPI XCorrArrayType::const_iterator xcorrArrayGetMaxPeak(const XCorrArrayType & array);

    /// Standardize a vector (subtract mean, divide by standard deviation)
    OPENSWATHALGO_DLLAPI void standardize_data(std::vector<double>& data);

    /// Divide each element of x by the sum of the vector
    OPENSWATHALGO_DLLAPI void normalize_sum(double x[], unsigned int n);

<<<<<<< HEAD
    /// Compute rank of vector elements and append it to @p ranks
    OPENSWATHALGO_DLLAPI void computeAndAppendRank(const std::vector<double>& v, std::vector<unsigned int>& ranks);

    /// Compute rank of vector elements for each row in a 2D array
    OPENSWATHALGO_DLLAPI void computeRankVector(const std::vector<std::vector<double>>& intensity, std::vector<std::vector<unsigned int>>& ranks);

    /// Estimate mutual information between two vectors of ranks
    OPENSWATHALGO_DLLAPI double rankedMutualInformation(std::vector<unsigned int>& ranked_data1, std::vector<unsigned int>& ranked_data2);
=======
    // Compute rank of vector elements, append it to @p ranks and return the highest rank
    OPENSWATHALGO_DLLAPI unsigned int computeAndAppendRank(const std::vector<double>& v, std::vector<unsigned int>& ranks);

    // Compute rank of vector elements and its highest rank for each row in a 2D array
    OPENSWATHALGO_DLLAPI std::vector<unsigned int> computeRankVector(const std::vector<std::vector<double>>& intensity, std::vector<std::vector<unsigned int>>& ranks);

    // Estimate mutual information between two vectors of ranks
    OPENSWATHALGO_DLLAPI double rankedMutualInformation(std::vector<unsigned int>& ranked_data1, std::vector<unsigned int>& ranked_data2, const unsigned int max_rank1, const unsigned int max_rank2);
>>>>>>> bd254914

    //@}

  }
}
<|MERGE_RESOLUTION|>--- conflicted
+++ resolved
@@ -146,16 +146,6 @@
     /// Divide each element of x by the sum of the vector
     OPENSWATHALGO_DLLAPI void normalize_sum(double x[], unsigned int n);
 
-<<<<<<< HEAD
-    /// Compute rank of vector elements and append it to @p ranks
-    OPENSWATHALGO_DLLAPI void computeAndAppendRank(const std::vector<double>& v, std::vector<unsigned int>& ranks);
-
-    /// Compute rank of vector elements for each row in a 2D array
-    OPENSWATHALGO_DLLAPI void computeRankVector(const std::vector<std::vector<double>>& intensity, std::vector<std::vector<unsigned int>>& ranks);
-
-    /// Estimate mutual information between two vectors of ranks
-    OPENSWATHALGO_DLLAPI double rankedMutualInformation(std::vector<unsigned int>& ranked_data1, std::vector<unsigned int>& ranked_data2);
-=======
     // Compute rank of vector elements, append it to @p ranks and return the highest rank
     OPENSWATHALGO_DLLAPI unsigned int computeAndAppendRank(const std::vector<double>& v, std::vector<unsigned int>& ranks);
 
@@ -164,7 +154,6 @@
 
     // Estimate mutual information between two vectors of ranks
     OPENSWATHALGO_DLLAPI double rankedMutualInformation(std::vector<unsigned int>& ranked_data1, std::vector<unsigned int>& ranked_data2, const unsigned int max_rank1, const unsigned int max_rank2);
->>>>>>> bd254914
 
     //@}
 
