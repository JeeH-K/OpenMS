--- conflicted
+++ resolved
@@ -88,11 +88,7 @@
 #include <QtCore/QDir>
 #include <QtCore/QSettings>
 #include <QtCore/QUrl>
-<<<<<<< HEAD
-#include <QtWidgets/QDesktopWidget>
-=======
 #include <QGuiApplication>
->>>>>>> bd254914
 #include <QtWidgets/QDockWidget>
 #include <QtWidgets/QFileDialog>
 #include <QtWidgets/QMessageBox>
@@ -1506,20 +1502,11 @@
     if (!ws_.currentSubWindow())
     {
       // TODO think about using lastActivatedSubwindow_
-<<<<<<< HEAD
-      const auto id = tab_bar_.currentIndex();
-      if (id < (Size) ws_.subWindowList().size())
-      {
-        return qobject_cast<PlotWidget*>(ws_.subWindowList()[id]->widget());
-      }
-      return nullptr;
-=======
       const int id = tab_bar_.currentIndex();
 
       if (id < 0 || id >= ws_.subWindowList().size()) return nullptr;
       
       return qobject_cast<PlotWidget*>(ws_.subWindowList()[id]->widget());
->>>>>>> bd254914
     }
     return qobject_cast<PlotWidget*>(ws_.currentSubWindow()->widget());
   }
@@ -2027,11 +2014,7 @@
       ConsensusMapSharedPtrType c_dummy(new ConsensusMapType());
       ODExperimentSharedPtrType od_dummy(new OnDiscMSExperiment());
       vector<PeptideIdentification> p_dummy;
-<<<<<<< HEAD
-      addData(f_dummy, c_dummy, p_dummy, new_exp_sptr, od_dummy, LayerDataBase::DT_PEAK, false, true, true, "", seq_string + " (theoretical)");
-=======
       addData(f_dummy, c_dummy, p_dummy, new_exp_sptr, od_dummy, LayerDataBase::DT_PEAK, false, true, true, "", spec_gen_dialog_.getSequence() + " (theoretical)");
->>>>>>> bd254914
 
       // ensure spectrum is drawn as sticks
       draw_group_1d_->button(Plot1DCanvas::DM_PEAKS)->setChecked(true);
