--- conflicted
+++ resolved
@@ -1150,11 +1150,7 @@
     LayerDataBase& current_layer = widget_1D->canvas()->getCurrentLayer();
 
     // Return if no valid peak layer attached
-<<<<<<< HEAD
-    if (current_layer.getPeakData()->size() == 0 || current_layer.type != LayerDataBase::DT_PEAK)
-=======
-    if (current_layer.getPeakData()->empty() || current_layer.type != LayerData::DT_PEAK)
->>>>>>> a1055245
+    if (current_layer.getPeakData()->empty() || current_layer.type != LayerDataBase::DT_PEAK)
     { 
       return;
     }
