// --------------------------------------------------------------------------
//                   OpenMS -- Open-Source Mass Spectrometry
// --------------------------------------------------------------------------
// Copyright The OpenMS Team -- Eberhard Karls University Tuebingen,
// ETH Zurich, and Freie Universitaet Berlin 2002-2021.
//
// This software is released under a three-clause BSD license:
//  * Redistributions of source code must retain the above copyright
//    notice, this list of conditions and the following disclaimer.
//  * Redistributions in binary form must reproduce the above copyright
//    notice, this list of conditions and the following disclaimer in the
//    documentation and/or other materials provided with the distribution.
//  * Neither the name of any author or any participating institution
//    may be used to endorse or promote products derived from this software
//    without specific prior written permission.
// For a full list of authors, refer to the file AUTHORS.
// --------------------------------------------------------------------------
// THIS SOFTWARE IS PROVIDED BY THE COPYRIGHT HOLDERS AND CONTRIBUTORS "AS IS"
// AND ANY EXPRESS OR IMPLIED WARRANTIES, INCLUDING, BUT NOT LIMITED TO, THE
// IMPLIED WARRANTIES OF MERCHANTABILITY AND FITNESS FOR A PARTICULAR PURPOSE
// ARE DISCLAIMED. IN NO EVENT SHALL ANY OF THE AUTHORS OR THE CONTRIBUTING
// INSTITUTIONS BE LIABLE FOR ANY DIRECT, INDIRECT, INCIDENTAL, SPECIAL,
// EXEMPLARY, OR CONSEQUENTIAL DAMAGES (INCLUDING, BUT NOT LIMITED TO,
// PROCUREMENT OF SUBSTITUTE GOODS OR SERVICES; LOSS OF USE, DATA, OR PROFITS;
// OR BUSINESS INTERRUPTION) HOWEVER CAUSED AND ON ANY THEORY OF LIABILITY,
// WHETHER IN CONTRACT, STRICT LIABILITY, OR TORT (INCLUDING NEGLIGENCE OR
// OTHERWISE) ARISING IN ANY WAY OUT OF THE USE OF THIS SOFTWARE, EVEN IF
// ADVISED OF THE POSSIBILITY OF SUCH DAMAGE.
//
// --------------------------------------------------------------------------
// $Maintainer: Timo Sachsenberg $
// $Authors: Timo Sachsenberg $
// --------------------------------------------------------------------------

#include <OpenMS/VISUAL/SpectraIDViewTab.h>

#include <OpenMS/VISUAL/TableView.h>
#include <OpenMS/FORMAT/IdXMLFile.h>
#include <OpenMS/FORMAT/MzIdentMLFile.h>
#include <OpenMS/METADATA/MetaInfoInterfaceUtils.h>

#include <QtWidgets/QVBoxLayout>
#include <QtWidgets/QPushButton>
#include <QtWidgets/QFileDialog>

#include <vector>

using namespace std;

///@improvement write the visibility-status of the columns in toppview.ini and read at start

// Use a namespace to encapsulate names, yet use c-style 'enum' for fast conversion to int.
// So we can write: 'Clmn::MS_LEVEL', but get implicit conversion to int
namespace Clmn
{
  enum HeaderNames
  { // indices into QTableWidget's columns (which start at index 0)
    MS_LEVEL, SPEC_INDEX, RT, PRECURSOR_MZ, DISSOCIATION, SCANTYPE, ZOOM, SCORE, RANK, 
    CHARGE, SEQUENCE, ACCESSIONS, ID_NR, PEPHIT_NR, CURATED, PREC_PPM, PREC_INT, PEAK_ANNOTATIONS, /* last entry --> */ SIZE_OF_HEADERNAMES
  };
  // keep in SYNC with enum HeaderNames
  const QStringList HEADER_NAMES = QStringList()
                                    << "MS" << "index" << "RT"
                                    << "precursor m/z" << "dissociation" << "scan type" << "zoom" << "score"
                                    << "rank" << "charge" << "sequence" << "accessions" << "#ID" << "#PH"
                                    << "Curated" << "precursor error (|ppm|)" << "precursor intensity" << "peak annotations";
}

namespace OpenMS
{
  SpectraIDViewTab::SpectraIDViewTab(const Param&, QWidget* parent) :
    QWidget(parent),
    DefaultParamHandler("SpectraIDViewTab")
  {
    setObjectName("Identifications");

    // make sure they are in sync
    assert(Clmn::HEADER_NAMES.size() == Clmn::HeaderNames::SIZE_OF_HEADERNAMES);

    // id view
    defaults_.setValue("a_intensity", 1.0, "Default intensity of a-ions");
    defaults_.setValue("b_intensity", 1.0, "Default intensity of b-ions");
    defaults_.setValue("c_intensity", 1.0, "Default intensity of c-ions");
    defaults_.setValue("x_intensity", 1.0, "Default intensity of x-ions");
    defaults_.setValue("y_intensity", 1.0, "Default intensity of y-ions");
    defaults_.setValue("z_intensity", 1.0, "Default intensity of z-ions");
    defaults_.setValue("relative_loss_intensity", 0.1, "Relative loss in percent");
    defaults_.setValue("max_isotope", 2, "Maximum number of isotopes");
    defaults_.setValue("charge", 1, "Charge state");
    defaults_.setValue("show_a_ions", "false", "Show a-ions");
    defaults_.setValue("show_b_ions", "true", "Show b-ions");
    defaults_.setValue("show_c_ions", "false", "Show c-ions");
    defaults_.setValue("show_x_ions", "false", "Show x-ions");
    defaults_.setValue("show_y_ions", "true", "Show y-ions");
    defaults_.setValue("show_z_ions", "false", "Show z-ions");
    defaults_.setValue("show_precursor", "false", "Show precursor");
    defaults_.setValue("add_losses", "false", "Show neutral losses");
    defaults_.setValue("add_isotopes", "false", "Show isotopes");
    defaults_.setValue("add_abundant_immonium_ions", "false", "Show abundant immonium ions");
    defaults_.setValue("tolerance", 0.5, "Mass tolerance in Th used in the automatic alignment."); // unfortunately we don't support alignment with ppm error

    QVBoxLayout* spectra_widget_layout = new QVBoxLayout(this);
    table_widget_ = new TableView(this);
    table_widget_->setWhatsThis("Spectrum selection bar<BR><BR>Here all spectra of the current experiment are shown. Left-click on a spectrum to open it.");

    spectra_widget_layout->addWidget(table_widget_);

    ////////////////////////////////////
    // additional checkboxes and buttons
    QHBoxLayout* tmp_hbox_layout = new QHBoxLayout();

    hide_no_identification_ = new QCheckBox("Only hits", this);
    hide_no_identification_->setChecked(true);

    create_rows_for_commmon_metavalue_ = new QCheckBox("Show advanced\nannotations", this);

    QPushButton* save_IDs = new QPushButton("Save IDs", this);
    connect(save_IDs, &QPushButton::clicked, this, &SpectraIDViewTab::saveIDs_);

    QPushButton* export_table = new QPushButton("Export table", this);

    tmp_hbox_layout->addWidget(hide_no_identification_);
    tmp_hbox_layout->addWidget(create_rows_for_commmon_metavalue_);
    tmp_hbox_layout->addWidget(save_IDs);
    tmp_hbox_layout->addWidget(export_table);
    spectra_widget_layout->addLayout(tmp_hbox_layout);

    connect(table_widget_, &QTableWidget::currentCellChanged, this, &SpectraIDViewTab::currentCellChanged_);
    connect(table_widget_, &QTableWidget::itemChanged, this, &SpectraIDViewTab::updatedSingleCell_);
    connect(hide_no_identification_, &QCheckBox::toggled, this, &SpectraIDViewTab::updateEntries_);
    connect(create_rows_for_commmon_metavalue_, &QCheckBox::toggled, this, &SpectraIDViewTab::updateEntries_);
    connect(export_table, &QPushButton::clicked, table_widget_, &TableView::exportEntries);
  }

  void SpectraIDViewTab::clear()
  {
    table_widget_->clear();
    layer_ = nullptr;
  }

  void SpectraIDViewTab::currentCellChanged_(int row, int column, int /*old_row*/, int /*old_column*/)
  {
    // sometimes Qt calls this function when table empty during refreshing
    if (row < 0 || column < 0)
    {
      return;
    }
    if (row >= table_widget_->rowCount()
        ||  column >= table_widget_->columnCount())
    {
      throw Exception::InvalidValue(__FILE__, __LINE__, OPENMS_PRETTY_FUNCTION, "invalid cell clicked.", String(row) + " " + column);
    }

    // deselect whatever is currently shown
    int last_spectrum_index = int(layer_->getCurrentSpectrumIndex());
    emit spectrumDeselected(last_spectrum_index);


    int current_spectrum_index = table_widget_->item(row, Clmn::SPEC_INDEX)->data(Qt::DisplayRole).toInt();
    const auto& exp = *layer_->getPeakData();
    const auto& spec2 = exp[current_spectrum_index];

    //
    // Signal for a new spectrum to be shown
    //
    // show precursor spectrum (usually MS1)
    if (column == Clmn::PRECURSOR_MZ)
    {
      const auto prec_it = exp.getPrecursorSpectrum(exp.begin() + current_spectrum_index);
      
      if (prec_it != exp.end() && !spec2.getPrecursors().empty())
      {
        double precursor_mz = spec2.getPrecursors()[0].getMZ();
        // determine start and stop of isolation window
        double isolation_window_lower_mz = precursor_mz - spec2.getPrecursors()[0].getIsolationWindowLowerOffset();
        double isolation_window_upper_mz = precursor_mz + spec2.getPrecursors()[0].getIsolationWindowUpperOffset();

        emit spectrumSelected(std::distance(exp.begin(), prec_it), -1, -1); // no identification or hit selected (-1)
        // zoom into precursor area
        emit requestVisibleArea1D(isolation_window_lower_mz - 50.0, isolation_window_upper_mz +  50.0);
      }
    }
    else
    { // if spectrum with no PepIDs is selected, there is nothing to show...
      auto item_pepid = table_widget_->item(row, Clmn::ID_NR);
      if (item_pepid == nullptr   // null for MS1 spectra
          || (!(item_pepid->data(Qt::DisplayRole).isValid())))
      {
        return;
      }
      int current_identification_index = item_pepid->data(Qt::DisplayRole).toInt();
      int current_peptide_hit_index = table_widget_->item(row, Clmn::PEPHIT_NR)->data(Qt::DisplayRole).toInt();
      emit spectrumSelected(current_spectrum_index, current_identification_index, current_peptide_hit_index);
    }

    //
    // show extra peak-fragment window
    //
    if (column == Clmn::PEAK_ANNOTATIONS 
        // column might not be present. Check the header name to make sure
        && table_widget_->horizontalHeaderItem(Clmn::PEAK_ANNOTATIONS)->text() == Clmn::HEADER_NAMES[Clmn::PEAK_ANNOTATIONS])
    {         

      auto item_pepid = table_widget_->item(row, Clmn::ID_NR);
      if (item_pepid)  // might be null for MS1 spectra
      {
        int current_identification_index = item_pepid->data(Qt::DisplayRole).toInt();
        int current_peptide_hit_index = table_widget_->item(row, Clmn::PEPHIT_NR)->data(Qt::DisplayRole).toInt();

        const vector<PeptideIdentification>& peptide_ids = spec2.getPeptideIdentifications();
        const vector<PeptideHit>& phits = peptide_ids[current_identification_index].getHits();
        const PeptideHit& hit = phits[current_peptide_hit_index];

        // initialize window, when the table is requested for the first time
        // afterwards the size will stay at the manually resized window size
        if (fragment_window_ == nullptr)
        {
          fragment_window_ = new QTableWidget();
          fragment_window_->resize(320, 500);

          fragment_window_->verticalHeader()->setHidden(true); // hide vertical column

          QStringList header_labels;
          header_labels << "m/z" << "name" << "intensity" << "charge";
          fragment_window_->setColumnCount(header_labels.size());
          fragment_window_->setHorizontalHeaderLabels(header_labels);

          QTableWidgetItem* proto_item = new QTableWidgetItem();
          proto_item->setTextAlignment(Qt::AlignCenter);
          fragment_window_->setItemPrototype(proto_item);
          fragment_window_->setSortingEnabled(true);
          fragment_window_->setWindowTitle(QApplication::translate("tr_fragment_annotation", "Peak Annotations"));
        }

        // reset table, if a new ID is chosen
        fragment_window_->setRowCount(0);

        for (const PeptideHit::PeakAnnotation & pa : hit.getPeakAnnotations())
        {
          fragment_window_->insertRow(fragment_window_->rowCount());
          QTableWidgetItem * item = fragment_window_->itemPrototype()->clone();
          item->setData(Qt::DisplayRole, pa.mz);
          fragment_window_->setItem(fragment_window_->rowCount() - 1, 0, item);
          item = fragment_window_->itemPrototype()->clone();
          item->setData(Qt::DisplayRole, pa.annotation.toQString());
          fragment_window_->setItem(fragment_window_->rowCount() - 1, 1, item);
          item = fragment_window_->itemPrototype()->clone();
          item->setData(Qt::DisplayRole, pa.intensity);
          fragment_window_->setItem(fragment_window_->rowCount() - 1, 2, item);
          item = fragment_window_->itemPrototype()->clone();
          item->setData(Qt::DisplayRole, pa.charge);
          fragment_window_->setItem(fragment_window_->rowCount() - 1, 3, item);
        }

        fragment_window_->resizeColumnsToContents();
        fragment_window_->resizeRowsToContents();
        fragment_window_->show();
        fragment_window_->setFocus(Qt::ActiveWindowFocusReason);
        QApplication::setActiveWindow(fragment_window_);
      }
    } // PeakAnnotation cell clicked
  }

  bool SpectraIDViewTab::hasData(const LayerDataBase* layer)
  {
    // this is a very easy check.
    // We do not check for PeptideIdentifications attached to Spectra, because the user could just 
    // want the list of unidentified MS2 spectra (obtained by unchecking the 'just hits' button).
    bool no_data = (layer == nullptr
                || (layer->type == LayerDataBase::DT_PEAK && layer->getPeakData()->empty())
                || (layer->type == LayerDataBase::DT_CHROMATOGRAM && layer->getChromatogramData()->empty()));
    return !no_data;
  }

  void SpectraIDViewTab::updateEntries(LayerDataBase* cl)
  {
    // do not try to be smart and check if layer_ == cl; to return early
    // since the layer content might have changed, e.g. pepIDs were added
    layer_ = cl;
    updateEntries_(); // we need this extra function since its an internal slot
  }

  LayerDataBase* SpectraIDViewTab::getLayer()
  {
    return layer_;
  }

  namespace Detail
  {
    template<>
    struct MetaKeyGetter<std::reference_wrapper<const PeptideHit>>
    {
      static void getKeys(const std::reference_wrapper<const PeptideHit>& object, std::vector<String>& keys)
      {
        object.get().getKeys(keys);
      };
    };
  }

  void SpectraIDViewTab::updateEntries_()
  {
    // no valid peak layer attached
    if (!hasData(layer_))
    {
      clear();
      return;
    }

    if (ignore_update)
    { 
      return; 
    }

    if (!isVisible())
    { 
      return;
    }

    int restore_spec_index = layer_->getCurrentSpectrumIndex();

    set<String> common_keys;
    bool has_peak_annotations(false);
    // determine meta values common to all hits
    Detail::MetaKeyGetter<std::reference_wrapper<const PeptideHit>> getter;
    if (create_rows_for_commmon_metavalue_->isChecked())
    {
      std::vector<std::reference_wrapper<const PeptideHit>> all_hits;

      for (const auto& spec : layer_->getPeakData()->getSpectra())
      {
        UInt ms_level = spec.getMSLevel();
        const vector<PeptideIdentification>& peptide_ids = spec.getPeptideIdentifications();

        if (ms_level != 2 || peptide_ids.size() == 0) // skip non ms2 spectra and spectra with no identification
        {
          continue;
        }

        for (const auto& pep_id : peptide_ids)
        {
          const vector<PeptideHit>& phits = pep_id.getHits();
          all_hits.insert(all_hits.end(), phits.begin(), phits.end());
          if (!has_peak_annotations && !phits[0].getPeakAnnotations().empty())
          {
            has_peak_annotations = true;
          }
        }
      }

      common_keys = MetaInfoInterfaceUtils::findCommonMetaKeys<
                      std::vector<std::reference_wrapper<const PeptideHit>>,
                      set<String> >(all_hits.begin(), all_hits.end(), 100.0, getter);
    }

    // create header labels (setting header labels must occur after fill)
    QStringList headers = Clmn::HEADER_NAMES;
    if (!has_peak_annotations)
    { // remove peak annotations column                   
      headers.pop_back();
    }
    // add common meta columns (not indexed anymore, but we don't need them to be)
    for (const auto& ck : common_keys)
    {
      headers << ck.toQString();
    }

    table_widget_->clear();
    table_widget_->setRowCount(0);
    table_widget_->setColumnCount(headers.size());
    table_widget_->setSortingEnabled(false);
    table_widget_->setUpdatesEnabled(false);
    table_widget_->blockSignals(true);

    // generate flat list
    int selected_row(-1);
    // index i is needed, so iterate the old way...
    for (Size i = 0; i < layer_->getPeakData()->size(); ++i)
    {
      const MSSpectrum& spectrum = (*layer_->getPeakData())[i];
      const UInt ms_level = spectrum.getMSLevel();
      const vector<PeptideIdentification>& pi = spectrum.getPeptideIdentifications();
      const Size id_count = pi.size();
      const vector<Precursor> & precursors = spectrum.getPrecursors();

      // allow only MS2 OR MS1 with peptideIDs (from Mass Fingerprinting)
      if (ms_level != 2 && id_count == 0)
      { 
        continue;
      }

      // skip
      if (hide_no_identification_->isChecked() && id_count == 0) 
      { 
        continue;
      }
      // set row background color
      QColor bg_color = (id_count == 0 ? Qt::white : Qt::green);

      // get peptide identifications of current spectrum
      if (id_count == 0)
      {
        // add new row at the end of the table
        table_widget_->insertRow(table_widget_->rowCount());

        fillRow_(spectrum, i, bg_color);
      }
      else
      {
        for (Size pi_idx = 0; pi_idx != id_count; ++pi_idx)
        {
          for (Size ph_idx = 0; ph_idx != pi[pi_idx].getHits().size(); ++ph_idx)
          {
            const PeptideHit& ph = pi[pi_idx].getHits()[ph_idx];

            // add new row at the end of the table
            table_widget_->insertRow(table_widget_->rowCount());

            fillRow_(spectrum, i, bg_color);

            table_widget_->setAtBottomRow(ph.getScore(), Clmn::SCORE, bg_color);
            table_widget_->setAtBottomRow((int)ph.getRank(), Clmn::RANK, bg_color);
            table_widget_->setAtBottomRow(ph.getCharge(), Clmn::CHARGE, bg_color);

            // sequence
            String seq = ph.getSequence().toString();
            if (seq.empty())
            {
              seq = ph.getMetaValue("label");
            }
            table_widget_->setAtBottomRow(seq.toQString(), Clmn::SEQUENCE, bg_color);

            // accession
            set<String> protein_accessions = ph.extractProteinAccessionsSet();
            String accessions = ListUtils::concatenate(vector<String>(protein_accessions.begin(), protein_accessions.end()), ", ");
            table_widget_->setAtBottomRow(accessions.toQString(), Clmn::ACCESSIONS, bg_color);
            table_widget_->setAtBottomRow((int)(pi_idx), Clmn::ID_NR, bg_color);
            table_widget_->setAtBottomRow((int)(ph_idx), Clmn::PEPHIT_NR, bg_color);

            bool selected(false);
            if (ph.metaValueExists("selected"))
            {
              selected = ph.getMetaValue("selected").toString() == "true";
            }
            table_widget_->setAtBottomRow(selected, Clmn::CURATED, bg_color);

            // additional precursor infos, e.g. ppm error
            if (!precursors.empty())
            {
              const Precursor& first_precursor = precursors.front();
              double ppm_error(0);
              // Protein:RNA cross-link, Protein-Protein cross-link, or other data with a precomputed precursor error
              if (ph.metaValueExists(Constants::UserParam::PRECURSOR_ERROR_PPM_USERPARAM))
              {
                ppm_error = fabs((double)ph.getMetaValue(Constants::UserParam::PRECURSOR_ERROR_PPM_USERPARAM));
              }
              else if (ph.metaValueExists("OMS:precursor_mz_error_ppm")) // for legacy reasons added in OpenMS 2.5
              {
                ppm_error = fabs((double)ph.getMetaValue("OMS:precursor_mz_error_ppm"));
              }
              else if (!ph.getSequence().empty()) // works for normal linear fragments with the correct modifications included in the AASequence
              {
                double exp_precursor = first_precursor.getMZ();
                int charge = first_precursor.getCharge();
                double theo_precursor= ph.getSequence().getMZ(charge);
                ppm_error = fabs((exp_precursor - theo_precursor) / exp_precursor / 1e-6);
              }
              table_widget_->setAtBottomRow(ppm_error, Clmn::PREC_PPM, bg_color);
            }

            // add additional meta value columns
            if (create_rows_for_commmon_metavalue_->isChecked())
            {
              Int current_col = Clmn::PEAK_ANNOTATIONS;
              // add peak annotation column (part of meta-value assessment above)
              if (has_peak_annotations)
              {
                // set hidden data for export to TSV
                QString annotation;
                for (const PeptideHit::PeakAnnotation& pa : ph.getPeakAnnotations())
                {
                  annotation += String(pa.mz).toQString() + "|" +
                    String(pa.intensity).toQString() + "|" +
                    String(pa.charge).toQString() + "|" +
                    pa.annotation.toQString() + ";";
                }
                QTableWidgetItem* item = table_widget_->setAtBottomRow("show", current_col, bg_color);
                item->setData(Qt::UserRole, annotation);
                ++current_col;
              }
              for (const auto& ck : common_keys)
              {
                DataValue dv = ph.getMetaValue(ck);
                if (dv.valueType() == DataValue::DOUBLE_VALUE)
                {
                  table_widget_->setAtBottomRow(double(dv), current_col, bg_color);
                }
                else
                {
                  table_widget_->setAtBottomRow(dv.toQString(), current_col, bg_color);
                }
                
                ++current_col;
              }
            }
          }
        }
      }

      if ((int)i == restore_spec_index)
      {
        selected_row = table_widget_->rowCount(); // get model index of selected spectrum
      }
    }

    table_widget_->setHeaders(headers);
    String s = headers.join(';');
    table_widget_->hideColumns(QStringList() << "dissociation" << "scan type" << "zoom" << "rank");
    if (has_peak_annotations) table_widget_->setHeaderExportName(Clmn::PEAK_ANNOTATIONS, "PeakAnnotations(mz|intensity|charge|annotation");

    table_widget_->resizeColumnsToContents();
    table_widget_->setSortingEnabled(true);
    table_widget_->sortByColumn(Clmn::SPEC_INDEX, Qt::AscendingOrder);

    if (selected_row != -1)  // select and scroll down to item
    {
      table_widget_->selectRow(selected_row);
      QTableWidgetItem* selected_item = table_widget_->item(selected_row, 0);
      selected_item->setSelected(true);
      table_widget_->setCurrentItem(selected_item);
      table_widget_->scrollToItem(selected_item);
    }

    table_widget_->blockSignals(false);
    table_widget_->setUpdatesEnabled(true);
  }
 
  void SpectraIDViewTab::saveIDs_()
  {
    // no valid peak layer attached
<<<<<<< HEAD
    if (layer_ == nullptr || layer_->getPeakData()->size() == 0 || layer_->type != LayerDataBase::DT_PEAK)
=======
    if (layer_ == nullptr || layer_->getPeakData()->empty() || layer_->type != LayerData::DT_PEAK)
>>>>>>> a1055245
    {
      return;
    }

    // synchronize PeptideHits with the annotations in the spectrum
    layer_->synchronizePeakAnnotations();

    QString selectedFilter;
    QString filename = QFileDialog::getSaveFileName(this, "Save File", "", "idXML file (*.idXML);;mzIdentML file (*.mzid)", &selectedFilter);
    vector<ProteinIdentification> prot_id = (*layer_->getPeakData()).getProteinIdentifications();
    vector<PeptideIdentification> all_pep_ids;

    // collect PeptideIdentifications from each spectrum, while making sure each spectrum is only considered once
    // otherwise duplicates will be stored, if more than one PeptideHit is contained in a PeptideIdentification
    set<int> added_spectra;
    for (int r = 0; r < table_widget_->rowCount(); ++r)
    {
      // get spectrum index of current table line
      int spectrum_index = table_widget_->item(r, Clmn::SPEC_INDEX)->data(Qt::DisplayRole).toInt();

      // skip this row, if this spectrum was already processed
      if (std::find(added_spectra.begin(), added_spectra.end(), spectrum_index) != added_spectra.end())
      {
        continue;
      }
      added_spectra.insert(spectrum_index);

      // collect all PeptideIdentifications from this spectrum
      const vector<PeptideIdentification>& pep_id = (*layer_->getPeakData())[spectrum_index].getPeptideIdentifications();
      copy(pep_id.begin(), pep_id.end(), back_inserter(all_pep_ids));
    }

    if (String(filename).hasSuffix(String(".mzid")))
    {
      MzIdentMLFile().store(filename, prot_id, all_pep_ids);
    }
    else if (String(filename).hasSuffix(String(".idXML")))
    {
      IdXMLFile().store(filename, prot_id, all_pep_ids);
    }
    else if (String(selectedFilter).hasSubstring(String(".mzid")))
    {
      filename = filename + ".mzid";
      MzIdentMLFile().store(filename, prot_id, all_pep_ids);
    }
    else
    {
      filename = filename + ".idXML";
      IdXMLFile().store(filename, prot_id, all_pep_ids);
    }
  }

  // Upon changes in the table data (only possible by checking or unchecking a checkbox right now),
  // update the corresponding PeptideIdentification / PeptideHits by adding a metavalue: 'selected'
  void SpectraIDViewTab::updatedSingleCell_(QTableWidgetItem* item)
  {
    // extract position of the correct Spectrum, PeptideIdentification and PeptideHit from the table
    int row = item->row();
    String selected = item->checkState() == Qt::Checked ? "true" : "false";
    int spectrum_index = table_widget_->item(row, Clmn::SPEC_INDEX)->data(Qt::DisplayRole).toInt();
    int num_id = table_widget_->item(row, Clmn::ID_NR)->data(Qt::DisplayRole).toInt();
    int num_ph = table_widget_->item(row, Clmn::PEPHIT_NR)->data(Qt::DisplayRole).toInt();

    // maintain sortability of our checkbox column
    TableView::updateCheckBoxItem(item);

    vector<PeptideIdentification>& pep_id = (*layer_->getPeakDataMuteable())[spectrum_index].getPeptideIdentifications();

    // update "selected" value in the correct PeptideHits
    vector<PeptideHit>& hits = pep_id[num_id].getHits();
    // XL-MS specific case, both PeptideHits belong to the same cross-link
    if (hits[0].metaValueExists("xl_chain")) 
    {
      hits[0].setMetaValue("selected", selected);
      if (hits.size() >= 2)
      {
        hits[1].setMetaValue("selected", selected);
      }
    }
    else // general case, update only the selected PepideHit
    {
      hits[num_ph].setMetaValue("selected", selected);
    }
  }

  void SpectraIDViewTab::fillRow_(const MSSpectrum& spectrum, const int spec_index, const QColor background_color)
  {
    const vector<Precursor>& precursors = spectrum.getPrecursors();

    table_widget_->setAtBottomRow(QString::number(spectrum.getMSLevel()), Clmn::MS_LEVEL, background_color);
    table_widget_->setAtBottomRow(spec_index, Clmn::SPEC_INDEX, background_color);
    table_widget_->setAtBottomRow(spectrum.getRT(), Clmn::RT, background_color);

    // scan mode
    table_widget_->setAtBottomRow(QString::fromStdString(spectrum.getInstrumentSettings().NamesOfScanMode[spectrum.getInstrumentSettings().getScanMode()]), Clmn::SCANTYPE, background_color);

    // zoom scan
    table_widget_->setAtBottomRow(spectrum.getInstrumentSettings().getZoomScan() ? "yes" : "no", Clmn::ZOOM, background_color);

    // fill precursor information in columns
    if (!precursors.empty())
    {
      const Precursor& first_precursor = precursors.front();

      // draw precursor information in blue
      table_widget_->setAtBottomRow(first_precursor.getMZ(), Clmn::PRECURSOR_MZ, background_color, Qt::blue);

      // set activation method
      table_widget_->setAtBottomRow(ListUtils::concatenate(first_precursor.getActivationMethodsAsString(), ",").toQString(), Clmn::DISSOCIATION, background_color);

      // set precursor intensity
      table_widget_->setAtBottomRow(first_precursor.getIntensity(), Clmn::PREC_INT, background_color);
    }
  }
}<|MERGE_RESOLUTION|>--- conflicted
+++ resolved
@@ -537,11 +537,7 @@
   void SpectraIDViewTab::saveIDs_()
   {
     // no valid peak layer attached
-<<<<<<< HEAD
-    if (layer_ == nullptr || layer_->getPeakData()->size() == 0 || layer_->type != LayerDataBase::DT_PEAK)
-=======
-    if (layer_ == nullptr || layer_->getPeakData()->empty() || layer_->type != LayerData::DT_PEAK)
->>>>>>> a1055245
+    if (layer_ == nullptr || layer_->getPeakData()->empty() || layer_->type != LayerDataBase::DT_PEAK)
     {
       return;
     }
