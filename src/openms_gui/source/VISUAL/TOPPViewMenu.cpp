// --------------------------------------------------------------------------
//                   OpenMS -- Open-Source Mass Spectrometry
// --------------------------------------------------------------------------
// Copyright The OpenMS Team -- Eberhard Karls University Tuebingen,
// ETH Zurich, and Freie Universitaet Berlin 2002-2021.
//
// This software is released under a three-clause BSD license:
//  * Redistributions of source code must retain the above copyright
//    notice, this list of conditions and the following disclaimer.
//  * Redistributions in binary form must reproduce the above copyright
//    notice, this list of conditions and the following disclaimer in the
//    documentation and/or other materials provided with the distribution.
//  * Neither the name of any author or any participating institution
//    may be used to endorse or promote products derived from this software
//    without specific prior written permission.
// For a full list of authors, refer to the file AUTHORS.
// --------------------------------------------------------------------------
// THIS SOFTWARE IS PROVIDED BY THE COPYRIGHT HOLDERS AND CONTRIBUTORS "AS IS"
// AND ANY EXPRESS OR IMPLIED WARRANTIES, INCLUDING, BUT NOT LIMITED TO, THE
// IMPLIED WARRANTIES OF MERCHANTABILITY AND FITNESS FOR A PARTICULAR PURPOSE
// ARE DISCLAIMED. IN NO EVENT SHALL ANY OF THE AUTHORS OR THE CONTRIBUTING
// INSTITUTIONS BE LIABLE FOR ANY DIRECT, INDIRECT, INCIDENTAL, SPECIAL,
// EXEMPLARY, OR CONSEQUENTIAL DAMAGES (INCLUDING, BUT NOT LIMITED TO,
// PROCUREMENT OF SUBSTITUTE GOODS OR SERVICES; LOSS OF USE, DATA, OR PROFITS;
// OR BUSINESS INTERRUPTION) HOWEVER CAUSED AND ON ANY THEORY OF LIABILITY,
// WHETHER IN CONTRACT, STRICT LIABILITY, OR TORT (INCLUDING NEGLIGENCE OR
// OTHERWISE) ARISING IN ANY WAY OUT OF THE USE OF THIS SOFTWARE, EVEN IF
// ADVISED OF THE POSSIBILITY OF SUCH DAMAGE.
//
// --------------------------------------------------------------------------
// $Maintainer: Chris Bielow $
// $Authors: Chris Bielow $
// --------------------------------------------------------------------------

#include <OpenMS/VISUAL/TOPPViewMenu.h>

#include <OpenMS/SYSTEM/File.h>
#include <OpenMS/VISUAL/APPLICATIONS/TOPPViewBase.h>
#include <OpenMS/VISUAL/APPLICATIONS/MISC/QApplicationTOPP.h>
#include <OpenMS/VISUAL/MISC/GUIHelpers.h>
#include <OpenMS/VISUAL/RecentFilesMenu.h>

#include <QAction>
#include <QtWidgets/QMenu>
#include <QtWidgets/QMenuBar>

using namespace std;

namespace OpenMS
{

  FS_TV operator+(const TV_STATUS left, const TV_STATUS right)
  {
    FS_TV r(left);
    r += right;
    return r;
  }

  FS_LAYER OPENMS_GUI_DLLAPI operator+(const LayerDataBase::DataType left, const LayerDataBase::DataType right)
  {
    FS_LAYER r;
    r += left;
    r += right;
    return r;
  }

  TOPPViewMenu::TOPPViewMenu(TOPPViewBase* const parent, EnhancedWorkspace* const ws, RecentFilesMenu* const recent_files)
    : QObject()
      //parent_(parent)
  {
    QAction* action; ///< for adding tool tips to actions
    
    QMenu* m_file = new QMenu("&File", parent);
    m_file->setToolTipsVisible(true);
    parent->menuBar()->addMenu(m_file);

    m_file->addAction("&Open file", parent, &TOPPViewBase::openFilesByDialog, Qt::CTRL + Qt::Key_O);
    m_file->addAction("Open &example file", parent, [parent]() { parent->openFilesByDialog(File::getOpenMSDataPath() + "/examples/"); }, Qt::CTRL + Qt::Key_E);
    addAction_(m_file->addAction("&Close tab", parent, &TOPPViewBase::closeTab, Qt::CTRL + Qt::Key_W),
               TV_STATUS::HAS_CANVAS);
    m_file->addSeparator();

    // Meta data
    action = m_file->addAction("&Show meta data (file)", parent, &TOPPViewBase::metadataFileDialog);
    action->setToolTip("Load a file's meta information without actually loading the data.");

    m_file->addSeparator();

    // Recent files
    m_file->addMenu(recent_files->getMenu()); // updates automatically via RecentFilesMenu class, since this is just a pointer

    m_file->addSeparator();
<<<<<<< HEAD
=======
    
    //Specifically set the role of the Preferences item. Additionally we have to avoid adding other action items that are
    // called preferences/config/options and have the default TextHeuristicRole because otherwise they will overwrite the macOS specific
    // menu entry under Application -> Preferences...
>>>>>>> 6eadea1e
    //m_file->addAction("&Preferences", parent, &TOPPViewBase::preferencesDialog);
    auto pref = new QAction("&Preferences", parent);
    pref->setMenuRole(QAction::PreferencesRole);
    pref->setEnabled(true);
    m_file->addAction(pref);
    connect(pref, &QAction::triggered, parent, &TOPPViewBase::preferencesDialog);
<<<<<<< HEAD
=======
      
>>>>>>> 6eadea1e
    m_file->addAction("&Quit", qApp, SLOT(quit()));

    // Tools menu
    QMenu* m_tools = new QMenu("&Tools", parent);
    m_tools->setToolTipsVisible(true);
    parent->menuBar()->addMenu(m_tools);
    addAction_(m_tools->addAction("&Select data range", parent, &TOPPViewBase::showGoToDialog, Qt::CTRL + Qt::Key_G),
      TV_STATUS::HAS_LAYER);
    addAction_(m_tools->addAction("&Edit meta data", parent, &TOPPViewBase::editMetadata, Qt::CTRL + Qt::Key_M),
      TV_STATUS::HAS_LAYER);
    addAction_(m_tools->addAction("&Statistics", parent, &TOPPViewBase::layerStatistics),
      TV_STATUS::HAS_LAYER);
    m_tools->addSeparator();
    action = addAction_(m_tools->addAction("Apply TOPP tool (whole layer)", parent, &TOPPViewBase::showTOPPDialog, Qt::CTRL + Qt::Key_T),
        TV_STATUS::HAS_LAYER + TV_STATUS::TOPP_IDLE);
    action->setData(false);
    action = addAction_(m_tools->addAction("Apply TOPP tool (visible layer data)", parent, &TOPPViewBase::showTOPPDialog, Qt::CTRL + Qt::SHIFT + Qt::Key_T),
      TV_STATUS::HAS_LAYER + TV_STATUS::TOPP_IDLE);
    action->setData(true);
    addAction_(m_tools->addAction("Rerun TOPP tool", parent, &TOPPViewBase::rerunTOPPTool, Qt::Key_F4),
      TV_STATUS::HAS_LAYER + TV_STATUS::TOPP_IDLE);
    m_tools->addSeparator();
    
    action = addAction_(m_tools->addAction("&Annotate with AccurateMassSearch results", parent, &TOPPViewBase::annotateWithAMS, Qt::CTRL + Qt::Key_A),
      TV_STATUS::HAS_LAYER, FS_LAYER(LayerDataBase::DT_PEAK));
    action->setToolTip("Annotate Peak layer with a featureXML from the AccurateMassSearch tool");
    
    action = addAction_(m_tools->addAction("&Annotate with peptide identifications", parent, &TOPPViewBase::annotateWithID, Qt::CTRL + Qt::Key_I),
      TV_STATUS::HAS_LAYER, LayerDataBase::DT_PEAK + LayerDataBase::DT_FEATURE + LayerDataBase::DT_CONSENSUS);
    action->setToolTip("Annotate a Peak or Feature or Consensus layer with peptide identifications");

    action = addAction_(m_tools->addAction("&Annotate with OpenSwath transitions", parent, &TOPPViewBase::annotateWithOSW, Qt::CTRL + Qt::Key_P),
      TV_STATUS::HAS_LAYER, FS_LAYER(LayerDataBase::DT_CHROMATOGRAM));
    action->setToolTip("Annotate Chromatogram layer with OSW transition id data from OpenSwathWorkflow or pyProphet");
    
    action = addAction_(m_tools->addAction("Align spectra", parent, &TOPPViewBase::showSpectrumAlignmentDialog),
      TV_STATUS::HAS_MIRROR_MODE);
    action->setToolTip("Only available in 1D View for mirrored (flipped) spectra. To flip, use the Layer View and right click a layer.");
    
    m_tools->addAction("Generate theoretical spectrum", parent, &TOPPViewBase::showSpectrumGenerationDialog);

    // Layer menu
    QMenu* m_layer = new QMenu("&Layer", parent);
    m_layer->setToolTipsVisible(true);
    parent->menuBar()->addMenu(m_layer);
    addAction_(m_layer->addAction("Save all data", parent, &TOPPViewBase::saveLayerAll, Qt::CTRL + Qt::Key_S),
      TV_STATUS::HAS_LAYER);
    addAction_(m_layer->addAction("Save visible data", parent, &TOPPViewBase::saveLayerVisible, Qt::CTRL + Qt::SHIFT + Qt::Key_S),
      TV_STATUS::HAS_LAYER);
    m_layer->addSeparator();
    addAction_(m_layer->addAction("Show/hide grid lines", parent, &TOPPViewBase::toggleGridLines, Qt::CTRL + Qt::Key_R),
      TV_STATUS::HAS_LAYER);
    addAction_(m_layer->addAction("Show/hide axis legends", parent, &TOPPViewBase::toggleAxisLegends, Qt::CTRL + Qt::Key_L),
      TV_STATUS::HAS_CANVAS);
    action = addAction_(m_layer->addAction("Show/hide automated m/z annotations", parent, &TOPPViewBase::toggleInterestingMZs),
      TV_STATUS::IS_1D_VIEW);
    action->setToolTip("Only available in 1D View");
    m_layer->addSeparator();
<<<<<<< HEAD
=======
    // Do not call it preferences without disabling text heuristics role.
>>>>>>> 6eadea1e
    addAction_(m_layer->addAction("Layer preferences", parent, &TOPPViewBase::showPreferences),
      TV_STATUS::HAS_LAYER);

    // Windows menu
    m_windows_ = new QMenu("&Windows", parent);
    m_windows_->setToolTipsVisible(true);
    parent->menuBar()->addMenu(m_windows_);
    m_windows_->addAction("&Cascade", ws, &EnhancedWorkspace::cascadeSubWindows);
    m_windows_->addAction("&Tile automatic", ws, &EnhancedWorkspace::tileSubWindows);
    m_windows_->addAction(QIcon(":/tile_vertical.png"), "Tile &vertical", ws, &EnhancedWorkspace::tileVertical);
    m_windows_->addAction(QIcon(":/tile_horizontal.png"), "Tile &horizontal", ws, &EnhancedWorkspace::tileHorizontal);
    // link / unlink
    action = m_windows_->addAction("Link/Unlink &Zoom", parent, &TOPPViewBase::linkZoom);
    action->setToolTip("Zoom all open tab windows to the same coordinates concurrently (requires the same view dimension; e.g. all 2D views will show the same RT/mz windows). Most effective when used in tiled Windows view (see Windows -> tiling)");
    m_windows_->addSeparator();

    // Help menu
    QMenu* m_help = new QMenu("&Help", parent);
    m_help->setToolTipsVisible(true);
    parent->menuBar()->addMenu(m_help);
    m_help->addAction(QWhatsThis::createAction(m_help));
    m_help->addSeparator();
    m_help->addAction("OpenMS website", []() { GUIHelpers::openURL("http://www.OpenMS.de"); });
    m_help->addAction("Tutorials and documentation", []() { GUIHelpers::openURL("html/index.html"); }, Qt::Key_F1);

    m_help->addSeparator();
<<<<<<< HEAD
    // It is important to pass parent by value, since the lambda will be evaluated later, even after this function returned and parent reference would be out of scope.
=======
>>>>>>> 6eadea1e
    m_help->addAction("&About", [parent]() {QApplicationTOPP::showAboutDialog(parent, "TOPPView"); });
  }

  void TOPPViewMenu::update(const FS_TV status, const LayerDataBase::DataType layer_type)
  {
    for (auto& ar : menu_items_)
    { // only disable if not supported by the view. This way, the user can still see the item (greyed out) and its ToolTip (for how to activate the item)
      ar.enableAction(status, layer_type);
    }
  }

  void TOPPViewMenu::addWindowToggle(QAction* const window_toggle)
  {
    m_windows_->addAction(window_toggle);
  }

  QAction* TOPPViewMenu::addAction_(QAction* action, const TV_STATUS req, const FS_LAYER type)
  {
    menu_items_.emplace_back(action, req, type);
    return action;
  }
  QAction* TOPPViewMenu::addAction_(QAction* action, const FS_TV req, const FS_LAYER type)
  {
    menu_items_.emplace_back(action, req, type);
    return action;
  }


  void TOPPViewMenu::ActionRequirement_::enableAction(const FS_TV status, const LayerDataBase::DataType layer_type)
  {
    bool status_ok = status.isSuperSetOf(needs_);
    bool layer_ok = layer_set_.isSuperSetOf(layer_type) || layer_set_.empty();
    this->action_->setEnabled(status_ok && layer_ok);
  }

} //Namespace<|MERGE_RESOLUTION|>--- conflicted
+++ resolved
@@ -90,23 +90,17 @@
     m_file->addMenu(recent_files->getMenu()); // updates automatically via RecentFilesMenu class, since this is just a pointer
 
     m_file->addSeparator();
-<<<<<<< HEAD
-=======
-    
-    //Specifically set the role of the Preferences item. Additionally we have to avoid adding other action items that are
+    
+    // Specifically set the role of the Preferences item. Additionally we have to avoid adding other action items that are
     // called preferences/config/options and have the default TextHeuristicRole because otherwise they will overwrite the macOS specific
     // menu entry under Application -> Preferences...
->>>>>>> 6eadea1e
-    //m_file->addAction("&Preferences", parent, &TOPPViewBase::preferencesDialog);
+    // m_file->addAction("&Preferences", parent, &TOPPViewBase::preferencesDialog);
     auto pref = new QAction("&Preferences", parent);
     pref->setMenuRole(QAction::PreferencesRole);
     pref->setEnabled(true);
     m_file->addAction(pref);
     connect(pref, &QAction::triggered, parent, &TOPPViewBase::preferencesDialog);
-<<<<<<< HEAD
-=======
       
->>>>>>> 6eadea1e
     m_file->addAction("&Quit", qApp, SLOT(quit()));
 
     // Tools menu
@@ -165,10 +159,8 @@
       TV_STATUS::IS_1D_VIEW);
     action->setToolTip("Only available in 1D View");
     m_layer->addSeparator();
-<<<<<<< HEAD
-=======
+    
     // Do not call it preferences without disabling text heuristics role.
->>>>>>> 6eadea1e
     addAction_(m_layer->addAction("Layer preferences", parent, &TOPPViewBase::showPreferences),
       TV_STATUS::HAS_LAYER);
 
@@ -195,10 +187,9 @@
     m_help->addAction("Tutorials and documentation", []() { GUIHelpers::openURL("html/index.html"); }, Qt::Key_F1);
 
     m_help->addSeparator();
-<<<<<<< HEAD
-    // It is important to pass parent by value, since the lambda will be evaluated later, even after this function returned and parent reference would be out of scope.
-=======
->>>>>>> 6eadea1e
+
+    // Note: it is important to pass parent by value, since the lambda will be evaluated later, 
+    // even after this function returned and parent reference would be out of scope.
     m_help->addAction("&About", [parent]() {QApplicationTOPP::showAboutDialog(parent, "TOPPView"); });
   }
 
