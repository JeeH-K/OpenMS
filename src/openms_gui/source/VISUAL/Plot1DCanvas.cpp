// --------------------------------------------------------------------------
//                   OpenMS -- Open-Source Mass Spectrometry
// --------------------------------------------------------------------------
// Copyright The OpenMS Team -- Eberhard Karls University Tuebingen,
// ETH Zurich, and Freie Universitaet Berlin 2002-2021.
//
// This software is released under a three-clause BSD license:
//  * Redistributions of source code must retain the above copyright
//    notice, this list of conditions and the following disclaimer.
//  * Redistributions in binary form must reproduce the above copyright
//    notice, this list of conditions and the following disclaimer in the
//    documentation and/or other materials provided with the distribution.
//  * Neither the name of any author or any participating institution
//    may be used to endorse or promote products derived from this software
//    without specific prior written permission.
// For a full list of authors, refer to the file AUTHORS.
// --------------------------------------------------------------------------
// THIS SOFTWARE IS PROVIDED BY THE COPYRIGHT HOLDERS AND CONTRIBUTORS "AS IS"
// AND ANY EXPRESS OR IMPLIED WARRANTIES, INCLUDING, BUT NOT LIMITED TO, THE
// IMPLIED WARRANTIES OF MERCHANTABILITY AND FITNESS FOR A PARTICULAR PURPOSE
// ARE DISCLAIMED. IN NO EVENT SHALL ANY OF THE AUTHORS OR THE CONTRIBUTING
// INSTITUTIONS BE LIABLE FOR ANY DIRECT, INDIRECT, INCIDENTAL, SPECIAL,
// EXEMPLARY, OR CONSEQUENTIAL DAMAGES (INCLUDING, BUT NOT LIMITED TO,
// PROCUREMENT OF SUBSTITUTE GOODS OR SERVICES; LOSS OF USE, DATA, OR PROFITS;
// OR BUSINESS INTERRUPTION) HOWEVER CAUSED AND ON ANY THEORY OF LIABILITY,
// WHETHER IN CONTRACT, STRICT LIABILITY, OR TORT (INCLUDING NEGLIGENCE OR
// OTHERWISE) ARISING IN ANY WAY OUT OF THE USE OF THIS SOFTWARE, EVEN IF
// ADVISED OF THE POSSIBILITY OF SUCH DAMAGE.
//
// --------------------------------------------------------------------------
// $Maintainer: Timo Sachsenberg$
// $Authors: Marc Sturm, Timo Sachsenberg, Chris Bielow $
// --------------------------------------------------------------------------

#include <OpenMS/VISUAL/Plot1DCanvas.h>

// OpenMS
<<<<<<< HEAD
#include <OpenMS/COMPARISON/SPECTRA/SpectrumAlignment.h>
#include <OpenMS/COMPARISON/SPECTRA/SpectrumAlignmentScore.h>
#include <OpenMS/CONCEPT/RAIICleanup.h>
#include <OpenMS/CONCEPT/LogStream.h>
#include <OpenMS/FORMAT/FileHandler.h>
#include <OpenMS/KERNEL/OnDiscMSExperiment.h>
#include <OpenMS/MATH/MISC/MathFunctions.h>
#include <OpenMS/SYSTEM/FileWatcher.h>
#include <OpenMS/VISUAL/Plot1DCanvas.h>
#include <OpenMS/VISUAL/AxisWidget.h>
#include <OpenMS/VISUAL/ColorSelector.h>
=======
>>>>>>> bd254914
#include <OpenMS/VISUAL/PlotWidget.h>
#include <OpenMS/VISUAL/Plot1DWidget.h>
#include <OpenMS/VISUAL/MISC/GUIHelpers.h>
#include <OpenMS/VISUAL/DIALOGS/Plot1DPrefDialog.h>
#include <OpenMS/VISUAL/ColorSelector.h>
#include <OpenMS/VISUAL/AxisWidget.h>
#include <OpenMS/VISUAL/ANNOTATION/Annotations1DContainer.h>
#include <OpenMS/VISUAL/ANNOTATION/Annotation1DTextItem.h>
#include <OpenMS/VISUAL/ANNOTATION/Annotation1DPeakItem.h>
#include <OpenMS/VISUAL/ANNOTATION/Annotation1DItem.h>
#include <OpenMS/VISUAL/ANNOTATION/Annotation1DDistanceItem.h>
#include <OpenMS/FORMAT/FileTypes.h>
#include <OpenMS/FORMAT/FileHandler.h>
#include <OpenMS/CONCEPT/RAIICleanup.h>
#include <OpenMS/CONCEPT/LogStream.h>
#include <OpenMS/COMPARISON/SPECTRA/SpectrumAlignmentScore.h>
#include <OpenMS/COMPARISON/SPECTRA/SpectrumAlignment.h>

// Qt
#include <QMouseEvent>
#include <QPainter>
#include <QElapsedTimer>
#include <QtWidgets/QFileDialog>
#include <QtWidgets/QInputDialog>
#include <QtWidgets/QMenu>
#include <QtWidgets/QMessageBox>


using namespace std;

namespace OpenMS
{
  using namespace Math;
  using namespace Internal;

  /// returns an MSExp with a single spec (converted from @p exp_sptr's chromatograms at index  @p index (or ondisc_sptr, if that should be empty)
  Plot1DCanvas::ExperimentSharedPtrType prepareChromatogram(Size index, Plot1DCanvas::ExperimentSharedPtrType exp_sptr, Plot1DCanvas::ODExperimentSharedPtrType ondisc_sptr)
  {
    // create a managed pointer fill it with a spectrum containing the chromatographic data
    LayerDataBase::ExperimentSharedPtrType chrom_exp_sptr(new LayerDataBase::ExperimentType());
    chrom_exp_sptr->setMetaValue("is_chromatogram", "true"); //this is a hack to store that we have chromatogram data
    LayerDataBase::ExperimentType::SpectrumType spectrum;

    // retrieve chromatogram (either from in-memory or on-disc representation)
    MSChromatogram current_chrom = exp_sptr->getChromatograms()[index];
    if (current_chrom.empty())
    {
      current_chrom = ondisc_sptr->getChromatogram(index);
    }

    // fill "dummy" spectrum with chromatogram data
    for (const ChromatogramPeak& cpeak : current_chrom)
    {
      spectrum.emplace_back(cpeak.getRT(), cpeak.getIntensity());
    }

    spectrum.getFloatDataArrays() = current_chrom.getFloatDataArrays();
    spectrum.getIntegerDataArrays() = current_chrom.getIntegerDataArrays();
    spectrum.getStringDataArrays() = current_chrom.getStringDataArrays();

    // Add at least one data point to the chromatogram, otherwise
    // "addLayer" will fail and a segfault occurs later
    if (current_chrom.empty())
    {
      spectrum.emplace_back(-1, 0);
    }
    chrom_exp_sptr->addSpectrum(spectrum);

    // store peptide_sequence if available
    if (current_chrom.getPrecursor().metaValueExists("peptide_sequence"))
    {
      chrom_exp_sptr->setMetaValue("peptide_sequence", current_chrom.getPrecursor().getMetaValue("peptide_sequence"));
    }

    return chrom_exp_sptr;
  }


  Plot1DCanvas::Plot1DCanvas(const Param& preferences, QWidget* parent) :
    PlotCanvas(preferences, parent),
    mirror_mode_(false),
    moving_annotations_(false),
    show_alignment_(false),
    aligned_peaks_mz_delta_(),
    alignment_score_(0),
    is_swapped_(true),
    ion_ladder_visible_(true),
    draw_interesting_MZs_(false)
  {
    //Parameter handling
    defaults_.setValue("highlighted_peak_color", "#ff0000", "Highlighted peak color.");
    defaults_.setValue("icon_color", "#000000", "Peak icon color.");
    defaults_.setValue("peak_color", "#0000ff", "Peak color.");
    defaults_.setValue("annotation_color", "#000055", "Annotation color.");
    defaults_.setValue("background_color", "#ffffff", "Background color.");
    defaults_.setValue("show_legend", "false", "Annotate each layer with its name on the canvas.");
    defaultsToParam_();
    setName("Plot1DCanvas");
    setParameters(preferences);

    //connect preferences change to the right slot
    connect(this, SIGNAL(preferencesChange()), this, SLOT(currentLayerParamtersChanged_()));
  }

  Plot1DCanvas::~Plot1DCanvas()
  {
  }

  bool Plot1DCanvas::addChromLayer(ExperimentSharedPtrType chrom_exp_sptr,
                                   ODExperimentSharedPtrType ondisc_sptr,
                                   OSWDataSharedPtrType chrom_annotation,
                                   const int index,
                                   const String& filename,
                                   const String& caption,
                                   const bool multiple_select)
  {
    // we do not want addLayer to trigger repaint, since we have not set the chromatogram data!
    this->blockSignals(true);
    RAIICleanup clean([&]()
    {
      this->blockSignals(false);
    });

    // convert from chromatogram to spectrum --- hacky!!!
    ExperimentSharedPtrType converted_spec = prepareChromatogram(index, chrom_exp_sptr, ondisc_sptr);

    // add chromatogram data as peak spectrum
    if (!addLayer(converted_spec, ondisc_sptr, filename))
    {
      return false;
    }
    
    // fix legend
    spectrum_widget_->xAxis()->setLegend(PlotWidget::RT_AXIS_TITLE);

    setDrawMode(Plot1DCanvas::DM_CONNECTEDLINES);
    setIntensityMode(Plot1DCanvas::IM_NONE);

    getCurrentLayer().setName(caption);
    getCurrentLayer().getChromatogramData() = chrom_exp_sptr; // save the original chromatogram data so that we can access it later
    getCurrentLayer().getChromatogramAnnotation() = chrom_annotation; // copy over shared-ptr to OSW-sql data (if available)
    //this is a hack to store that we have chromatogram data, that we selected multiple ones and which one we selected
    getCurrentLayer().getPeakDataMuteable()->setMetaValue("is_chromatogram", "true");
    getCurrentLayer().getPeakDataMuteable()->setMetaValue("multiple_select", multiple_select ? "true" : "false");
    getCurrentLayer().getPeakDataMuteable()->setMetaValue("selected_chromatogram", index);

    return true;
  }

  void Plot1DCanvas::activateLayer(Size layer_index)
  {
    layers_.setCurrentLayer(layer_index);

    // no peak is selected
    selected_peak_.clear();

    emit layerActivated(this);
  }

  void Plot1DCanvas::setVisibleArea(DRange<2> range)
  {
    changeVisibleArea_(AreaType(range.minX(), visible_area_.minY(), range.maxX(), visible_area_.maxY()));
  }

  void Plot1DCanvas::changeVisibleArea_(double lo, double hi, bool repaint, bool add_to_stack)
  {
    changeVisibleArea_(AreaType(lo, visible_area_.minY(), hi, visible_area_.maxY()), repaint, add_to_stack);
    emit layerZoomChanged(this);
  }

  void Plot1DCanvas::dataToWidget(const PeakType& peak, QPoint& point, bool flipped, bool percentage)
  {
    dataToWidget(peak.getMZ(), peak.getIntensity(), point, flipped, percentage);
  }

  void Plot1DCanvas::dataToWidget(double x, double y, QPoint& point, bool flipped, bool percentage)
  {
    QPoint tmp;
    if (percentage)
    {
      y *= getSnapFactor() * percentage_factor_;
    }
    PlotCanvas::dataToWidget_(x, y, tmp);
    point.setX(tmp.x());
    double alignment_shrink_factor = 1.0;
    if (height() > 10)
    {
      alignment_shrink_factor = (double)(height() - 10) / (double)height();
    }
    if (mirror_mode_)
    {
      if (flipped)
      {
        if (!show_alignment_)
        {
          point.setY(height() - (int)(tmp.y() / 2.0));
        }
        else         // show_alignment_
        {
          point.setY(height() - (int)((tmp.y() * alignment_shrink_factor) / 2.0));
        }
      }
      else       // !flipped
      {
        if (!show_alignment_)
        {
          point.setY((int)(tmp.y() / 2.0));
        }
        else         // show_alignment_
        {
          point.setY((int)((tmp.y() * alignment_shrink_factor) / 2.0));
        }
      }
    }
    else     // !mirror_mode_
    {
      point.setY((int)(tmp.y()));
    }
  }

  PlotCanvas::PointType Plot1DCanvas::widgetToData(const QPoint& pos, bool percentage)
  {
    return widgetToData(pos.x(), pos.y(), percentage);
  }

  PlotCanvas::PointType Plot1DCanvas::widgetToData(double x, double y, bool percentage)
  {
    double actual_y;
    double alignment_shrink_factor = 1.0;
    if (height() > 10)
    {
      alignment_shrink_factor = (double)(height() - 10) / (double)height();
    }

    if (mirror_mode_)
    {
      if (y > height() / 2.0)
      {
        if (!show_alignment_)
        {
          actual_y = (height() - y) * 2;
        }
        else
        {
          actual_y = (height() - y) * 2 / alignment_shrink_factor;
        }
      }
      else       // y <= height()/2
      {
        if (!show_alignment_)
        {
          actual_y = y * 2;
        }
        else
        {
          actual_y = y * 2 / alignment_shrink_factor;
        }
      }
    }
    else
    {
      actual_y = y;
    }
    PointType p = PlotCanvas::widgetToData_(x, actual_y);
    if (percentage)
    {
      p.setY(p.getY() / (getSnapFactor() * percentage_factor_));
    }
    return p;
  }

  //////////////////////////////////////////////////////////////////////////////////
  // Qt events

  void Plot1DCanvas::mousePressEvent(QMouseEvent* e)
  {
    // get mouse position in widget coordinates
    last_mouse_pos_ = e->pos();

    if (e->button() == Qt::LeftButton)
    {
      // selection/deselection of annotation items
      Annotation1DItem* item = getCurrentLayer().getCurrentAnnotations().getItemAt(last_mouse_pos_);
      if (item)
      {
        if (!(e->modifiers() & Qt::ControlModifier))
        {
          // edit via double-click
          if (e->type() == QEvent::MouseButtonDblClick)
          {
            item->editText();
          }
          else if (!item->isSelected())
          {
            // the item becomes the only selected item
            getCurrentLayer().getCurrentAnnotations().deselectAll();
            item->setSelected(true);
          }
          // an item was clicked -> can be moved on the canvas
          moving_annotations_ = true;
        }
        else
        {
          // ctrl pressed -> allow selection/deselection of multiple items, do not deselect others
          item->setSelected(!item->isSelected());
        }

        // if item is a distance item: show distance of selected item in status bar
        Annotation1DDistanceItem * distance_item = dynamic_cast<Annotation1DDistanceItem *>(item);
        if (distance_item)
        {
          const double start_p = distance_item->getStartPoint().getX();
          const double end_p = distance_item->getEndPoint().getX();
          emit sendStatusMessage(QString("Measured: dMZ = %1").arg(end_p - start_p).toStdString(), 0);
        }
      }
      else
      {
        // no item was under the cursor
        getCurrentLayer().getCurrentAnnotations().deselectAll();
      }

      if (action_mode_ == AM_ZOOM)
      {
        rubber_band_.setGeometry(QRect(e->pos(), QSize()));
        rubber_band_.show();
      }
      else if (action_mode_ == AM_MEASURE)
      {
        if (selected_peak_.isValid())
        {
          measurement_start_ = selected_peak_;
          const ExperimentType::PeakType & peak = getCurrentLayer().getCurrentSpectrum()[measurement_start_.peak];
<<<<<<< HEAD
          if (intensity_mode_ == IM_PERCENTAGE)
          {
            updatePercentageFactor_(getCurrentLayerIndex());
          }
          else
          {
            percentage_factor_ = 1.0;
          }
          dataToWidget(peak, measurement_start_point_, getCurrentLayer().flipped);
          if (isMzToXAxis())
          {
            measurement_start_point_.setY(last_mouse_pos_.y());
          }
          else
          {
            measurement_start_point_.setX(last_mouse_pos_.x());
          }
=======
          updatePercentageFactor_(getCurrentLayerIndex());

          dataToWidget(peak, measurement_start_point_, getCurrentLayer().flipped);
          if (isMzToXAxis())
          {
            measurement_start_point_.setY(last_mouse_pos_.y());
          }
          else
          {
            measurement_start_point_.setX(last_mouse_pos_.x());
          }
        }
        else
        {
          measurement_start_.clear();
>>>>>>> bd254914
        }
        else
        {
          measurement_start_.clear();
        }
      }
    }
    update_(OPENMS_PRETTY_FUNCTION);
  }

  void Plot1DCanvas::mouseMoveEvent(QMouseEvent* e)
  {
    // mouse position relative to the diagram widget
    QPoint p = e->pos();
    PointType data_pos = widgetToData(p);
    emit sendCursorStatus(data_pos.getX(), getCurrentLayer().getCurrentSpectrum().getRT());

    PeakIndex near_peak = findPeakAtPosition_(p);

    if (e->buttons() & Qt::LeftButton)
    {
      bool move = moving_annotations_;
      if (mirror_mode_ && (getCurrentLayer().flipped ^ (p.y() > height() / 2)))
      {
        move = false;
      }
      if (move)
      {
        updatePercentageFactor_(getCurrentLayerIndex());
        PointType delta = widgetToData(p, true) - widgetToData(last_mouse_pos_, true);

        Annotations1DContainer& ann_1d = getCurrentLayer().getCurrentAnnotations();
        for (Annotations1DContainer::Iterator it = ann_1d.begin(); it != ann_1d.end(); ++it)
        {
          if ((*it)->isSelected())
          {
            (*it)->move(delta);
          }
        }
        update_(OPENMS_PRETTY_FUNCTION);
        last_mouse_pos_ = p;
      }
      else if (action_mode_ == AM_TRANSLATE)
      {
        // translation in data metric
        double shift = widgetToData(last_mouse_pos_).getX() - widgetToData(p).getX();
        double newLo = visible_area_.minX() + shift;
        double newHi = visible_area_.maxX() + shift;
        // check if we are falling out of bounds
        if (newLo < overall_data_range_.minX())
        {
          newLo = overall_data_range_.minX();
          newHi = newLo + visible_area_.width();
        }
        if (newHi > overall_data_range_.maxX())
        {
          newHi = overall_data_range_.maxX();
          newLo = newHi - visible_area_.width();
        }

        // change data area
        changeVisibleArea_(newLo, newHi);
        last_mouse_pos_ = p;
      }
      else if (action_mode_ == AM_MEASURE)
      {
        if (near_peak.peak != measurement_start_.peak)
        {
          selected_peak_ = near_peak;
          last_mouse_pos_ = p;
          update_(OPENMS_PRETTY_FUNCTION);
        }
      }
      else if (action_mode_ == AM_ZOOM)
      {
        PointType pos = widgetToData(p);

        if (isMzToXAxis())
        {
          rubber_band_.setGeometry(QRect(last_mouse_pos_.x(), 0, p.x() - last_mouse_pos_.x(), height()).normalized());
        }
        else
        {
          rubber_band_.setGeometry(QRect(0, last_mouse_pos_.y(), width(), p.y() - last_mouse_pos_.y()).normalized());
        }
        rubber_band_.show();         //if the mouse button is pressed before the zoom key is pressed

        update_(OPENMS_PRETTY_FUNCTION);
      }
    }
    else if (!e->buttons())     //no buttons pressed
    {
      selected_peak_ = near_peak;
      update_(OPENMS_PRETTY_FUNCTION);
    }

    //show coordinates
    if (selected_peak_.isValid())
    {
      String status;
      const ExperimentType::SpectrumType& s = getCurrentLayer().getCurrentSpectrum();
      for (Size m = 0; m < s.getFloatDataArrays().size(); ++m)
      {
        if (selected_peak_.peak < s.getFloatDataArrays()[m].size())
        {
          status += s.getFloatDataArrays()[m].getName() + ": " + s.getFloatDataArrays()[m][selected_peak_.peak] + " ";
        }
      }
      for (Size m = 0; m < s.getIntegerDataArrays().size(); ++m)
      {
        if (selected_peak_.peak < s.getIntegerDataArrays()[m].size())
        {
          status += s.getIntegerDataArrays()[m].getName() + ": " + s.getIntegerDataArrays()[m][selected_peak_.peak] + " ";
        }
      }
      for (Size m = 0; m < s.getStringDataArrays().size(); ++m)
      {
        if (selected_peak_.peak < s.getStringDataArrays()[m].size())
        {
          status += s.getStringDataArrays()[m].getName() + ": " + s.getStringDataArrays()[m][selected_peak_.peak] + " ";
        }
      }
      emit sendStatusMessage(status, 0);
    }
  }

  void Plot1DCanvas::mouseReleaseEvent(QMouseEvent* e)
  {
    if (e->button() == Qt::LeftButton)
    {
      if (action_mode_ == AM_ZOOM)
      {
        rubber_band_.hide();
        QRect rect = rubber_band_.geometry();
        if (rect.width() != 0)
        {
          AreaType area(widgetToData(rect.topLeft()), widgetToData(rect.bottomRight()));
          changeVisibleArea_(area.minX(), area.maxX(), true, true);
        }
      }
      else if (action_mode_ == AM_MEASURE)
      {
        if (!selected_peak_.isValid())
        {
          measurement_start_.clear();
        }
        if (measurement_start_.isValid() && selected_peak_.peak != measurement_start_.peak)
        {
          const ExperimentType::PeakType& peak_1 = getCurrentLayer().getCurrentSpectrum()[measurement_start_.peak];
          const ExperimentType::PeakType& peak_2 = getCurrentLayer().getCurrentSpectrum()[selected_peak_.peak];
          updatePercentageFactor_(getCurrentLayerIndex());
          PointType p = widgetToData(measurement_start_point_, true);
          bool peak_1_less = peak_1.getMZ() < peak_2.getMZ();
          double start_mz = peak_1_less ? peak_1.getMZ() : peak_2.getMZ();
          double end_mz = peak_1_less ? peak_2.getMZ() : peak_1.getMZ();
          double distance = end_mz - start_mz;
          PointType start_p(start_mz, p.getY());
          PointType end_p(end_mz, p.getY());
          // draw line for measured distance between two peaks and annotate with distance in m/z -- use 4 digits to resolve 13C distances between isotopes
          Annotation1DItem * item = new Annotation1DDistanceItem(QString::number(distance, 'f', 4), start_p, end_p);
          getCurrentLayer().getCurrentAnnotations().push_front(item);
        }
      }

      ensureAnnotationsWithinDataRange_();
      moving_annotations_ = false;

      measurement_start_.clear();
      update_(OPENMS_PRETTY_FUNCTION);
    }
  }

  void Plot1DCanvas::keyPressEvent(QKeyEvent* e)
  {
    // Delete pressed => delete selected annotations from the current layer
    if (e->key() == Qt::Key_Delete)
    {
      e->accept();
      getCurrentLayer().removePeakAnnotationsFromPeptideHit(getCurrentLayer().getCurrentAnnotations().getSelectedItems());
      getCurrentLayer().getCurrentAnnotations().removeSelectedItems();
      update_(OPENMS_PRETTY_FUNCTION);
    }
    // 'a' pressed && in zoom mode (Ctrl pressed) => select all annotation items
    else if ((e->modifiers() & Qt::ControlModifier) && (e->key() == Qt::Key_A))
    {
      e->accept();
      getCurrentLayer().getCurrentAnnotations().selectAll();
      update_(OPENMS_PRETTY_FUNCTION);
    }
    else
    {
      PlotCanvas::keyPressEvent(e);
    }
  }

  PeakIndex Plot1DCanvas::findPeakAtPosition_(QPoint p)
  {
    //no layers => return invalid peak index
    if (layers_.empty())
    {
      return PeakIndex();
    }
    // mirror mode and p not on same half as active layer => return invalid peak index
    if (mirror_mode_ && (getCurrentLayer().flipped ^ (p.y() > height() / 2)))
    {
      return PeakIndex();
    }
    //reference to the current data
    const SpectrumType& spectrum = getCurrentLayer().getCurrentSpectrum();
    Size spectrum_index = getCurrentLayer().getCurrentSpectrumIndex();

    // get the interval (in diagram metric) that will be projected on screen coordinate p.x() or p.y() (depending on orientation)
    PointType lt = widgetToData(p - QPoint(2, 2), true);
    PointType rb = widgetToData(p + QPoint(2, 2), true);

    // get iterator on first peak with lower position than interval_start
    PeakType temp;
    temp.setMZ(min(lt.getX(), rb.getX()));
    SpectrumConstIteratorType left_it = lower_bound(spectrum.begin(), spectrum.end(), temp, PeakType::PositionLess());

    // get iterator on first peak with higher position than interval_end
    temp.setMZ(max(lt.getX(), rb.getX()));
    SpectrumConstIteratorType right_it = lower_bound(left_it, spectrum.end(), temp, PeakType::PositionLess());

    if (left_it == right_it)     // both are equal => no peak falls into this interval
    {
      return PeakIndex();
    }

    if (left_it == right_it - 1)
    {
      return PeakIndex(spectrum_index, left_it - spectrum.begin());
    }

    SpectrumConstIteratorType nearest_it = left_it;

    // select source interval start and end depending on diagram orientation
    updatePercentageFactor_(getCurrentLayerIndex());
    QPoint tmp;
    dataToWidget(0, overall_data_range_.minY(), tmp, getCurrentLayer().flipped, true);
    double dest_interval_start = tmp.y();
    dataToWidget(0, overall_data_range_.maxY(), tmp, getCurrentLayer().flipped, true);
    double dest_interval_end = tmp.y();

    int nearest_intensity = std::numeric_limits<int>::lowest() + p.y();
    for (SpectrumConstIteratorType it = left_it; it != right_it; it++)
    {
      int current_intensity = static_cast<int>(intervalTransformation(it->getIntensity(), visible_area_.minY(), visible_area_.maxY(),
                                                                  dest_interval_start, dest_interval_end));
      if (abs(current_intensity - p.y()) < abs(nearest_intensity - p.y()))
      {
        nearest_intensity = current_intensity;
        nearest_it = it;
      }
    }
    return PeakIndex(spectrum_index, nearest_it - spectrum.begin());
  }

  //////////////////////////////////////////////////////////////////////////////////
  // SLOTS

  void Plot1DCanvas::removeLayer(Size layer_index)
  {
    //remove settings
    layers_.removeLayer(layer_index);
    draw_modes_.erase(draw_modes_.begin() + layer_index);
    peak_penstyle_.erase(peak_penstyle_.begin() + layer_index);

    //update nearest peak
    selected_peak_.clear();

    //abort if there are no layers anymore
    if (layers_.empty())
    {
      overall_data_range_ = DRange<3>::empty;
      update_(OPENMS_PRETTY_FUNCTION);
      return;
    }

    if (!flippedLayersExist())
    {
      setMirrorModeActive(false);
    }

    //update range area
    recalculateRanges_(0, 2, 1);

    zoomClear_();

    if (overall_data_range_.maxX() - overall_data_range_.minX() < 1.0)
    {
      AreaType new_area(overall_data_range_.minX() - 1.0, overall_data_range_.minY(),
                        overall_data_range_.maxX() + 1.0, overall_data_range_.maxY());
      changeVisibleArea_(new_area, true, true);
    }
    else
    {
      AreaType new_area(overall_data_range_.minX(), overall_data_range_.minY(),
                        overall_data_range_.maxX(), overall_data_range_.maxY());
      changeVisibleArea_(new_area, true, true);
    }
    update_(OPENMS_PRETTY_FUNCTION);
  }

  void Plot1DCanvas::setDrawMode(DrawModes mode)
  {
    //no layers
    if (layers_.empty())
    {
      return;
    }
    if (draw_modes_[getCurrentLayerIndex()] != mode)
    {
      draw_modes_[getCurrentLayerIndex()] = mode;
      update_(OPENMS_PRETTY_FUNCTION);
    }
  }

  Plot1DCanvas::DrawModes Plot1DCanvas::getDrawMode() const
  {
    //no layers
    if (layers_.empty())
    {
      return DM_PEAKS;
    }
    return draw_modes_[getCurrentLayerIndex()];
  }

  void Plot1DCanvas::paintEvent(QPaintEvent* e)
  {
    QPainter painter(this);
    paint(&painter, e);
    painter.end();
  }

  void Plot1DCanvas::paint(QPainter* painter, QPaintEvent* e)
  {
    QElapsedTimer timer;
    timer.start();

    // clear
    painter->fillRect(0, 0, this->width(), this->height(),
                      QColor(String(param_.getValue("background_color").toString()).toQString()));

    // only fill background if no layer is present
    if (getLayerCount() == 0)
    {
      e->accept();
      return;
    }

    // gridlines
    emit recalculateAxes();
    paintGridLines_(*painter);

    // paint each layer
    for (Size i = 0; i < getLayerCount(); ++i)
    {
<<<<<<< HEAD
      const LayerDataBase& layer = getLayer(i);

      // skip non peak data layer or invisible
      if (layer.type != LayerDataBase::DT_PEAK || !layer.visible) { continue; }

      const ExperimentType::SpectrumType& spectrum = layer.getCurrentSpectrum();

      // get default icon and peak color
      QPen icon_pen = QPen(QColor(String(layer.param.getValue("icon_color").toString()).toQString()), 1);
      QPen pen(QColor(String(layer.param.getValue("peak_color").toString()).toQString()), 1);
      pen.setStyle(peak_penstyle_[i]);

      // TODO option for variable pen width
      // pen.setWidthF(1.5);
      painter->setPen(pen);
      updatePercentageFactor_(i);
      SpectrumConstIteratorType vbegin = getLayer(i).getCurrentSpectrum().MZBegin(visible_area_.minX());
      SpectrumConstIteratorType vend = getLayer(i).getCurrentSpectrum().MZEnd(visible_area_.maxX());

      // draw dashed elongations for pairs of peaks annotated with a distance
      for (auto& it : layer.getCurrentAnnotations())
      {
        Annotation1DDistanceItem* distance_item = dynamic_cast<Annotation1DDistanceItem*>(it);
        if (distance_item)
        {
          QPoint from, to;
          dataToWidget(distance_item->getStartPoint().getX(), 0, from, layer.flipped);

          dataToWidget(distance_item->getStartPoint().getX(), getVisibleArea().maxY(), to, layer.flipped);
          drawDashedLine_(from, to, *painter);

          dataToWidget(distance_item->getEndPoint().getX(), 0, from, layer.flipped);

          dataToWidget(distance_item->getEndPoint().getX(), getVisibleArea().maxY(), to, layer.flipped);
          drawDashedLine_(from, to, *painter);
        }
      }
      QPoint begin, end; 
      switch (draw_modes_[i])
      {
      case DM_PEAKS:
        //---------------------DRAWING PEAKS---------------------

        for (SpectrumConstIteratorType it = vbegin; it != vend; ++it)
        {
          if (layer.filters.passes(spectrum, it - spectrum.begin()))
          {
            // use peak colors stored in the layer, if available
            if (layer.peak_colors_1d.size() == spectrum.size())
            {
              // find correct peak index
              Size peak_index = std::distance(spectrum.begin(), it);
              pen.setColor(layer.peak_colors_1d[peak_index]);
              painter->setPen(pen);
            }

            // Warn if non-empty peak color array present but size doesn't match number of peaks
            // This indicates a bug but we gracefully just issue a warning
            if (!layer.peak_colors_1d.empty() &&
                layer.peak_colors_1d.size() < spectrum.size())
            {
              OPENMS_LOG_ERROR << "Peak color array size ("
                               << layer.peak_colors_1d.size()
                               << ") doesn't match number of peaks ("
                               << spectrum.size()
                               << ") in spectrum."
                               << endl;
            }
            dataToWidget(*it, end, layer.flipped);
            dataToWidget(it->getMZ(), 0.0f, begin, layer.flipped);
            // draw peak
            painter->drawLine(begin, end);
          }
        }
        break;

      case DM_CONNECTEDLINES:
      {
        //---------------------DRAWING CONNECTED LINES---------------------

        QPainterPath path;

        // connect peaks in visible area; (no clipping needed)
        bool first_point = true;
        for (SpectrumConstIteratorType it = vbegin; it != vend; it++)
        {
          dataToWidget(*it, begin, layer.flipped);

          // connect lines
          if (first_point)
          {
            path.moveTo(begin);
            first_point = false;
          }
          else
          {
            path.lineTo(begin);
          }
        }
        painter->drawPath(path);

        // clipping on left side
        if (vbegin != spectrum.begin() && vbegin != spectrum.end())
        {
          dataToWidget(*(vbegin - 1), begin, layer.flipped);
          dataToWidget(*(vbegin), end, layer.flipped);
          painter->drawLine(begin, end);
        }

        // clipping on right side
        if (vend != spectrum.end() && vend != spectrum.begin())
        {
          dataToWidget(*(vend - 1), begin, layer.flipped);
          dataToWidget(*(vend), end, layer.flipped);
          painter->drawLine(begin, end);
        }
      }
      break;

      default:
        throw Exception::NotImplemented(__FILE__, __LINE__, OPENMS_PRETTY_FUNCTION);
      }

      // annotate interesting m/z's
      if (draw_interesting_MZs_) { drawMZAtInterestingPeaks_(i, *painter); }

      // draw all annotation items
      drawAnnotations(i, *painter);
=======
      updatePercentageFactor_(i);
      auto paint_1d = getLayer(i).getPainter1D();
      paint_1d->paint(painter, this, i);      
    }
>>>>>>> bd254914

    if (show_alignment_)
    {
      drawAlignment_(*painter);
    }

    if (mirror_mode_)
    {
      painter->save();

      if (!show_alignment_)
      {
        // draw x-axis
        painter->setPen(Qt::black);
        painter->drawLine(0, height() / 2, width(), height() / 2);
      }
      else
      {
        // two x-axes:
        painter->setPen(Qt::black);
        painter->drawLine(0, height() / 2 + 5, width(), height() / 2 + 5);
        painter->drawLine(0, height() / 2 - 5, width(), height() / 2 - 5);
      }
      painter->restore();
    }


    // draw measuring line when in measure mode and valid measurement start peak selected
    if (action_mode_ == AM_MEASURE && measurement_start_.isValid())
    {
      QPoint measurement_end_point(last_mouse_pos_.x(), measurement_start_point_.y());
      // draw a complete temporary Annotation1DDistanceItem which includes the distance;
      // as an alternative to a simple line: painter->drawLine(measurement_start_point_, measurement_end_point);
      Annotation1DDistanceItem::PointType ps(widgetToData(measurement_start_point_, true));
      Annotation1DDistanceItem::PointType pe(widgetToData(measurement_end_point, true));
      Annotation1DDistanceItem(QString::number(pe.getX() - ps.getX(), 'f', 4), ps, pe).draw(this, *painter, false);
    }
    // draw highlighted measurement start peak and selected peak
    bool with_elongation = (action_mode_ == AM_MEASURE);
    drawHighlightedPeak_(getCurrentLayerIndex(), measurement_start_, *painter, with_elongation);
    drawHighlightedPeak_(getCurrentLayerIndex(), selected_peak_, *painter, with_elongation);

    //draw delta for measuring
    if (action_mode_ == AM_MEASURE && measurement_start_.isValid())
    {
      drawDeltas_(*painter, measurement_start_, selected_peak_);
    }
    else
    {
      drawCoordinates_(*painter, selected_peak_);
    }

    // draw text box (supporting HTML) on the right side of the canvas
    if (!text_box_content_.isEmpty())
    {
      painter->save();
      double w = text_box_content_.size().width();
      double h = text_box_content_.size().height();
      //draw text
      painter->setPen(Qt::black);
      painter->translate(width() - w - 2, 3);
      painter->fillRect(static_cast<int>(width() - w - 2),
                        3,
                        static_cast<int>(w),
                        static_cast<int>(h),
                        QColor(255, 255, 255, 200));
      text_box_content_.drawContents(painter);
      painter->restore();
    }

    if (show_timing_)
    {
      cout << "paint event took " << timer.elapsed() << " ms" << endl;
    }
  }

  void Plot1DCanvas::drawHighlightedPeak_(Size layer_index, const PeakIndex& peak, QPainter& painter, bool draw_elongation)
  {
    if (!peak.isValid()) return;
    QPoint begin;
    const auto& spec = getLayer(layer_index).getCurrentSpectrum();
    if (peak.peak >= spec.size())
    {
<<<<<<< HEAD
      QPoint begin;
      const auto& spec = getLayer(layer_index).getCurrentSpectrum();
      if (peak.peak >= spec.size())
      {
        // somehow the peak is invalid. This happens from time to time and should be tracked down elsewhere
        // but it's hard to reproduce (changing spectra in 1D view using arrow keys while hovering over the spectrum with the mouse?).
        return;
      }
      const ExperimentType::PeakType& sel = spec[peak.peak];
=======
      // somehow the peak is invalid. This happens from time to time and should be tracked down elsewhere
      // but it's hard to reproduce (changing spectra in 1D view using arrow keys while hovering over the spectrum with the mouse?).
      return;
    }
    const ExperimentType::PeakType& sel = spec[peak.peak];
>>>>>>> bd254914

    painter.setPen(QPen(QColor(String(param_.getValue("highlighted_peak_color").toString()).toQString()), 2));

    updatePercentageFactor_(layer_index);

    dataToWidget(sel, begin, getLayer(layer_index).flipped);
    QPoint top_end(begin);

    bool layer_flipped = getLayer(layer_index).flipped;
    if (isMzToXAxis())
    {
      if (layer_flipped)
      {
        top_end.setY(height());
      }
      else
      {
        top_end.setY(0);
      }
    }
    else
    {
      if (!layer_flipped)
      {
        top_end.setX(width());
      }
      else // should not happen
      {
        top_end.setX(0);
      }
    }

<<<<<<< HEAD
  void Plot1DCanvas::drawDashedLine_(const QPoint& from, const QPoint& to, QPainter& painter)
  {
    QPen pen;
    QVector<qreal> dashes;
    dashes << 5 << 5 << 1 << 5;
    pen.setDashPattern(dashes);
    pen.setColor(QColor(String(param_.getValue("highlighted_peak_color").toString()).toQString()));
    painter.save();
    painter.setPen(pen);
    painter.drawLine(from, to);
    painter.restore();
  }

  void Plot1DCanvas::drawAnnotations(Size layer_index, QPainter& painter)
  {
    LayerDataBase& layer = getLayer(layer_index);
    updatePercentageFactor_(layer_index);
    QColor col{ QColor(String(layer.param.getValue("annotation_color").toString()).toQString()) };
    // 0: default pen; 1: selected pen
    QPen pen[2] = { col, col.lighter() };

    for (const auto& c : layer.getCurrentAnnotations())
    {
      painter.setPen(pen[c->isSelected()]);
      c->draw(this, painter, layer.flipped);
    }
  }

  void Plot1DCanvas::drawMZAtInterestingPeaks_(Size layer_index, QPainter& painter)
  {
    LayerDataBase& layer = getLayer(layer_index);
    const MSSpectrum& current_spectrum = layer.getCurrentSpectrum();

    bool flipped = layer.flipped;
    updatePercentageFactor_(layer_index);

    // get visible peaks
    auto vbegin = current_spectrum.MZBegin(visible_area_.minX());
    auto vend = current_spectrum.MZEnd(visible_area_.maxX());

    if (vbegin == vend)
    { 
      return;
=======
    // paint the cross-hair only for currently selected peaks of the current layer
    if (layer_index == getCurrentLayerIndex() && (peak == measurement_start_ || peak == selected_peak_))
    {
      painter.drawLine(begin.x(), begin.y() - 4, begin.x(), begin.y() + 4);
      painter.drawLine(begin.x() - 4, begin.y(), begin.x() + 4, begin.y());
>>>>>>> bd254914
    }
    // draw elongation as dashed line (while in measure mode and for all existing distance annotations)
    if (draw_elongation)
    {
      Painter1DBase::drawDashedLine(begin, top_end, &painter, String(param_.getValue("highlighted_peak_color").toString()).toQString());
    }
  }

  
  void Plot1DCanvas::changeVisibleArea_(const AreaType& new_area, bool repaint, bool add_to_stack)
  {
    // set new visible area (if changed)
    if (new_area != visible_area_)
    {
      visible_area_ = new_area;
      updateScrollbars_();
      recalculateSnapFactor_();
      emit visibleAreaChanged(new_area);
    }

    // store old zoom state
    if (add_to_stack)
    { 
      zoomAdd_(new_area);
    }
    // repaint
    if (repaint)
    { 
      update_(OPENMS_PRETTY_FUNCTION);
    }
  }

  bool Plot1DCanvas::finishAdding_()
  {
    if (getCurrentLayer().type != LayerDataBase::DT_PEAK)
    {
      QMessageBox::critical(this, "Error", "This widget supports peak data only. Aborting!");
      return false;
    }

    getCurrentLayer().updateRanges();

    // Abort if no data points are contained (note that all data could be on disk)
    if (getCurrentLayer().getCurrentSpectrum().empty())
    {
      popIncompleteLayer_("Cannot add a dataset that contains no survey scans. Aborting!");
      return false;
    }

    const MSSpectrum& spectrum = getCurrentLayer().getCurrentSpectrum();

    // add new draw mode and style (default: peaks)
    draw_modes_.push_back(DM_PEAKS);
    SpectrumSettings::SpectrumType spectrum_type = spectrum.getType(true);

    if (spectrum_type == SpectrumSettings::PROFILE)
    {
      draw_modes_.back() = DM_CONNECTEDLINES;
    }
    peak_penstyle_.push_back(Qt::SolidLine);


    // Change peak color if this is not the first layer
    switch (getCurrentLayerIndex() % 5)
    {
    case 0:
      getCurrentLayer().param.setValue("peak_color", "#0000ff");
      getCurrentLayer().param.setValue("annotation_color", "#005500");
      break;

    case 1:
      getCurrentLayer().param.setValue("peak_color", "#00cc00");
      getCurrentLayer().param.setValue("annotation_color", "#005500");
      break;

    case 2:
      getCurrentLayer().param.setValue("peak_color", "#cc0000");
      getCurrentLayer().param.setValue("annotation_color", "#550055");
      break;

    case 3:
      getCurrentLayer().param.setValue("peak_color", "#00cccc");
      getCurrentLayer().param.setValue("annotation_color", "#005555");
      break;

    case 4:
      getCurrentLayer().param.setValue("peak_color", "#ffaa00");
      getCurrentLayer().param.setValue("annotation_color", "#550000");
      break;
    }

    // sort spectra in ascending order of position (ensure that we sort all spectra as well as the currently
    // TODO: check why this is need since we load data already sorted! 
    for (Size i = 0; i < getCurrentLayer().getPeakData()->size(); ++i)
    {
      (*getCurrentLayer().getPeakDataMuteable())[i].sortByPosition();
    }
    getCurrentLayer().sortCurrentSpectrumByPosition();

    getCurrentLayer().annotations_1d.resize(getCurrentLayer().getPeakData()->size());

    // update nearest peak
    selected_peak_.clear();

    // update ranges
    recalculateRanges_(0, 2, 1);

    resetZoom(false); //no repaint as this is done in intensityModeChange_() anyway

    // warn if negative intensities are contained
    if (getCurrentMinIntensity() < 0.0)
    {
      QMessageBox::warning(this, "Warning", "This dataset contains negative intensities. Use it at your own risk!");
    }

    if (getLayerCount() == 2)
    {
      setIntensityMode(IM_PERCENTAGE);
    }

    emit layerActivated(this);

    return true;
  }

  void Plot1DCanvas::drawCoordinates_(QPainter& painter, const PeakIndex& peak)
  {
    if (!peak.isValid() || peak.peak >= getCurrentLayer().getCurrentSpectrum().size())
    {
      return;
    }              
    // only peak data is supported here
    if (getCurrentLayer().type != LayerDataBase::DT_PEAK)
    {
      QMessageBox::critical(this, "Error", "This widget supports peak data only. Aborting!");
      return;
    }

    //determine coordinates;
    double mz = getCurrentLayer().getCurrentSpectrum()[peak.peak].getMZ();
    double it = getCurrentLayer().getCurrentSpectrum()[peak.peak].getIntensity();

    //draw text
    QStringList lines;
    String text;
    int precision(2);

    if (isMzToXAxis() ^ is_swapped_) // XOR
    { // only if either one of the conditions holds
      text = "RT:  "; // two spaces, ensuring same indentation as "m/z: " and "int: "
      precision = 2;
    }
    else // only if none or both are true
    {
      text = "m/z: ";
      precision = 8;
    }
    lines.push_back(text.c_str() +  QLocale::c().toString(mz, 'f', precision));  // adds group separators (consistency with intensity)
    lines.push_back("Int: " + QLocale::c().toString(it, 'f', 2));                // adds group separators (every 1e3), to better visualize large numbers (e.g. 23.009.646.54,3));
    drawText_(painter, lines);
  }

  void Plot1DCanvas::drawDeltas_(QPainter& painter, const PeakIndex& start, const PeakIndex& end)
  {
    if (!start.isValid())
    {
      return;
    }
    //determine coordinates;
    double mz;
    float it;
    float ppm;

    if (getCurrentLayer().type != LayerDataBase::DT_PEAK)
    {
      QMessageBox::critical(this, "Error", "This widget supports peak data only. Aborting!");
      return;
    }

    if (end.isValid())
    {
      mz = getCurrentLayer().getCurrentSpectrum()[end.peak].getMZ() - getCurrentLayer().getCurrentSpectrum()[start.peak].getMZ();
      it = getCurrentLayer().getCurrentSpectrum()[end.peak].getIntensity() - getCurrentLayer().getCurrentSpectrum()[start.peak].getIntensity();
    }
    else
    {
      PointType point = widgetToData_(last_mouse_pos_);
      mz = point[0] - getCurrentLayer().getCurrentSpectrum()[start.peak].getMZ();
      it = std::numeric_limits<double>::quiet_NaN();
    }
    ppm = (mz / getCurrentLayer().getCurrentSpectrum()[start.peak].getMZ()) * 1e6;

    //draw text
    QStringList lines;
    String text;
    int precision(2);
    if (isMzToXAxis() ^ is_swapped_) // XOR
    { // only if either one of the conditions holds
      text = "RT delta: ";
      precision = 2;
    }
    else // only if none or both are true
    {
      text = "m/z delta: ";
      precision = 6;
    }
    lines.push_back(text.c_str() + QString::number(mz, 'f', precision) + " (" + QString::number(ppm, 'f', 1) +" ppm)");

    if (std::isinf(it) || std::isnan(it))
    {
      lines.push_back("Int ratio: n/a");
    }
    else
    {
      lines.push_back("Int ratio: " + QString::number(it, 'f', 2));
    }
    drawText_(painter, lines);
  }

  void Plot1DCanvas::recalculateSnapFactor_()
  {
    if (intensity_mode_ == IM_SNAP)
    {
      double local_max  = -numeric_limits<double>::max();
      for (Size i = 0; i < getLayerCount(); ++i)
      {
        const SpectrumType & spectrum = getLayer(i).getCurrentSpectrum();
        SpectrumConstIteratorType tmp = max_element(spectrum.MZBegin(visible_area_.minX()), spectrum.MZEnd(visible_area_.maxX()), PeakType::IntensityLess());
        if (tmp != spectrum.end() && tmp->getIntensity() > local_max)
        {
          local_max = tmp->getIntensity();
        }
      }

      // add some margin on top of local maximum to be sure we are able to draw labels inside the view
      snap_factors_[0] = overall_data_range_.maxPosition()[1] / (local_max * TOP_MARGIN);
    }
    else if (intensity_mode_ == IM_PERCENTAGE)
    {
      snap_factors_[0] = 1.0 / TOP_MARGIN;
    }
    else
    {
      snap_factors_[0] = 1.0;
    }
  }

  void Plot1DCanvas::updateScrollbars_()
  {
    emit updateHScrollbar(overall_data_range_.minPosition()[0], visible_area_.minPosition()[0], visible_area_.maxPosition()[0], overall_data_range_.maxPosition()[0]);
    emit updateVScrollbar(1, 1, 1, 1);
  }

  void Plot1DCanvas::horizontalScrollBarChange(int value)
  {
    changeVisibleArea_(value, value + (visible_area_.maxPosition()[0] - visible_area_.minPosition()[0]));
  }

  void Plot1DCanvas::showCurrentLayerPreferences()
  {
    Internal::Plot1DPrefDialog dlg(this);
    LayerDataBase& layer = getCurrentLayer();

    ColorSelector* peak_color = dlg.findChild<ColorSelector*>("peak_color");
    ColorSelector* icon_color = dlg.findChild<ColorSelector*>("icon_color");
    ColorSelector* annotation_color = dlg.findChild<ColorSelector*>("annotation_color");
    ColorSelector* bg_color = dlg.findChild<ColorSelector*>("bg_color");
    ColorSelector* selected_color = dlg.findChild<ColorSelector*>("selected_color");

    peak_color->setColor(QColor(String(layer.param.getValue("peak_color").toString()).toQString()));
    icon_color->setColor(QColor(String(layer.param.getValue("icon_color").toString()).toQString()));
    annotation_color->setColor(QColor(String(layer.param.getValue("annotation_color").toString()).toQString()));
    bg_color->setColor(QColor(String(param_.getValue("background_color").toString()).toQString()));
    selected_color->setColor(QColor(String(param_.getValue("highlighted_peak_color").toString()).toQString()));

    if (dlg.exec())
    {
      layer.param.setValue("peak_color", peak_color->getColor().name().toStdString());
      layer.param.setValue("icon_color", icon_color->getColor().name().toStdString());
      layer.param.setValue("annotation_color", annotation_color->getColor().name().toStdString());
      param_.setValue("background_color", bg_color->getColor().name().toStdString());
      param_.setValue("highlighted_peak_color", selected_color->getColor().name().toStdString());

      emit preferencesChange();
    }
  }

  void Plot1DCanvas::currentLayerParamtersChanged_()
  {
    update_(OPENMS_PRETTY_FUNCTION);
  }

  void Plot1DCanvas::contextMenuEvent(QContextMenuEvent* e)
  {
    if (layers_.empty()) { return; }

    QMenu* context_menu = new QMenu(this);

    Annotations1DContainer& annots_1d = getCurrentLayer().getCurrentAnnotations();
    Annotation1DItem* annot_item = annots_1d.getItemAt(e->pos());
    if (annot_item)
    {
      annots_1d.deselectAll();
      annots_1d.selectItemAt(e->pos());
      update_(OPENMS_PRETTY_FUNCTION);

      context_menu->addAction("Edit", [&]() {
          annot_item->editText();
          getCurrentLayer().synchronizePeakAnnotations();
          update_(OPENMS_PRETTY_FUNCTION);
      });
      context_menu->addAction("Delete", [&]() {
        vector<Annotation1DItem*> as;
        as.push_back(annot_item);
        getCurrentLayer().removePeakAnnotationsFromPeptideHit(as);
        annots_1d.removeSelectedItems();
        update_(OPENMS_PRETTY_FUNCTION);
      });
    }
    else // !annot_item
    {
      //Display name and warn if current layer invisible
      String layer_name = String("Layer: ") + getCurrentLayer().getName();
      if (!getCurrentLayer().visible)
      {
        layer_name += " (invisible)";
      }
      context_menu->addAction(layer_name.toQString())->setEnabled(false);

      context_menu->addSeparator();
      
      context_menu->addAction("Add label", [&]() {
        addUserLabelAnnotation_(e->pos());
      })->setEnabled(!(mirror_mode_ && (getCurrentLayer().flipped ^ (e->pos().y() > height() / 2))));

      PeakIndex near_peak = findPeakAtPosition_(e->pos());
      context_menu->addAction("Add peak annotation", [&]() {
        addUserPeakAnnotation_(near_peak);
      })->setEnabled(near_peak.isValid());
      
      context_menu->addAction("Add peak annotation mz", [&]() {
        QString label = String::number(getCurrentLayer().getCurrentSpectrum()[near_peak.peak].getMZ(), 4).toQString();
        addPeakAnnotation(near_peak, label, String(getCurrentLayer().param.getValue("peak_color").toString()).toQString());
      })->setEnabled(near_peak.isValid());
      
      context_menu->addSeparator();
      
      context_menu->addAction("Reset alignment", [&]() { 
        resetAlignment();
      })->setEnabled(show_alignment_);

      context_menu->addSeparator();

      context_menu->addAction("Layer meta data", [&]() {
        showMetaData(true);
      });

      QMenu* save_menu = new QMenu("Save");
      
      save_menu->addAction("Layer", [&]() {
        saveCurrentLayer(false);
      });

      save_menu->addAction("Visible layer data", [&]() {
        saveCurrentLayer(true);
      });
      
      save_menu->addAction("As image", [&]() {
        spectrum_widget_->saveAsImage();
      });

      QMenu* settings_menu = new QMenu("Settings");
      
      settings_menu->addAction("Show/hide grid lines", [&]() { 
        showGridLines(!gridLinesShown()); 
      });
      
      settings_menu->addAction("Show/hide axis legends", [&]() {
        emit changeLegendVisibility();
      });
      
      settings_menu->addAction("Style: Stick <--> Area", [&]() {
        if (getDrawMode() != DM_PEAKS)
        {
          setDrawMode(DM_PEAKS);
        }
        else
        {
          setDrawMode(DM_CONNECTEDLINES);
        }
       });

      settings_menu->addAction("Intensity: Absolute <--> Percent", [&]() {
        if (getIntensityMode() != IM_PERCENTAGE)
        {
          setIntensityMode(IM_PERCENTAGE);
        }
        else
        {
          setIntensityMode(IM_SNAP);
        } 
      });

      settings_menu->addAction("Show/hide ion ladder in ID view", [&]() {
        setIonLadderVisible(!isIonLadderVisible());
      });

      settings_menu->addAction("Show/hide automated m/z annotations", [&]() {
        setDrawInterestingMZs(!draw_interesting_MZs_);
      });

      settings_menu->addSeparator();

      settings_menu->addAction("Preferences", [&]() {
        showCurrentLayerPreferences();
      });

      context_menu->addMenu(save_menu);
      context_menu->addMenu(settings_menu);

      // only add to context menu if there is a MS1 map
      if (getCurrentLayer().getPeakData()->containsScanOfLevel(1))
      {
        context_menu->addAction("Switch to 2D view", [&]() {
          emit showCurrentPeaksAs2D();
        });
        context_menu->addAction("Switch to 3D view", [&]() {
          emit showCurrentPeaksAs3D();
        });
      }

      if (getCurrentLayer().getCurrentSpectrum().containsIMData())
      {
        context_menu->addAction("Switch to ion mobility view", [&]() {
          emit showCurrentPeaksAsIonMobility();
        });
      }

      if (getCurrentLayer().isDIAData())
      {
        context_menu->addAction("Switch to DIA-MS view", [&]() {
          emit showCurrentPeaksAsDIA();
        });
      }

      // add external context menu
      if (context_add_)
      {
        context_menu->addSeparator();
        context_menu->addMenu(context_add_);
      }
    }

    // evaluate menu
    context_menu->exec(mapToGlobal(e->pos()));

    e->accept();
  }

  void Plot1DCanvas::setTextBox(const QString& html)
  {
    text_box_content_.setHtml(html);
  }

  void Plot1DCanvas::addUserLabelAnnotation_(const QPoint& screen_position)
  {
    bool ok;
    QString text = QInputDialog::getText(this, "Add label", "Enter text:", QLineEdit::Normal, "", &ok);
    if (ok && !text.isEmpty())
    {
      addLabelAnnotation_(screen_position, text);
    }
  }

  void Plot1DCanvas::addLabelAnnotation_(const QPoint& screen_position, const QString& text)
  {
    updatePercentageFactor_(getCurrentLayerIndex());

    PointType position = widgetToData(screen_position, true);
    Annotation1DItem* item = new Annotation1DTextItem(position, text);
    getCurrentLayer().getCurrentAnnotations().push_front(item);

    update_(OPENMS_PRETTY_FUNCTION);
  }

  void Plot1DCanvas::addUserPeakAnnotation_(PeakIndex near_peak)
  {
    bool ok;
    QString text = QInputDialog::getText(this, "Add peak annotation", "Enter text:", QLineEdit::Normal, "", &ok);
    if (ok && !text.isEmpty())
    {
      addPeakAnnotation(near_peak, text, QColor(String(getCurrentLayer().param.getValue("peak_color").toString()).toQString()));
    }
  }

  Annotation1DItem* Plot1DCanvas::addPeakAnnotation(const PeakIndex& peak_index, const QString& text, const QColor& color)
  {
    PeakType peak = getCurrentLayer().getCurrentSpectrum()[peak_index.peak];
    PointType position(peak.getMZ(), peak.getIntensity());
    Annotation1DItem* item = new Annotation1DPeakItem(position, text, color);
    item->setSelected(false);
    getCurrentLayer().getCurrentAnnotations().push_front(item);
    update_(OPENMS_PRETTY_FUNCTION);
    return item;
  }

  void Plot1DCanvas::saveCurrentLayer(bool visible)
  {
    const LayerDataBase& layer = getCurrentLayer();

    //determine proposed filename
    String proposed_name = param_.getValue("default_path").toString();
    if (!visible && !layer.filename.empty())
    {
      proposed_name = layer.filename;
    }

    QString file_name = GUIHelpers::getSaveFilename(this, "Save file", proposed_name.toQString(), FileTypeList({FileTypes::MZML, FileTypes::MZDATA, FileTypes::MZXML}), true, FileTypes::MZML);
    if (file_name.isEmpty())
    {
      return;
    }

    if (visible)
    {
      ExperimentType out;
      getVisiblePeakData(out);
      addDataProcessing_(out, DataProcessing::FILTERING);
      FileHandler().storeExperiment(file_name, out, ProgressLogger::GUI);
    }
    else
    {
      // TODO: this will not work if the data is cached on disk
      FileHandler().storeExperiment(file_name, *layer.getPeakData(), ProgressLogger::GUI);
    }
  }

  bool Plot1DCanvas::flippedLayersExist()
  {
    for (Size i = 0; i < getLayerCount(); ++i)
    {
      if (layers_.getLayer(i).flipped)
      {
        return true;
      }
    }
    return false;
  }

  void Plot1DCanvas::updateLayer(Size i)
  {
    //update nearest peak
    selected_peak_.clear();

    //update ranges
    recalculateRanges_(0, 2, 1);

    resetZoom();
    modificationStatus_(i, false);
  }

  void Plot1DCanvas::zoom_(int x, int y, bool zoom_in)
  {
    if (!zoom_in)
    {
      zoomBack_();
    }
    else
    {
      const PointType::CoordinateType zoom_factor = 0.8;
      double factor = isMzToXAxis() ? (PointType::CoordinateType)x / width() : (PointType::CoordinateType)(height() - y) / height();
      AreaType new_area;
      new_area.setMinX(visible_area_.min_[0] + (1.0 - zoom_factor) * (visible_area_.max_[0] - visible_area_.min_[0]) * factor);
      new_area.setMaxX(new_area.min_[0] + zoom_factor * (visible_area_.max_[0] - visible_area_.min_[0]));
      new_area.setMinY(visible_area_.minY());
      new_area.setMaxY(visible_area_.maxY());

      if (new_area != visible_area_)
      {
        zoomAdd_(new_area);
        zoom_pos_ = --zoom_stack_.end(); // set to last position
        changeVisibleArea_(*zoom_pos_);
      }
    }
  }

  /// Go forward in zoom history
  void Plot1DCanvas::zoomForward_()
  {
    // if at end of zoom level then simply add a new zoom
    if (zoom_pos_ == zoom_stack_.end() || (zoom_pos_ + 1) == zoom_stack_.end())
    {
      AreaType new_area;
      // distance of areas center to border times a zoom factor of 0.8
      AreaType::CoordinateType size0 = visible_area_.width() / 2 * 0.8;
      new_area.setMinX(visible_area_.center()[0] - size0);
      new_area.setMaxX(visible_area_.center()[0] + size0);
      new_area.setMinY(visible_area_.minY());
      new_area.setMaxY(visible_area_.maxY());
      zoomAdd_(new_area);
      zoom_pos_ = --zoom_stack_.end(); // set to last position
    }
    else
    {
      // goto next zoom level
      ++zoom_pos_;
    }
    changeVisibleArea_(*zoom_pos_);
  }

  void Plot1DCanvas::translateLeft_(Qt::KeyboardModifiers m)
  {
    double newLo = visible_area_.minX();
    double newHi = visible_area_.maxX();
    if (m == Qt::NoModifier)
    { // 5% shift
      double shift = 0.05 * visible_area_.width();
      newLo -= shift;
      newHi -= shift;
    }
    else if (m == Qt::ShiftModifier)
    { // jump to the next peak (useful for sparse data)
      const LayerDataBase::ExperimentType::SpectrumType& spec = getCurrentLayer().getCurrentSpectrum();
      PeakType p_temp(visible_area_.minX(), 0);
      SpectrumConstIteratorType it_next = lower_bound(spec.begin(), spec.end(), p_temp, PeakType::MZLess()); // find first peak in current range
      if (it_next != spec.begin())
      {
        --it_next; // move one peak left
      }
      if (it_next == spec.end())
      {
        return;
      }
      newLo = it_next->getMZ() - visible_area_.width() / 2; // center the next peak to the left
      newHi = it_next->getMZ() + visible_area_.width() / 2;
    }

    // check if we are falling out of bounds
    if (newLo < overall_data_range_.minX())
    {
      newLo = overall_data_range_.minX();
      newHi = newLo + visible_area_.width();
    }
    // change data area
    changeVisibleArea_(newLo, newHi);
  }

  void Plot1DCanvas::translateRight_(Qt::KeyboardModifiers m)
  {
    double newLo = visible_area_.minX();
    double newHi = visible_area_.maxX();
    if (m == Qt::NoModifier)
    { // 5% shift
      double shift = 0.05 * visible_area_.width();
      newLo += shift;
      newHi += shift;
    }
    else if (m == Qt::ShiftModifier)
    { // jump to the next peak (useful for sparse data)
      const LayerDataBase::ExperimentType::SpectrumType& spec = getCurrentLayer().getCurrentSpectrum();
      PeakType p_temp(visible_area_.maxX(), 0);
      SpectrumConstIteratorType it_next = upper_bound(spec.begin(), spec.end(), p_temp, PeakType::MZLess()); // first right-sided peak outside the current range
      if (it_next == spec.end())
      {
        return;
      }
      newLo = it_next->getMZ() - visible_area_.width() / 2; // center the next peak to the right
      newHi = it_next->getMZ() + visible_area_.width() / 2;
    }

    // check if we are falling out of bounds
    if (newHi > overall_data_range_.maxX())
    {
      newHi = overall_data_range_.maxX();
      newLo = newHi - visible_area_.width();
    }
    // change data area
    changeVisibleArea_(newLo, newHi);
  }

  /// Returns whether this widget is currently in mirror mode
  bool Plot1DCanvas::mirrorModeActive() const
  {
    return mirror_mode_;
  }

  /// Sets whether this widget is currently in mirror mode
  void Plot1DCanvas::setMirrorModeActive(bool b)
  {
    mirror_mode_ = b;
    qobject_cast<Plot1DWidget*>(spectrum_widget_)->toggleMirrorView(b);
    update_(OPENMS_PRETTY_FUNCTION);
  }

  void Plot1DCanvas::paintGridLines_(QPainter& painter)
  {
    if (!show_grid_ || !spectrum_widget_)
    {
      return;
    }
    QPen p1(QColor(130, 130, 130));
    p1.setStyle(Qt::DashLine);
    QPen p2(QColor(170, 170, 170));
    p2.setStyle(Qt::DotLine);

    painter.save();

    unsigned int xl, xh, yl, yh;     //width/height of the diagram area, x, y coordinates of lo/hi x,y values

    xl = 0;
    xh = width();

    yl = height();
    yh = 0;

    // drawing of grid lines and associated text
    for (Size j = 0; j != spectrum_widget_->xAxis()->gridLines().size(); j++)
    {
      // style definitions
      switch (j)
      {
      case 0:           // style settings for big intervals
        painter.setPen(p1);
        break;

      case 1:           // style settings for small intervals
        painter.setPen(p2);
        break;

      default:
        std::cout << "empty vertical grid line vector error!" << std::endl;
        painter.setPen(QPen(QColor(0, 0, 0)));
        break;
      }

      for (std::vector<double>::const_iterator it = spectrum_widget_->xAxis()->gridLines()[j].begin(); it != spectrum_widget_->xAxis()->gridLines()[j].end(); ++it)
      {
        int x = static_cast<int>(Math::intervalTransformation(*it, spectrum_widget_->xAxis()->getAxisMinimum(), spectrum_widget_->xAxis()->getAxisMaximum(), xl, xh));
        painter.drawLine(x, yl, x, yh);
      }
    }

    for (Size j = 0; j != spectrum_widget_->yAxis()->gridLines().size(); j++)
    {

      // style definitions
      switch (j)
      {
      case 0:           // style settings for big intervals
        painter.setPen(p1);
        break;

      case 1:           // style settings for small intervals
        painter.setPen(p2);
        break;

      default:
        std::cout << "empty vertical grid line vector error!" << std::endl;
        painter.setPen(QPen(QColor(0, 0, 0)));
        break;
      }

      for (std::vector<double>::const_iterator it = spectrum_widget_->yAxis()->gridLines()[j].begin(); it != spectrum_widget_->yAxis()->gridLines()[j].end(); ++it)
      {
        int y = static_cast<int>(Math::intervalTransformation(*it, spectrum_widget_->yAxis()->getAxisMinimum(), spectrum_widget_->yAxis()->getAxisMaximum(), yl, yh));
        if (!mirror_mode_)
        {
          painter.drawLine(xl, y, xh, y);
        }
        else
        {
          if (!show_alignment_)
          {
            painter.drawLine(xl, y / 2, xh, y / 2);
            painter.drawLine(xl, yl - y / 2, xh, yl - y / 2);
          }
          else
          {
            double alignment_shrink_factor = 1.0;
            if (height() > 10)
            {
              alignment_shrink_factor = (double)(height() - 10) / (double)height();
            }
            painter.drawLine(xl, (int)((double)(y) * alignment_shrink_factor / 2.0), xh, (int)((double)(y) * alignment_shrink_factor / 2.0));
            painter.drawLine(xl, yl - (int)((double)(y) * alignment_shrink_factor / 2.0), xh, yl - (int)((double)(y) * alignment_shrink_factor / 2.0));
          }
        }
      }
    }

    painter.restore();
  }

  void Plot1DCanvas::performAlignment(Size layer_index_1, Size layer_index_2, const Param& param)
  {
    alignment_layer_1_ = layer_index_1;
    alignment_layer_2_ = layer_index_2;
    aligned_peaks_mz_delta_.clear();
    aligned_peaks_indices_.clear();

    if (layer_index_1 >= getLayerCount() || layer_index_2 >= getLayerCount())
    {
      return;
    }
    LayerDataBase& layer_1 = getLayer(layer_index_1);
    LayerDataBase& layer_2 = getLayer(layer_index_2);
    const ExperimentType::SpectrumType& spectrum_1 = layer_1.getCurrentSpectrum();
    const ExperimentType::SpectrumType& spectrum_2 = layer_2.getCurrentSpectrum();

    SpectrumAlignment aligner;
    aligner.setParameters(param);
    aligner.getSpectrumAlignment(aligned_peaks_indices_, spectrum_1, spectrum_2);

    for (Size i = 0; i < aligned_peaks_indices_.size(); ++i)
    {
      double line_begin_mz = spectrum_1[aligned_peaks_indices_[i].first].getMZ();
      double line_end_mz = spectrum_2[aligned_peaks_indices_[i].second].getMZ();
      aligned_peaks_mz_delta_.emplace_back(line_begin_mz, line_end_mz);
    }

    show_alignment_ = true;
    update_(OPENMS_PRETTY_FUNCTION);

    SpectrumAlignmentScore scorer;
    scorer.setParameters(param);

    alignment_score_ = scorer(spectrum_1, spectrum_2);
  }

  void Plot1DCanvas::resetAlignment()
  {
    aligned_peaks_indices_.clear();
    aligned_peaks_mz_delta_.clear();
    qobject_cast<Plot1DWidget*>(spectrum_widget_)->resetAlignment();
    show_alignment_ = false;
    update_(OPENMS_PRETTY_FUNCTION);
  }

  void Plot1DCanvas::drawAlignment_(QPainter& painter)
  {
    painter.save();

    //draw peak-connecting lines between the two spectra
    painter.setPen(Qt::red);
    QPoint begin_p, end_p;
    if (mirror_mode_)
    {
      double dummy = 0.0;
      for (Size i = 0; i < getAlignmentSize(); ++i)
      {
        dataToWidget(aligned_peaks_mz_delta_[i].first, dummy, begin_p);
        dataToWidget(aligned_peaks_mz_delta_[i].second, dummy, end_p);
        painter.drawLine(begin_p.x(), height() / 2 - 5, end_p.x(), height() / 2 + 5);
      }
    }
    else
    {
      const ExperimentType::SpectrumType& spectrum_1 = getLayer(alignment_layer_1_).getCurrentSpectrum();
      updatePercentageFactor_(alignment_layer_1_);
      for (Size i = 0; i < getAlignmentSize(); ++i)
      {
        dataToWidget(spectrum_1[aligned_peaks_indices_[i].first].getMZ(), 0, begin_p, false, true);
        dataToWidget(spectrum_1[aligned_peaks_indices_[i].first].getMZ(), spectrum_1[aligned_peaks_indices_[i].first].getIntensity(), end_p, false, true);
        painter.drawLine(begin_p.x(), begin_p.y(), end_p.x(), end_p.y());
      }
    }
    painter.restore();
  }

  Size Plot1DCanvas::getAlignmentSize()
  {
    return aligned_peaks_mz_delta_.size();
  }

  double Plot1DCanvas::getAlignmentScore() const
  {
    return alignment_score_;
  }

  void Plot1DCanvas::intensityModeChange_()
  {
    recalculateSnapFactor_();
    ensureAnnotationsWithinDataRange_();
    update_(OPENMS_PRETTY_FUNCTION);
  }

  void Plot1DCanvas::ensureAnnotationsWithinDataRange_()
  {
    for (Size i = 0; i < getLayerCount(); ++i)
    {
      updatePercentageFactor_(i);
      Annotations1DContainer& ann_1d = getLayer(i).getCurrentAnnotations();
      for (Annotations1DContainer::Iterator it = ann_1d.begin(); it != ann_1d.end(); ++it)
      {
        (*it)->ensureWithinDataRange(this);
      }
    }
  }

  void Plot1DCanvas::updatePercentageFactor_(Size layer_index)
  {
    if (intensity_mode_ == IM_PERCENTAGE)
    {
      percentage_factor_ = overall_data_range_.maxPosition()[1] / getLayer(layer_index).getCurrentSpectrum().getMaxIntensity();
    }
    else
    {
      percentage_factor_ = 1.0;
    }
  }

  void Plot1DCanvas::flipLayer(Size index)
  {
    if (index < getLayerCount())
    {
      getLayer(index).flipped = !getLayer(index).flipped;
    }
  }

  void Plot1DCanvas::activateSpectrum(Size index, bool repaint)
  {
    // Note: even though the current spectrum may be on disk, there will still
    // be an in-memory representation in the peak data structure. Using
    // setCurrentSpectrumIndex will select the appropriate spectrum and load it
    // into memory.
    
    if (index < getCurrentLayer().getPeakData()->size())
    {
      getCurrentLayer().setCurrentSpectrumIndex(index);
      recalculateSnapFactor_();
      if (repaint)
      {
        update_(OPENMS_PRETTY_FUNCTION);
      }
    }
  }

  void Plot1DCanvas::setSwappedAxis(bool swapped)
  {
    is_swapped_ = swapped;
  }

  void Plot1DCanvas::setCurrentLayerPeakPenStyle(Qt::PenStyle ps)
  {
    // no layers
    if (layers_.empty())
    {
      return;
    }

    if (peak_penstyle_[getCurrentLayerIndex()] != ps)
    {
      peak_penstyle_[getCurrentLayerIndex()] = ps;
      update_(OPENMS_PRETTY_FUNCTION);
    }
  }

  std::vector<std::pair<Size, Size> > Plot1DCanvas::getAlignedPeaksIndices()
  {
    return aligned_peaks_indices_;
  }

  void Plot1DCanvas::setIonLadderVisible(bool show)
  {
    if (ion_ladder_visible_ != show)
    {
      ion_ladder_visible_ = show;
      update_(OPENMS_PRETTY_FUNCTION);
    }
  }

  void Plot1DCanvas::setDrawInterestingMZs(bool enable)
  {
    if (draw_interesting_MZs_ != enable)
    {
      draw_interesting_MZs_ = enable;
      update_(OPENMS_PRETTY_FUNCTION);
    }
  }

  bool Plot1DCanvas::isIonLadderVisible() const
  {
    return ion_ladder_visible_;
  }

  bool Plot1DCanvas::isDrawInterestingMZs() const
  {
    return draw_interesting_MZs_;
  }

} //Namespace<|MERGE_RESOLUTION|>--- conflicted
+++ resolved
@@ -35,20 +35,6 @@
 #include <OpenMS/VISUAL/Plot1DCanvas.h>
 
 // OpenMS
-<<<<<<< HEAD
-#include <OpenMS/COMPARISON/SPECTRA/SpectrumAlignment.h>
-#include <OpenMS/COMPARISON/SPECTRA/SpectrumAlignmentScore.h>
-#include <OpenMS/CONCEPT/RAIICleanup.h>
-#include <OpenMS/CONCEPT/LogStream.h>
-#include <OpenMS/FORMAT/FileHandler.h>
-#include <OpenMS/KERNEL/OnDiscMSExperiment.h>
-#include <OpenMS/MATH/MISC/MathFunctions.h>
-#include <OpenMS/SYSTEM/FileWatcher.h>
-#include <OpenMS/VISUAL/Plot1DCanvas.h>
-#include <OpenMS/VISUAL/AxisWidget.h>
-#include <OpenMS/VISUAL/ColorSelector.h>
-=======
->>>>>>> bd254914
 #include <OpenMS/VISUAL/PlotWidget.h>
 #include <OpenMS/VISUAL/Plot1DWidget.h>
 #include <OpenMS/VISUAL/MISC/GUIHelpers.h>
@@ -382,15 +368,8 @@
         {
           measurement_start_ = selected_peak_;
           const ExperimentType::PeakType & peak = getCurrentLayer().getCurrentSpectrum()[measurement_start_.peak];
-<<<<<<< HEAD
-          if (intensity_mode_ == IM_PERCENTAGE)
-          {
-            updatePercentageFactor_(getCurrentLayerIndex());
-          }
-          else
-          {
-            percentage_factor_ = 1.0;
-          }
+          updatePercentageFactor_(getCurrentLayerIndex());
+
           dataToWidget(peak, measurement_start_point_, getCurrentLayer().flipped);
           if (isMzToXAxis())
           {
@@ -400,23 +379,6 @@
           {
             measurement_start_point_.setX(last_mouse_pos_.x());
           }
-=======
-          updatePercentageFactor_(getCurrentLayerIndex());
-
-          dataToWidget(peak, measurement_start_point_, getCurrentLayer().flipped);
-          if (isMzToXAxis())
-          {
-            measurement_start_point_.setY(last_mouse_pos_.y());
-          }
-          else
-          {
-            measurement_start_point_.setX(last_mouse_pos_.x());
-          }
-        }
-        else
-        {
-          measurement_start_.clear();
->>>>>>> bd254914
         }
         else
         {
@@ -775,141 +737,10 @@
     // paint each layer
     for (Size i = 0; i < getLayerCount(); ++i)
     {
-<<<<<<< HEAD
-      const LayerDataBase& layer = getLayer(i);
-
-      // skip non peak data layer or invisible
-      if (layer.type != LayerDataBase::DT_PEAK || !layer.visible) { continue; }
-
-      const ExperimentType::SpectrumType& spectrum = layer.getCurrentSpectrum();
-
-      // get default icon and peak color
-      QPen icon_pen = QPen(QColor(String(layer.param.getValue("icon_color").toString()).toQString()), 1);
-      QPen pen(QColor(String(layer.param.getValue("peak_color").toString()).toQString()), 1);
-      pen.setStyle(peak_penstyle_[i]);
-
-      // TODO option for variable pen width
-      // pen.setWidthF(1.5);
-      painter->setPen(pen);
-      updatePercentageFactor_(i);
-      SpectrumConstIteratorType vbegin = getLayer(i).getCurrentSpectrum().MZBegin(visible_area_.minX());
-      SpectrumConstIteratorType vend = getLayer(i).getCurrentSpectrum().MZEnd(visible_area_.maxX());
-
-      // draw dashed elongations for pairs of peaks annotated with a distance
-      for (auto& it : layer.getCurrentAnnotations())
-      {
-        Annotation1DDistanceItem* distance_item = dynamic_cast<Annotation1DDistanceItem*>(it);
-        if (distance_item)
-        {
-          QPoint from, to;
-          dataToWidget(distance_item->getStartPoint().getX(), 0, from, layer.flipped);
-
-          dataToWidget(distance_item->getStartPoint().getX(), getVisibleArea().maxY(), to, layer.flipped);
-          drawDashedLine_(from, to, *painter);
-
-          dataToWidget(distance_item->getEndPoint().getX(), 0, from, layer.flipped);
-
-          dataToWidget(distance_item->getEndPoint().getX(), getVisibleArea().maxY(), to, layer.flipped);
-          drawDashedLine_(from, to, *painter);
-        }
-      }
-      QPoint begin, end; 
-      switch (draw_modes_[i])
-      {
-      case DM_PEAKS:
-        //---------------------DRAWING PEAKS---------------------
-
-        for (SpectrumConstIteratorType it = vbegin; it != vend; ++it)
-        {
-          if (layer.filters.passes(spectrum, it - spectrum.begin()))
-          {
-            // use peak colors stored in the layer, if available
-            if (layer.peak_colors_1d.size() == spectrum.size())
-            {
-              // find correct peak index
-              Size peak_index = std::distance(spectrum.begin(), it);
-              pen.setColor(layer.peak_colors_1d[peak_index]);
-              painter->setPen(pen);
-            }
-
-            // Warn if non-empty peak color array present but size doesn't match number of peaks
-            // This indicates a bug but we gracefully just issue a warning
-            if (!layer.peak_colors_1d.empty() &&
-                layer.peak_colors_1d.size() < spectrum.size())
-            {
-              OPENMS_LOG_ERROR << "Peak color array size ("
-                               << layer.peak_colors_1d.size()
-                               << ") doesn't match number of peaks ("
-                               << spectrum.size()
-                               << ") in spectrum."
-                               << endl;
-            }
-            dataToWidget(*it, end, layer.flipped);
-            dataToWidget(it->getMZ(), 0.0f, begin, layer.flipped);
-            // draw peak
-            painter->drawLine(begin, end);
-          }
-        }
-        break;
-
-      case DM_CONNECTEDLINES:
-      {
-        //---------------------DRAWING CONNECTED LINES---------------------
-
-        QPainterPath path;
-
-        // connect peaks in visible area; (no clipping needed)
-        bool first_point = true;
-        for (SpectrumConstIteratorType it = vbegin; it != vend; it++)
-        {
-          dataToWidget(*it, begin, layer.flipped);
-
-          // connect lines
-          if (first_point)
-          {
-            path.moveTo(begin);
-            first_point = false;
-          }
-          else
-          {
-            path.lineTo(begin);
-          }
-        }
-        painter->drawPath(path);
-
-        // clipping on left side
-        if (vbegin != spectrum.begin() && vbegin != spectrum.end())
-        {
-          dataToWidget(*(vbegin - 1), begin, layer.flipped);
-          dataToWidget(*(vbegin), end, layer.flipped);
-          painter->drawLine(begin, end);
-        }
-
-        // clipping on right side
-        if (vend != spectrum.end() && vend != spectrum.begin())
-        {
-          dataToWidget(*(vend - 1), begin, layer.flipped);
-          dataToWidget(*(vend), end, layer.flipped);
-          painter->drawLine(begin, end);
-        }
-      }
-      break;
-
-      default:
-        throw Exception::NotImplemented(__FILE__, __LINE__, OPENMS_PRETTY_FUNCTION);
-      }
-
-      // annotate interesting m/z's
-      if (draw_interesting_MZs_) { drawMZAtInterestingPeaks_(i, *painter); }
-
-      // draw all annotation items
-      drawAnnotations(i, *painter);
-=======
       updatePercentageFactor_(i);
       auto paint_1d = getLayer(i).getPainter1D();
       paint_1d->paint(painter, this, i);      
     }
->>>>>>> bd254914
 
     if (show_alignment_)
     {
@@ -993,23 +824,11 @@
     const auto& spec = getLayer(layer_index).getCurrentSpectrum();
     if (peak.peak >= spec.size())
     {
-<<<<<<< HEAD
-      QPoint begin;
-      const auto& spec = getLayer(layer_index).getCurrentSpectrum();
-      if (peak.peak >= spec.size())
-      {
-        // somehow the peak is invalid. This happens from time to time and should be tracked down elsewhere
-        // but it's hard to reproduce (changing spectra in 1D view using arrow keys while hovering over the spectrum with the mouse?).
-        return;
-      }
-      const ExperimentType::PeakType& sel = spec[peak.peak];
-=======
       // somehow the peak is invalid. This happens from time to time and should be tracked down elsewhere
       // but it's hard to reproduce (changing spectra in 1D view using arrow keys while hovering over the spectrum with the mouse?).
       return;
     }
     const ExperimentType::PeakType& sel = spec[peak.peak];
->>>>>>> bd254914
 
     painter.setPen(QPen(QColor(String(param_.getValue("highlighted_peak_color").toString()).toQString()), 2));
 
@@ -1042,57 +861,11 @@
       }
     }
 
-<<<<<<< HEAD
-  void Plot1DCanvas::drawDashedLine_(const QPoint& from, const QPoint& to, QPainter& painter)
-  {
-    QPen pen;
-    QVector<qreal> dashes;
-    dashes << 5 << 5 << 1 << 5;
-    pen.setDashPattern(dashes);
-    pen.setColor(QColor(String(param_.getValue("highlighted_peak_color").toString()).toQString()));
-    painter.save();
-    painter.setPen(pen);
-    painter.drawLine(from, to);
-    painter.restore();
-  }
-
-  void Plot1DCanvas::drawAnnotations(Size layer_index, QPainter& painter)
-  {
-    LayerDataBase& layer = getLayer(layer_index);
-    updatePercentageFactor_(layer_index);
-    QColor col{ QColor(String(layer.param.getValue("annotation_color").toString()).toQString()) };
-    // 0: default pen; 1: selected pen
-    QPen pen[2] = { col, col.lighter() };
-
-    for (const auto& c : layer.getCurrentAnnotations())
-    {
-      painter.setPen(pen[c->isSelected()]);
-      c->draw(this, painter, layer.flipped);
-    }
-  }
-
-  void Plot1DCanvas::drawMZAtInterestingPeaks_(Size layer_index, QPainter& painter)
-  {
-    LayerDataBase& layer = getLayer(layer_index);
-    const MSSpectrum& current_spectrum = layer.getCurrentSpectrum();
-
-    bool flipped = layer.flipped;
-    updatePercentageFactor_(layer_index);
-
-    // get visible peaks
-    auto vbegin = current_spectrum.MZBegin(visible_area_.minX());
-    auto vend = current_spectrum.MZEnd(visible_area_.maxX());
-
-    if (vbegin == vend)
-    { 
-      return;
-=======
     // paint the cross-hair only for currently selected peaks of the current layer
     if (layer_index == getCurrentLayerIndex() && (peak == measurement_start_ || peak == selected_peak_))
     {
       painter.drawLine(begin.x(), begin.y() - 4, begin.x(), begin.y() + 4);
       painter.drawLine(begin.x() - 4, begin.y(), begin.x() + 4, begin.y());
->>>>>>> bd254914
     }
     // draw elongation as dashed line (while in measure mode and for all existing distance annotations)
     if (draw_elongation)
