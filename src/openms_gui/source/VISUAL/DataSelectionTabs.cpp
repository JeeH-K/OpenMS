--- conflicted
+++ resolved
@@ -112,8 +112,6 @@
     connect(this, &QTabWidget::tabBarDoubleClicked, this, &DataSelectionTabs::tabBarDoubleClicked);
   }
 
-<<<<<<< HEAD
-=======
   DataSelectionTabs::~DataSelectionTabs()
   {
     delete spectraview_controller_;
@@ -121,7 +119,6 @@
     delete diatab_controller_;
   }
 
->>>>>>> bd254914
   LayerDataBase* getCurrentLayerData(TOPPViewBase* tv)
   {
     PlotCanvas* cc = tv->getActiveCanvas();
