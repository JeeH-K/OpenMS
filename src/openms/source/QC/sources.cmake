### the directory name
set(directory source/QC)

### list all filenames of the directory here
set(sources_list
<<<<<<< HEAD
Contaminants.cpp
TIC
=======
Ms2IdentificationRate.cpp
TIC.cpp
>>>>>>> c25554bd
)

### add path to the filenames
set(sources)
foreach(i ${sources_list})
	list(APPEND sources ${directory}/${i})
endforeach(i)

### pass source file list to the upper instance
set(OpenMS_sources ${OpenMS_sources} ${sources})

### source group definition
source_group("Source Files\\QC" FILES ${sources})<|MERGE_RESOLUTION|>--- conflicted
+++ resolved
@@ -3,13 +3,9 @@
 
 ### list all filenames of the directory here
 set(sources_list
-<<<<<<< HEAD
 Contaminants.cpp
-TIC
-=======
 Ms2IdentificationRate.cpp
 TIC.cpp
->>>>>>> c25554bd
 )
 
 ### add path to the filenames
