--- conflicted
+++ resolved
@@ -3,7 +3,6 @@
 
 ### list all filenames of the directory here
 set(sources_list
-<<<<<<< HEAD
     Contaminants.cpp
     FragmentMassError.cpp
     MissedCleavages.cpp
@@ -11,18 +10,9 @@
     QCBase.cpp
     RTAlignment.cpp
     TIC.cpp
+    TopNoverRT.cpp
     )
 
-=======
-Contaminants.cpp
-MissedCleavages.cpp
-Ms2IdentificationRate.cpp
-QCBase.cpp
-RTAlignment.cpp
-TIC.cpp
-TopNoverRT.cpp
-)
->>>>>>> 1416ae7f
 
 ### add path to the filenames
 set(sources)
