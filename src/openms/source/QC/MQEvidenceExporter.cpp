--- conflicted
+++ resolved
@@ -44,18 +44,13 @@
 using namespace OpenMS;
 
 
-
 MQEvidence::MQEvidence(const string &file)
 {
-<<<<<<< HEAD
     file_ = fstream(file, fstream::out);
     if(!file_.good())
     {
         //TODO: exception
     }
-=======
-    file_ = fstream(file , fstream::out);
->>>>>>> 4c3a40ad
     export_header();
     id = 1;
 }
@@ -280,15 +275,10 @@
     //go trough all features
     for (uint16_t it = 0; it <= feature_map.size(); ++it)
     {
-<<<<<<< HEAD
-        exportRowFromFeature(f);
+        exportRowFromFeature(feature_map[it], cmap[it]);
         file_ << File::basename(feature_map.getLoadedFilePath()) << "\t"; // Raw File
-=======
-        exportRowFromFeature(feature_map[it], cmap[it]);
-        file_ << feature_map.getLoadedFilePath() << "\t"; // Raw File
->>>>>>> 4c3a40ad
         file_ << "\n";
-    }
-
+
+    }
 
 }