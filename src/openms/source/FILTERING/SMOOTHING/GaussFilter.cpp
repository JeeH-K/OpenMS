// --------------------------------------------------------------------------
//                   OpenMS -- Open-Source Mass Spectrometry
// --------------------------------------------------------------------------
// Copyright The OpenMS Team -- Eberhard Karls University Tuebingen,
// ETH Zurich, and Freie Universitaet Berlin 2002-2021.
//
// This software is released under a three-clause BSD license:
//  * Redistributions of source code must retain the above copyright
//    notice, this list of conditions and the following disclaimer.
//  * Redistributions in binary form must reproduce the above copyright
//    notice, this list of conditions and the following disclaimer in the
//    documentation and/or other materials provided with the distribution.
//  * Neither the name of any author or any participating institution
//    may be used to endorse or promote products derived from this software
//    without specific prior written permission.
// For a full list of authors, refer to the file AUTHORS.
// --------------------------------------------------------------------------
// THIS SOFTWARE IS PROVIDED BY THE COPYRIGHT HOLDERS AND CONTRIBUTORS "AS IS"
// AND ANY EXPRESS OR IMPLIED WARRANTIES, INCLUDING, BUT NOT LIMITED TO, THE
// IMPLIED WARRANTIES OF MERCHANTABILITY AND FITNESS FOR A PARTICULAR PURPOSE
// ARE DISCLAIMED. IN NO EVENT SHALL ANY OF THE AUTHORS OR THE CONTRIBUTING
// INSTITUTIONS BE LIABLE FOR ANY DIRECT, INDIRECT, INCIDENTAL, SPECIAL,
// EXEMPLARY, OR CONSEQUENTIAL DAMAGES (INCLUDING, BUT NOT LIMITED TO,
// PROCUREMENT OF SUBSTITUTE GOODS OR SERVICES; LOSS OF USE, DATA, OR PROFITS;
// OR BUSINESS INTERRUPTION) HOWEVER CAUSED AND ON ANY THEORY OF LIABILITY,
// WHETHER IN CONTRACT, STRICT LIABILITY, OR TORT (INCLUDING NEGLIGENCE OR
// OTHERWISE) ARISING IN ANY WAY OUT OF THE USE OF THIS SOFTWARE, EVEN IF
// ADVISED OF THE POSSIBILITY OF SUCH DAMAGE.
//
// --------------------------------------------------------------------------
// $Maintainer: Timo Sachsenberg $
// $Authors: Eva Lange $
// --------------------------------------------------------------------------

#include <OpenMS/FILTERING/SMOOTHING/GaussFilter.h>

#include <OpenMS/CONCEPT/LogStream.h>
#include <OpenMS/KERNEL/MSExperiment.h>

#include <cmath>

namespace OpenMS
{

  GaussFilter::GaussFilter() :
    ProgressLogger(),
    DefaultParamHandler("GaussFilter"),
    spacing_(0.01)
  {
    //Parameter settings
    defaults_.setValue("gaussian_width", 0.2, "Use a gaussian filter width which has approximately the same width as your mass peaks (FWHM in m/z).");
    defaults_.setValue("ppm_tolerance", 10.0, "Gaussian width, depending on the m/z position.\nThe higher the value, the wider the peak and therefore the wider the gaussian.");
    defaults_.setValue("use_ppm_tolerance", "false", "If true, instead of the gaussian_width value, the ppm_tolerance is used. The gaussian is calculated in each step anew, so this is much slower.");
    defaults_.setValidStrings("use_ppm_tolerance", {"true","false"});
    defaults_.setValue("write_log_messages", "false", "true: Warn if no signal was found by the Gauss filter algorithm.");
<<<<<<< HEAD
=======
    defaults_.setValidStrings("write_log_messages", {"true","false"});
>>>>>>> bd254914
    defaultsToParam_();
  }

  void GaussFilter::updateMembers_()
  {
    gauss_algo_.initialize(
      (double)param_.getValue("gaussian_width"), 
      spacing_,
      (double)param_.getValue("ppm_tolerance"), 
      param_.getValue("use_ppm_tolerance").toBool());

    write_log_messages_ = param_.getValue("write_log_messages").toBool();
  }

  void GaussFilter::filter(MSSpectrum & spectrum)
  {
    // make sure the right data type is set
    spectrum.setType(SpectrumSettings::PROFILE);
    bool found_signal = false;
    const Size data_size = spectrum.size();
    std::vector<double> mz_in(data_size), int_in(data_size), mz_out(data_size), int_out(data_size);

    // copy spectrum to container
    for (Size p = 0; p < spectrum.size(); ++p)
    {
      mz_in[p] = spectrum[p].getMZ();
      int_in[p] = static_cast<double>(spectrum[p].getIntensity());
    }

    // apply filter
    auto mz_out_it = mz_out.begin();
    auto int_out_it = int_out.begin();
    found_signal = gauss_algo_.filter(mz_in.begin(), mz_in.end(), int_in.begin(), mz_out_it, int_out_it);

    // If all intensities are zero in the scan and the scan has a reasonable size, throw an exception.
    // This is the case if the Gaussian filter is smaller than the spacing of raw data
    if (!found_signal && spectrum.size() >= 3)
    {
      if (write_log_messages_)
      {
        String error_message = "Found no signal. The Gaussian width is probably smaller than the spacing in your profile data. Try to use a bigger width.";
        if (spectrum.getRT() > 0.0)
        {
          error_message += String(" The error occurred in the spectrum with retention time ") + spectrum.getRT() + ".";
        }
        OPENMS_LOG_WARN << error_message << std::endl;
      }
    }
    else
    {
      // copy the new data into the spectrum
      auto mz_it = mz_out.begin();
      auto int_it = int_out.begin();
      for (Size p = 0; mz_it != mz_out.end(); mz_it++, int_it++, p++)
      {
        spectrum[p].setIntensity(*int_it);
        spectrum[p].setMZ(*mz_it);
      }
    }
  }

  void GaussFilter::filter(MSChromatogram & chromatogram)
  {
    if (param_.getValue("use_ppm_tolerance").toBool())
    {
      throw Exception::IllegalArgument(__FILE__, __LINE__, OPENMS_PRETTY_FUNCTION, 
        "GaussFilter: Cannot use ppm tolerance on chromatograms");
    }

    bool found_signal = false;
    const Size data_size = chromatogram.size();
    std::vector<double> rt_in(data_size), int_in(data_size), rt_out(data_size), int_out(data_size);

    // copy spectrum to container
    for (Size p = 0; p < chromatogram.size(); ++p)
    {
      rt_in[p] = chromatogram[p].getRT();
      int_in[p] = chromatogram[p].getIntensity();
    }

    // apply filter
    auto mz_out_it = rt_out.begin();
    auto int_out_it = int_out.begin();
    found_signal = gauss_algo_.filter(rt_in.begin(), rt_in.end(), int_in.begin(), mz_out_it, int_out_it);

    // If all intensities are zero in the scan and the scan has a reasonable size, throw an exception.
    // This is the case if the Gaussian filter is smaller than the spacing of raw data
    if (!found_signal && chromatogram.size() >= 3)
    {
      if (write_log_messages_)
      {
        String error_message = "Found no signal. The Gaussian width is probably smaller than the spacing in your chromatogram data. Try to use a bigger width.";
        if (chromatogram.getMZ() > 0.0)
        {
          error_message += String(" The error occurred in the chromatogram with m/z ratio ") + chromatogram.getMZ() + ".";
        }
        OPENMS_LOG_ERROR << error_message << std::endl;
      }
    }
    else
    {
      // copy the new data into the spectrum
      auto mz_it = rt_out.begin();
      auto int_it = int_out.begin();
      for (Size p = 0; mz_it != rt_out.end(); mz_it++, int_it++, p++)
      {
        chromatogram[p].setIntensity(*int_it);
        chromatogram[p].setMZ(*mz_it);
      }
    }
  }

  void GaussFilter::filterExperiment(PeakMap & map)
  {
    Size progress = 0;
    startProgress(0, map.size() + map.getChromatograms().size(), "smoothing data");
    for (Size i = 0; i < map.size(); ++i)
    {
      filter(map[i]);
      setProgress(++progress);
    }

    for (Size i = 0; i < map.getChromatograms().size(); ++i)
    {
      filter(map.getChromatogram(i));
      setProgress(++progress);
    }
    endProgress();
  }

}<|MERGE_RESOLUTION|>--- conflicted
+++ resolved
@@ -53,10 +53,7 @@
     defaults_.setValue("use_ppm_tolerance", "false", "If true, instead of the gaussian_width value, the ppm_tolerance is used. The gaussian is calculated in each step anew, so this is much slower.");
     defaults_.setValidStrings("use_ppm_tolerance", {"true","false"});
     defaults_.setValue("write_log_messages", "false", "true: Warn if no signal was found by the Gauss filter algorithm.");
-<<<<<<< HEAD
-=======
     defaults_.setValidStrings("write_log_messages", {"true","false"});
->>>>>>> bd254914
     defaultsToParam_();
   }
 
