--- conflicted
+++ resolved
@@ -142,11 +142,8 @@
     targetMap[FileTypes::XQUESTXML] = "xquest.xml";
     targetMap[FileTypes::JSON] = "json";
     targetMap[FileTypes::RAW] = "raw";
-<<<<<<< HEAD
     targetMap[FileTypes::OMS] = "oms";
-=======
     targetMap[FileTypes::EXE] = "exe";
->>>>>>> a9f0e8ed
 
     return targetMap;
   }
