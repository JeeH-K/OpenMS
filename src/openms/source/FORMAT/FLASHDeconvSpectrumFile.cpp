--- conflicted
+++ resolved
@@ -163,12 +163,7 @@
              << std::to_string(dspec.getPrecursorPeakGroup().getQscore()) << "\t" << dspec.getPrecursorPeakGroup().getQscore2D() << "\t";
           if (report_decoy)
           {
-<<<<<<< HEAD
-            fs << dspec.getPrecursorPeakGroup().getQvalue() << "\t" << dspec.getPrecursorPeakGroup().getQvalue(PeakGroup::TargetDecoyType::isotope_decoy) << "\t"
-               << dspec.getPrecursorPeakGroup().getQvalue(PeakGroup::TargetDecoyType::noise_decoy) << "\t" << dspec.getPrecursorPeakGroup().getQvalue(PeakGroup::TargetDecoyType::charge_decoy) << "\t";
-=======
             fs << dspec.getPrecursorPeakGroup().getQvalue() << "\t";
->>>>>>> 9cab646d
           }
         }
       }
@@ -182,12 +177,7 @@
 
       if (report_decoy)
       {
-<<<<<<< HEAD
-        fs << "\t" << pg.getQvalue() << "\t" << pg.getQvalue(PeakGroup::TargetDecoyType::isotope_decoy) << "\t" << pg.getQvalue(PeakGroup::TargetDecoyType::noise_decoy) << "\t"
-           << pg.getQvalue(PeakGroup::TargetDecoyType::charge_decoy);
-=======
         fs << "\t" << pg.getQvalue();
->>>>>>> 9cab646d
       }
 
       if (write_detail)
@@ -237,11 +227,7 @@
               "IsotopeCosine\tChargeCosine\tChargeScore\tMassSNR\tChargeSNR\tAveragePPMError\tRepresentativeCharge\tRepresentativeMzStart\tRepresentativeMzEnd\tQscore\tQscore2D\t";
         if (report_decoy)
         {
-<<<<<<< HEAD
-          fs << "Qvalue\tQvalueWithIsotopeDecoyOnly\tQvalueWithNoiseDecoyOnly\tQvalueWithChargeDecoyOnly\t";
-=======
           fs << "Qvalue\t";
->>>>>>> 9cab646d
         }
         fs << "PerChargeIntensity\tPerIsotopeIntensity\n";
       }
@@ -259,20 +245,12 @@
               "PrecursorScanNum\tPrecursorFeatureIndex\tPrecursorMz\tPrecursorIntensity\tPrecursorCharge\tPrecursorSNR\tPrecursorMonoisotopicMass\tPrecursorQscore\tPrecursorQscore2D\t";
         if (report_decoy)
         {
-<<<<<<< HEAD
-          fs << "PrecursorQvalue\tPrecursorQvalueWithIsotopeDecoyOnly\tPrecursorQvalueWithNoiseDecoyOnly\tPrecursorQvalueWithChargeDecoyOnly\t";
-=======
           fs << "PrecursorQvalue\t";
->>>>>>> 9cab646d
         }
         fs << "IsotopeCosine\tChargeCosine\tChargeScore\tMassSNR\tChargeSNR\tAveragePPMError\tRepresentativeCharge\tRepresentativeMzStart\tRepresentativeMzEnd\tQscore\tQscore2D\t";
         if (report_decoy)
         {
-<<<<<<< HEAD
-          fs << "Qvalue\tQvalueWithIsotopeDecoyOnly\tQvalueWithNoiseDecoyOnly\tQvalueWithChargeDecoyOnly\t";
-=======
           fs << "Qvalue\t";
->>>>>>> 9cab646d
         }
         fs << "PerChargeIntensity\tPerIsotopeIntensity\n";
       }
@@ -292,11 +270,7 @@
               "IsotopeCosine\tChargeCosine\tChargeScore\tMassSNR\tChargeSNR\tAveragePPMError\tRepresentativeCharge\tRepresentativeMzStart\tRepresentativeMzEnd\tQscore\tQscore2D\t";
         if (report_decoy)
         {
-<<<<<<< HEAD
-          fs << "Qvalue\tQvalueWithIsotopeDecoyOnly\tQvalueWithNoiseDecoyOnly\tQvalueWithChargeDecoyOnly";
-=======
           fs << "Qvalue";
->>>>>>> 9cab646d
         }
         fs << "\n";
       }
@@ -313,20 +287,12 @@
               "PrecursorScanNum\tPrecursorFeatureIndex\tPrecursorMz\tPrecursorIntensity\tPrecursorCharge\tPrecursorSNR\tPrecursorMonoisotopicMass\tPrecursorQscore\tPrecursorQscore2D\t";
         if (report_decoy)
         {
-<<<<<<< HEAD
-          fs << "PrecursorQvalue\tPrecursorQvalueWithIsotopeDecoyOnly\tPrecursorQvalueWithNoiseDecoyOnly\tPrecursorQvalueWithChargeDecoyOnly\t";
-=======
           fs << "PrecursorQvalue\t";
->>>>>>> 9cab646d
         }
         fs << "IsotopeCosine\tChargeCosine\tChargeScore\tMassSNR\tChargeSNR\tAveragePPMError\tRepresentativeCharge\tRepresentativeMzStart\tRepresentativeMzEnd\tQscore\tQscore2D\t";
         if (report_decoy)
         {
-<<<<<<< HEAD
-          fs << "Qvalue\tQvalueWithIsotopeDecoyOnly\tQvalueWithNoiseDecoyOnly\tQvalueWithChargeDecoyOnly";
-=======
           fs << "Qvalue\t";
->>>>>>> 9cab646d
         }
         fs << "\n";
       }
