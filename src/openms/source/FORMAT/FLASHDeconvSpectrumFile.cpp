--- conflicted
+++ resolved
@@ -19,12 +19,7 @@
    */
 
   void FLASHDeconvSpectrumFile::writeDeconvolvedMasses(DeconvolvedSpectrum& dspec, DeconvolvedSpectrum& target_spec, std::fstream& fs, const String& file_name,
-<<<<<<< HEAD
-                                                       const FLASHDeconvHelperStructs::PrecalculatedAveragine& avg, double tol,
-                                                      const bool write_detail, const bool dummy)
-=======
                                                        const FLASHDeconvHelperStructs::PrecalculatedAveragine& avg, double tol, const bool write_detail, const bool dummy)
->>>>>>> 9c72db27
   {
     static std::vector<uint> indices {};
 
@@ -51,21 +46,15 @@
 
       pg.setIndex(index);
       fs << index++ << "\t" << file_name << "\t" << pg.getScanNumber() << "\t";
-<<<<<<< HEAD
+
+      if (dspec.getOriginalSpectrum().getMSLevel() == 1)
+      {
+        fs << (pg.getFeatureIndex() == 0 ? "nan" : std::to_string(pg.getFeatureIndex()))  << "\t";
+      }
+
       if (dummy)
       {
-        fs << pg.getDummyIndex() << "\t";
-=======
-
-      if (dspec.getOriginalSpectrum().getMSLevel() == 1)
-      {
-        fs << (pg.getFeatureIndex() == 0 ? "nan" : std::to_string(pg.getFeatureIndex()))  << "\t";
-      }
-
-      if (dummy)
-      {
         fs << pg.getTargetDummyType() << "\t";
->>>>>>> 9c72db27
       }
       fs << std::to_string(dspec.getOriginalSpectrum().getRT()) << "\t" << dspec.size() << "\t" << std::to_string(avg_mass) << "\t" << std::to_string(mono_mass) << "\t" << intensity << "\t"
          << min_charge << "\t" << max_charge << "\t" << pg.size() << "\t";
@@ -73,12 +62,8 @@
       if (write_detail)
       {
         std::unordered_set<double> excluded_peak_mzs;
-<<<<<<< HEAD
-        if(pg.getDummyIndex() == PeakGroup::DummyIndex::noise_dummy) FLASHDeconvAlgorithm::getMZsToExclude(target_spec, excluded_peak_mzs);
-=======
         if (pg.getTargetDummyType() == PeakGroup::TargetDummyType::noise_dummy)
           FLASHDeconvAlgorithm::addMZsToExcludsionList(target_spec, excluded_peak_mzs);
->>>>>>> 9c72db27
         auto noisy_peaks = pg.recruitAllPeaksInSpectrum(dspec.getOriginalSpectrum(), tol * 1e-6, avg, pg.getMonoMass(), excluded_peak_mzs);
         std::sort(noisy_peaks.begin(), noisy_peaks.end());
         fs << std::fixed << std::setprecision(2);
@@ -124,66 +109,40 @@
         fs << std::setprecision(-1);
         fs << "\t";
         fs << std::fixed << std::setprecision(2);
-<<<<<<< HEAD
-        for (auto& np: noisy_peaks)
-        {
-          fs << np.mz << " ";
-=======
         for (auto& np : noisy_peaks)
         {
           fs <<  std::to_string(np.mz) << " ";
->>>>>>> 9c72db27
         }
 
         fs << "\t";
         fs << std::fixed << std::setprecision(1);
-<<<<<<< HEAD
-        for (auto& np: noisy_peaks)
-=======
-        for (auto& np : noisy_peaks)
->>>>>>> 9c72db27
+        for (auto& np : noisy_peaks)
         {
           fs << np.intensity << " ";
         }
 
         fs << "\t";
         fs << std::setprecision(-1);
-<<<<<<< HEAD
-        for (auto& np: noisy_peaks)
-=======
-        for (auto& np : noisy_peaks)
->>>>>>> 9c72db27
+        for (auto& np : noisy_peaks)
         {
           fs << (np.is_positive ? np.abs_charge : -np.abs_charge) << " ";
         }
 
         fs << "\t";
-<<<<<<< HEAD
-        for (auto& np: noisy_peaks)
-=======
-        for (auto& np : noisy_peaks)
->>>>>>> 9c72db27
+        for (auto& np : noisy_peaks)
         {
           fs << np.getUnchargedMass() << " ";
         }
 
         fs << "\t";
-<<<<<<< HEAD
-        for (auto& np: noisy_peaks)
-=======
-        for (auto& np : noisy_peaks)
->>>>>>> 9c72db27
+        for (auto& np : noisy_peaks)
         {
           fs << np.isotopeIndex << " ";
         }
 
         fs << "\t";
-<<<<<<< HEAD
-        for (auto& np: noisy_peaks)
-=======
         fs << std::setprecision(2);
         for (auto& np : noisy_peaks)
->>>>>>> 9c72db27
         {
           double average_mass = pg.getMonoMass() + np.isotopeIndex * pg.getIsotopeDaDistance();
           double mass_error = (average_mass / np.abs_charge + FLASHDeconvHelperStructs::getChargeMass(np.is_positive) - np.mz) / np.mz;
@@ -201,28 +160,17 @@
         {
           fs << "nan\tnan\tnan\t";
           if (dummy)
-<<<<<<< HEAD
-            fs << "nan\tnan\tnan\tnan\t";
-=======
             fs << "nan\tnan\tnan\tnan\tnan\t";
->>>>>>> 9c72db27
         }
         else
         {
           fs << dspec.getPrecursorPeakGroup().getChargeSNR(dspec.getPrecursor().getCharge()) << "\t" << std::to_string(dspec.getPrecursorPeakGroup().getMonoMass()) << "\t"
-<<<<<<< HEAD
-             << dspec.getPrecursorPeakGroup().getQScore() << "\t";
-          if (dummy)
-            fs << dspec.getPrecursorPeakGroup().getQvalue() << "\t" << dspec.getPrecursorPeakGroup().getQvalue(PeakGroup::DummyIndex::isotope_dummy) << "\t"
-               << dspec.getPrecursorPeakGroup().getQvalue(PeakGroup::DummyIndex::noise_dummy) << "\t" << dspec.getPrecursorPeakGroup().getQvalue(PeakGroup::DummyIndex::charge_dummy) << "\t";
-=======
              << std::to_string(dspec.getPrecursorPeakGroup().getQscore()) << "\t" << dspec.getPrecursorPeakGroup().getFeatureQscore() << "\t";
           if (dummy)
           {
             fs << dspec.getPrecursorPeakGroup().getQvalue() << "\t" << dspec.getPrecursorPeakGroup().getQvalue(PeakGroup::TargetDummyType::isotope_dummy) << "\t"
                << dspec.getPrecursorPeakGroup().getQvalue(PeakGroup::TargetDummyType::noise_dummy) << "\t" << dspec.getPrecursorPeakGroup().getQvalue(PeakGroup::TargetDummyType::charge_dummy) << "\t";
           }
->>>>>>> 9c72db27
         }
       }
       fs << pg.getIsotopeCosine() << "\t" << pg.getChargeIsotopeCosine(pg.getRepAbsCharge()) << "\t" << pg.getChargeScore() << "\t";
@@ -238,13 +186,8 @@
 
       if (dummy)
       {
-<<<<<<< HEAD
-        fs << "\t" << pg.getQvalue() << "\t" << pg.getQvalue(PeakGroup::DummyIndex::isotope_dummy) << "\t"
-           << pg.getQvalue(PeakGroup::DummyIndex::noise_dummy) << "\t" << pg.getQvalue(PeakGroup::DummyIndex::charge_dummy);
-=======
         fs << "\t" << pg.getQvalue() << "\t" << pg.getQvalue(PeakGroup::TargetDummyType::isotope_dummy) << "\t" << pg.getQvalue(PeakGroup::TargetDummyType::noise_dummy) << "\t"
            << pg.getQvalue(PeakGroup::TargetDummyType::charge_dummy);
->>>>>>> 9c72db27
       }
 
       if (write_detail)
@@ -282,27 +225,16 @@
     {
       if (ms_level == 1)
       {
-<<<<<<< HEAD
-        fs << "Index\tFileName\tScanNum\t";
-        if (dummy)
-        {
-          fs << "DummyIndex\t";
-=======
         fs << "Index\tFileName\tScanNum\tFeatureIndex\t";
         if (dummy)
         {
           fs << "TargetDummyType\t";
->>>>>>> 9c72db27
         }
         fs << "RetentionTime\tMassCountInSpec\tAverageMass\tMonoisotopicMass\t"
               "SumIntensity\tMinCharge\tMaxCharge\t"
               "PeakCount\tPeakMZs\tPeakIntensities\tPeakCharges\tPeakMasses\tPeakIsotopeIndices\tPeakPPMErrors\t"
               "NoisePeakMZs\tNoisePeakIntensities\tNoisePeakCharges\tNoisePeakMasses\tNoisePeakIsotopeIndices\tNoisePeakPPMErrors\t"
-<<<<<<< HEAD
-              "IsotopeCosine\tChargeCosine\tChargeScore\tMassSNR\tChargeSNR\tAveragePPMError\tRepresentativeCharge\tRepresentativeMzStart\tRepresentativeMzEnd\tQScore\t";
-=======
               "IsotopeCosine\tChargeCosine\tChargeScore\tMassSNR\tChargeSNR\tAveragePPMError\tRepresentativeCharge\tRepresentativeMzStart\tRepresentativeMzEnd\tQscore\tFeatureQscore\t";
->>>>>>> 9c72db27
         if (dummy)
         {
           fs << "Qvalue\tQvalueWithIsotopeDummyOnly\tQvalueWithNoiseDummyOnly\tQvalueWithChargeDummyOnly\t";
@@ -314,30 +246,18 @@
         fs << "Index\tFileName\tScanNum\t";
         if (dummy)
         {
-<<<<<<< HEAD
-          fs << "DummyIndex\t";
-=======
           fs << "TargetDummyType\t";
->>>>>>> 9c72db27
         }
         fs << "RetentionTime\tMassCountInSpec\tAverageMass\tMonoisotopicMass\t"
               "SumIntensity\tMinCharge\tMaxCharge\t"
               "PeakCount\tPeakMZs\tPeakIntensities\tPeakCharges\tPeakMasses\tPeakIsotopeIndices\tPeakPPMErrors\t"
               "NoisePeakMZs\tNoisePeakIntensities\tNoisePeakCharges\tNoisePeakMasses\tNoisePeakIsotopeIndices\tNoisePeakPPMErrors\t"
-<<<<<<< HEAD
-              "PrecursorScanNum\tPrecursorMz\tPrecursorIntensity\tPrecursorCharge\tPrecursorSNR\tPrecursorMonoisotopicMass\tPrecursorQScore\t";
-=======
               "PrecursorScanNum\tPrecursorMz\tPrecursorIntensity\tPrecursorCharge\tPrecursorSNR\tPrecursorMonoisotopicMass\tPrecursorQscore\tPrecursorFeatureQscore\t";
->>>>>>> 9c72db27
         if (dummy)
         {
           fs << "PrecursorQvalue\tPrecursorQvalueWithIsotopeDummyOnly\tPrecursorQvalueWithNoiseDummyOnly\tPrecursorQvalueWithChargeDummyOnly\t";
         }
-<<<<<<< HEAD
-        fs << "IsotopeCosine\tChargeCosine\tChargeScore\tMassSNR\tChargeSNR\tAveragePPMError\tRepresentativeCharge\tRepresentativeMzStart\tRepresentativeMzEnd\tQScore\t";
-=======
         fs << "IsotopeCosine\tChargeCosine\tChargeScore\tMassSNR\tChargeSNR\tAveragePPMError\tRepresentativeCharge\tRepresentativeMzStart\tRepresentativeMzEnd\tQscore\t";
->>>>>>> 9c72db27
         if (dummy)
         {
           fs << "Qvalue\tQvalueWithIsotopeDummyOnly\tQvalueWithNoiseDummyOnly\tQvalueWithChargeDummyOnly\t";
@@ -349,26 +269,15 @@
     {
       if (ms_level == 1)
       {
-<<<<<<< HEAD
-        fs << "Index\tFileName\tScanNum\t";
-        if (dummy)
-        {
-          fs << "DummyIndex\t";
-=======
         fs << "Index\tFileName\tScanNum\tFeatureIndex\t";
         if (dummy)
         {
           fs << "TargetDummyType\t";
->>>>>>> 9c72db27
         }
         fs << "RetentionTime\tMassCountInSpec\tAverageMass\tMonoisotopicMass\t"
               "SumIntensity\tMinCharge\tMaxCharge\t"
               "PeakCount\t"
-<<<<<<< HEAD
-              "IsotopeCosine\tChargeCosine\tChargeScore\tMassSNR\tChargeSNR\tAveragePPMError\tRepresentativeCharge\tRepresentativeMzStart\tRepresentativeMzEnd\tQScore\t";
-=======
               "IsotopeCosine\tChargeCosine\tChargeScore\tMassSNR\tChargeSNR\tAveragePPMError\tRepresentativeCharge\tRepresentativeMzStart\tRepresentativeMzEnd\tQscore\tFeatureQscore\t";
->>>>>>> 9c72db27
         if (dummy)
         {
           fs << "Qvalue\tQvalueWithIsotopeDummyOnly\tQvalueWithNoiseDummyOnly\tQvalueWithChargeDummyOnly";
@@ -380,29 +289,17 @@
         fs << "Index\tFileName\tScanNum\t";
         if (dummy)
         {
-<<<<<<< HEAD
-          fs << "DummyIndex\t";
-=======
           fs << "TargetDummyType\t";
->>>>>>> 9c72db27
         }
         fs << "RetentionTime\tMassCountInSpec\tAverageMass\tMonoisotopicMass\t"
               "SumIntensity\tMinCharge\tMaxCharge\t"
               "PeakCount\t"
-<<<<<<< HEAD
-              "PrecursorScanNum\tPrecursorMz\tPrecursorIntensity\tPrecursorCharge\tPrecursorSNR\tPrecursorMonoisotopicMass\tPrecursorQScore\t";
-=======
               "PrecursorScanNum\tPrecursorMz\tPrecursorIntensity\tPrecursorCharge\tPrecursorSNR\tPrecursorMonoisotopicMass\tPrecursorQscore\tPrecursorFeatureQscore\t";
->>>>>>> 9c72db27
         if (dummy)
         {
           fs << "PrecursorQvalue\tPrecursorQvalueWithIsotopeDummyOnly\tPrecursorQvalueWithNoiseDummyOnly\tPrecursorQvalueWithChargeDummyOnly\t";
         }
-<<<<<<< HEAD
-        fs << "IsotopeCosine\tChargeCosine\tChargeScore\tMassSNR\tChargeSNR\tAveragePPMError\tRepresentativeCharge\tRepresentativeMzStart\tRepresentativeMzEnd\tQScore\t";
-=======
         fs << "IsotopeCosine\tChargeCosine\tChargeScore\tMassSNR\tChargeSNR\tAveragePPMError\tRepresentativeCharge\tRepresentativeMzStart\tRepresentativeMzEnd\tQscore\t";
->>>>>>> 9c72db27
         if (dummy)
         {
           fs << "Qvalue\tQvalueWithIsotopeDummyOnly\tQvalueWithNoiseDummyOnly\tQvalueWithChargeDummyOnly";
@@ -412,100 +309,7 @@
     }
   }
 
-<<<<<<< HEAD
-  inline const int z = 11, iso = 21;
   void FLASHDeconvSpectrumFile::writeDLMatrixHeader(std::fstream& fs)
-  {
-    for(int i=0;i<3;i++)
-    {
-      String prefix = "Set" + std::to_string(i+1) + "_";
-      auto dlm = z*iso;
-
-      for(int j=0; j<dlm;j++)
-      {
-         fs<<prefix<<j<<",";
-      }
-    }
-    fs<<"Class\n";
-  }
-
-  template<class BidiIter >
-  BidiIter random_unique(BidiIter begin, BidiIter end, size_t num_random) {
-    size_t left = std::distance(begin, end);
-    while (num_random--) {
-      BidiIter r = begin;
-      std::advance(r, rand()%left);
-      std::swap(*begin, *r);
-      ++begin;
-      --left;
-    }
-    return begin;
-  }
-
-  void FLASHDeconvSpectrumFile::writeDLMatrix(std::vector<DeconvolvedSpectrum>& dspecs, double tol, std::fstream& fs, const FLASHDeconvHelperStructs::PrecalculatedAveragine& avg)
-  {
-    String cns[] = {"T", "D1", "D2", "D3"};
-    int count = 10000;
-    //class,ID,group,data
-    std::vector<std::vector<PeakGroup>> grouped(4);
-
-    for(auto& dspec: dspecs)
-    {
-      for(auto& pg: dspec)
-      {
-         if(pg.size() == 0)
-         {
-          continue;
-         }
-         int cl = pg.getDummyIndex();
-         if(cl<0 || cl>= (int)grouped.size())
-         {
-          continue;
-         }
-         pg.calculateDLMatrices(dspec.getOriginalSpectrum(), tol, z, iso, avg);
-         grouped[cl].push_back(pg);
-      }
-    }
-
-    for(auto& g : grouped)
-    {
-      if((int)g.size() < count)
-      {
-         continue;
-      }
-      random_unique(g.begin(), g.end(), count);
-    }
-
-    for(auto& g : grouped)
-    {
-      int cntr = 0;
-      for (auto& pg : g)
-      {
-         int cl = pg.getDummyIndex();
-
-         for (int i = 0; i < 3; i++)
-         {
-          auto dlm = pg.getDLMatrix(i).asVector();
-          for (double v : dlm)
-          {
-            fs << v << ",";
-          }
-         }
-         fs << cns[cl] << "\n";
-         if(++cntr >= count)
-         {
-          break;
-         }
-      }
-    }
-  }
-
-  void FLASHDeconvSpectrumFile::writeTopFD(const DeconvolvedSpectrum& dspec, std::fstream& fs,
-                                           const double snr_threshold, const double decoy_harmonic_factor,
-                                           const double decoy_precursor_offset) 
-=======
-  void FLASHDeconvSpectrumFile::writeDLMatrixHeader(std::fstream& fs)
->>>>>>> 9c72db27
   {
     for(int i=0;i<3;i++)
     {
