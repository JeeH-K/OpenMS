// --------------------------------------------------------------------------
//                   OpenMS -- Open-Source Mass Spectrometry
// --------------------------------------------------------------------------
// Copyright The OpenMS Team -- Eberhard Karls University Tuebingen,
// ETH Zurich, and Freie Universitaet Berlin 2002-2021.
//
// This software is released under a three-clause BSD license:
//  * Redistributions of source code must retain the above copyright
//    notice, this list of conditions and the following disclaimer.
//  * Redistributions in binary form must reproduce the above copyright
//    notice, this list of conditions and the following disclaimer in the
//    documentation and/or other materials provided with the distribution.
//  * Neither the name of any author or any participating institution
//    may be used to endorse or promote products derived from this software
//    without specific prior written permission.
// For a full list of authors, refer to the file AUTHORS.
// --------------------------------------------------------------------------
// THIS SOFTWARE IS PROVIDED BY THE COPYRIGHT HOLDERS AND CONTRIBUTORS "AS IS"
// AND ANY EXPRESS OR IMPLIED WARRANTIES, INCLUDING, BUT NOT LIMITED TO, THE
// IMPLIED WARRANTIES OF MERCHANTABILITY AND FITNESS FOR A PARTICULAR PURPOSE
// ARE DISCLAIMED. IN NO EVENT SHALL ANY OF THE AUTHORS OR THE CONTRIBUTING
// INSTITUTIONS BE LIABLE FOR ANY DIRECT, INDIRECT, INCIDENTAL, SPECIAL,
// EXEMPLARY, OR CONSEQUENTIAL DAMAGES (INCLUDING, BUT NOT LIMITED TO,
// PROCUREMENT OF SUBSTITUTE GOODS OR SERVICES; LOSS OF USE, DATA, OR PROFITS;
// OR BUSINESS INTERRUPTION) HOWEVER CAUSED AND ON ANY THEORY OF LIABILITY,
// WHETHER IN CONTRACT, STRICT LIABILITY, OR TORT (INCLUDING NEGLIGENCE OR
// OTHERWISE) ARISING IN ANY WAY OUT OF THE USE OF THIS SOFTWARE, EVEN IF
// ADVISED OF THE POSSIBILITY OF SUCH DAMAGE.
//
// --------------------------------------------------------------------------
// $Maintainer: Timo Sachsenberg $
// $Authors: Andreas Bertsch $
// --------------------------------------------------------------------------

#include <OpenMS/FORMAT/OMSSAXMLFile.h>
#include <OpenMS/FORMAT/TextFile.h>
#include <OpenMS/SYSTEM/File.h>
#include <OpenMS/CHEMISTRY/ModificationsDB.h>

using namespace std;

namespace OpenMS
{

  OMSSAXMLFile::OMSSAXMLFile() :
    XMLHandler("", 1.1),
    XMLFile(),
    peptide_identifications_(nullptr)
  {
    readMappingFile_();
  }

  OMSSAXMLFile::~OMSSAXMLFile()
  {
  }

  void OMSSAXMLFile::load(const String& filename, ProteinIdentification& protein_identification, vector<PeptideIdentification>& peptide_identifications, bool load_proteins, bool load_empty_hits)
  {
    // clear input (in case load() is called more than once)
    protein_identification = ProteinIdentification();
    peptide_identifications.clear();

    // filename for error messages in XMLHandler
    file_ = filename;

    load_proteins_ = load_proteins;
    load_empty_hits_ = load_empty_hits;
    peptide_identifications_ = &peptide_identifications;

    // fill the internal datastructures
    parse_(filename, this);

    DateTime now = DateTime::now();
    String identifier("OMSSA_" + now.get());

    // post-processing
    set<String> accessions;
    for (PeptideIdentification& pep : peptide_identifications)
    {
      pep.setScoreType("OMSSA");
      pep.setHigherScoreBetter(false);
      pep.setIdentifier(identifier);
      pep.assignRanks();

      if (load_proteins)
      {
        for (const PeptideHit& pit : pep.getHits())
        {
          set<String> hit_accessions = pit.extractProteinAccessionsSet();
          accessions.insert(hit_accessions.begin(), hit_accessions.end());
        }
      }
    }

    if (load_proteins)
    {
      for (set<String>::const_iterator it = accessions.begin(); it != accessions.end(); ++it)
      {
        ProteinHit hit;
        hit.setAccession(*it);
        protein_identification.insertHit(hit);
      }

      // E-values
      protein_identification.setHigherScoreBetter(false);
      protein_identification.setScoreType("OMSSA");
      protein_identification.setIdentifier(identifier);
    }

    // version of OMSSA is not available
    // Date of the search is not available -> set it to now()
    protein_identification.setDateTime(now);
    protein_identification.setIdentifier(identifier);

    // search parameters are also not available
  }

  void OMSSAXMLFile::startElement(const XMLCh* const /*uri*/, const XMLCh* const /*local_name*/, const XMLCh* const qname, const xercesc::Attributes& /*attributes*/)
  {
    tag_ = String(sm_.convert(qname)).trim();
  }

  void OMSSAXMLFile::endElement(const XMLCh* const /*uri*/, const XMLCh* const /*local_name*/, const XMLCh* const qname)
  {
    tag_ = String(sm_.convert(qname)).trim();

    // protein hits (MSPepHits) are handled in ::characters(...)

    // end of peptide hit
    if (tag_ == "MSHits")
    {
      actual_peptide_hit_.setPeptideEvidences(actual_peptide_evidences_);
      actual_peptide_evidence_ = PeptideEvidence();
      actual_peptide_evidences_.clear();
      actual_peptide_id_.insertHit(actual_peptide_hit_);
      actual_peptide_hit_ = PeptideHit();
    }
    // end of peptide id
    else if (tag_ == "MSHitSet")
    {
      if (!actual_peptide_id_.getHits().empty()  || load_empty_hits_)
      {
        peptide_identifications_->push_back(actual_peptide_id_);
      }
      actual_peptide_id_ = PeptideIdentification();
    }
    else if (tag_ == "MSModHit")
    {
      /*
        Modifications:
        <MSModHit>
          <MSModHit_site>1</MSModHit_site>
          <MSModHit_modtype>
            <MSMod>3</MSMod>
          </MSModHit_modtype>
        </MSModHit>
      */
<<<<<<< HEAD
      if (mods_map_.has(actual_mod_type_.toInt()) && !mods_map_[actual_mod_type_.toInt()].empty())
=======
      if (mods_map_.find(actual_mod_type_.toInt()) != mods_map_.end() && !mods_map_[actual_mod_type_.toInt()].empty())
>>>>>>> bd254914
      {
        if (mods_map_[actual_mod_type_.toInt()].size() > 1)
        {
          warning(LOAD, String("Cannot determine exact type of modification of position ") + actual_mod_site_ + " in sequence " + actual_peptide_hit_.getSequence().toString() + " using modification " + actual_mod_type_ + " - using first possibility!");
        }
        AASequence pep = actual_peptide_hit_.getSequence();
        auto mod = *(mods_map_[actual_mod_type_.toInt()].begin());
        if (mod->getTermSpecificity() == ResidueModification::N_TERM)
        {
          pep.setNTerminalModification(mod->getFullId());
        }
        else if (mod->getTermSpecificity() == ResidueModification::C_TERM)
        {
          pep.setCTerminalModification(mod->getFullId());
        }
        else
        {
          pep.setModification(actual_mod_site_, mod->getFullId());
        }
        actual_peptide_hit_.setSequence(pep);
      }
      else
      {
        warning(LOAD, String("Cannot find PSI-MOD mapping for mod - ignoring '") + actual_mod_type_ + "'");
      }
    }

    tag_ = "";
  }

  void OMSSAXMLFile::characters(const XMLCh* const chars, const XMLSize_t /*length*/)
  {
    if (tag_.empty()) return;

    String value = ((String)sm_.convert(chars)).trim();
    // MSPepHit section
    // <MSPepHit_start>0</MSPepHit_start>
    // <MSPepHit_stop>8</MSPepHit_stop>
    // <MSPepHit_accession>6599</MSPepHit_accession>
    // <MSPepHit_defline>CRHU2 carbonate dehydratase (EC 4.2.1.1) II [validated] - human</MSPepHit_defline>
    // <MSPepHit_protlength>260</MSPepHit_protlength>
    // <MSPepHit_oid>6599</MSPepHit_oid>

    if (tag_ == "MSPepHit_start")
    {
      tag_ = "";
      return;
    }
    else if (tag_ == "MSPepHit_stop")
    {
      tag_ = "";
      return;
    }
    else if (tag_ == "MSPepHit_accession")
    {
      if (load_proteins_)
      {
        actual_peptide_evidence_.setProteinAccession(value);
      }
      tag_ = "";
      return;
    }
    else if (tag_ == "MSPepHit_defline")
    {
      // TODO add defline to ProteinHit?
      tag_ = "";
      return;
    }
    else if (tag_ == "MSPepHit_protlength")
    {
      tag_ = "";
      return;
    }
    else if (tag_ == "MSPepHit_oid")
    {
      tag_ = "";
      // end of MSPepHit so we add the evidence
      actual_peptide_evidences_.push_back(actual_peptide_evidence_);
      return;
    }
    // MSHits section
    // <MSHits_evalue>0.00336753988893542</MSHits_evalue>
    // <MSHits_pvalue>1.30819399070598e-08</MSHits_pvalue>
    // <MSHits_charge>1</MSHits_charge>
    // <MSHits_pepstring>MSHHWGYGK</MSHits_pepstring>
    // <MSHits_mass>1101492</MSHits_mass>
    // <MSHits_pepstart></MSHits_pepstart>
    // <MSHits_pepstop>H</MSHits_pepstop>
    // <MSHits_theomass>1101484</MSHits_theomass>
    else if (tag_ == "MSHits_evalue")
    {
      actual_peptide_hit_.setScore(value.toDouble());
      tag_ = "";
      return;
    }
    else if (tag_ == "MSHits_charge")
    {
      actual_peptide_hit_.setCharge(value.toInt());
      tag_ = "";
      return;
    }
    else if (tag_ == "MSHits_pvalue")
    {
      // TODO extra field?
      //actual_peptide_hit_.setScore(value.toDouble());
      tag_ = "";
      return;
    }
    else if (tag_ == "MSHits_pepstring")
    {
      AASequence seq;
      try
      {
        seq = AASequence::fromString(value.trim());
      }
      catch (Exception::ParseError& /* e */)
      {
        actual_peptide_hit_.setSequence(AASequence());
        tag_ = "";
        return;
      }

      if (mod_def_set_.getNumberOfFixedModifications() != 0)
      {
        set<String> fixed_mod_names = mod_def_set_.getFixedModificationNames();
        for (set<String>::const_iterator it = fixed_mod_names.begin(); it != fixed_mod_names.end(); ++it)
        {
          String origin = ModificationsDB::getInstance()->getModification(*it)->getOrigin();
          UInt position(0);
          for (const Residue& ait : seq)
          {
            if (ait.getOneLetterCode() == origin)
            {
              seq.setModification(position, *it);
            }
            ++position;
          }
        }
      }
      actual_peptide_hit_.setSequence(seq);
      tag_ = "";
      return;
    }
    else if (tag_ == "MSHits_mass")
    {
      tag_ = "";
      return;
    }
    else if (tag_ == "MSHits_pepstart")
    {
      if (!value.empty() && !actual_peptide_evidences_.empty())
      {
        actual_peptide_evidences_[0].setAABefore(value[0]);
      }
      tag_ = "";
      return;
    }
    else if (tag_ == "MSHits_pepstop")
    {
      if (!value.empty() && !actual_peptide_evidences_.empty())
      {
        actual_peptide_evidences_[0].setAAAfter(value[0]);
      }
      tag_ = "";
      return;
    }
    else if (tag_ == "MSHits_theomass")
    {
      tag_ = "";
      return;
    }

    // modifications
    ///<MSHits_mods>
    // <MSModHit>
    //  <MSModHit_site>4</MSModHit_site>
    //  <MSModHit_modtype>
    //   <MSMod>2</MSMod>
    //  </MSModHit_modtype>
    // </MSModHit>
    ///</MSHits_mods>


    if (tag_ == "MSHits_mods")
    {
      actual_mod_site_ = 0;
      actual_mod_type_ = "";
    }
    else if (tag_ == "MSModHit_site")
    {
      actual_mod_site_ = value.trim().toInt();
    }
    else if (tag_ == "MSMod")
    {
      actual_mod_type_ = value.trim();
    }
    // m/z value and rt
    else if (tag_ == "MSHitSet_ids_E")
    {
      // value might be  ( OMSSA 2.1.8): 359.213256835938_3000.13720000002_controllerType=0 controllerNumber=1 scan=4655
      //                 (<OMSSA 2.1.8): 359.213256835938_3000.13720000002
      if (!value.trim().empty())
      {
        if (value.has('_'))
        {
          StringList sp = ListUtils::create<String>(value, '_');
          try
          {
            actual_peptide_id_.setMZ(sp[0].toDouble());
            actual_peptide_id_.setRT(sp[1].toDouble());
          }
          catch (...)
          {
            // if exception happens to occur here, s.th. went wrong, e.g. the value does not contain numbers
          }
        }
      }
    }
  }

  void OMSSAXMLFile::readMappingFile_()
  {
    String file = File::find("CHEMISTRY/OMSSA_modification_mapping");
    TextFile infile(file);

    for (TextFile::ConstIterator it = infile.begin(); it != infile.end(); ++it)
    {
      vector<String> split;
      it->split(',', split);

      if (!it->empty() && (*it)[0] != '#')
      {
        Int omssa_mod_num = split[0].trim().toInt();
        if (split.size() < 2)
        {
          fatalError(LOAD, String("Invalid mapping file line: '") + *it + "'");
        }
        vector<const ResidueModification*> mods;
        for (Size i = 2; i != split.size(); ++i)
        {
          String tmp(split[i].trim());
          if (!tmp.empty())
          {
            const ResidueModification* mod = ModificationsDB::getInstance()->getModification(tmp);
            mods.push_back(mod);
            mods_to_num_[mod->getFullId()] = omssa_mod_num;
          }
        }
        mods_map_[omssa_mod_num] = mods;
      }
    }
  }

  void OMSSAXMLFile::setModificationDefinitionsSet(const ModificationDefinitionsSet& mod_set)
  {
    mod_def_set_ = mod_set;
    UInt omssa_mod_num(119);
    set<String> mod_names = mod_set.getVariableModificationNames();
    for (set<String>::const_iterator it = mod_names.begin(); it != mod_names.end(); ++it)
    {
      if (!(mods_to_num_.find(*it) != mods_to_num_.end()))
      {
        mods_map_[omssa_mod_num].push_back(ModificationsDB::getInstance()->getModification(*it));
        mods_to_num_[*it] = omssa_mod_num;
        ++omssa_mod_num;
      }
    }
  }

} // namespace OpenMS<|MERGE_RESOLUTION|>--- conflicted
+++ resolved
@@ -155,11 +155,7 @@
           </MSModHit_modtype>
         </MSModHit>
       */
-<<<<<<< HEAD
-      if (mods_map_.has(actual_mod_type_.toInt()) && !mods_map_[actual_mod_type_.toInt()].empty())
-=======
       if (mods_map_.find(actual_mod_type_.toInt()) != mods_map_.end() && !mods_map_[actual_mod_type_.toInt()].empty())
->>>>>>> bd254914
       {
         if (mods_map_[actual_mod_type_.toInt()].size() > 1)
         {
