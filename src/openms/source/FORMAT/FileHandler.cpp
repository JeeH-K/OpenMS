--- conflicted
+++ resolved
@@ -663,10 +663,7 @@
     }
     else
     {
-<<<<<<< HEAD
-=======
       OPENMS_LOG_WARN << "Can not store features to " << filename << ". Unknown file extension" << endl;
->>>>>>> bd254914
       return false;
     }
 
