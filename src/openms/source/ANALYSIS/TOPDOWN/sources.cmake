### the directory name
set(directory source/ANALYSIS/TOPDOWN)

### list all filenames of the directory here
set(sources_list
<<<<<<< HEAD
DeconvolvedSpectrum.cpp
FLASHDeconvAlgorithm.cpp
FLASHDeconvHelperStructs.cpp
FLASHIda.cpp
FLASHIdaBridgeFunctions.cpp
FLASHQuantAlgorithm.cpp
FLASHQuantHelper.cpp
MassFeatureTrace.cpp
PeakGroup.cpp
Qscore.cpp
Qvalue.cpp
TopDownIsobaricQuantifier.cpp
)
=======
	DeconvolvedSpectrum.cpp
    SpectralDeconvolution.cpp
	FLASHDeconvAlgorithm.cpp
	FLASHDeconvHelperStructs.cpp
	FLASHIda.cpp
	FLASHIdaBridgeFunctions.cpp
	MassFeatureTrace.cpp
	PeakGroup.cpp
    Qscore.cpp
	Qvalue.cpp
	TopDownIsobaricQuantifier.cpp
	TopDownTagger.cpp
	)
>>>>>>> 7a5910d3

### add path to the filenames
set(sources)
foreach(i ${sources_list})
	list(APPEND sources ${directory}/${i})
endforeach(i)

### pass source file list to the upper instance
set(OpenMS_sources ${OpenMS_sources} ${sources})

### source group definition
source_group("Source Files\\ANALYSIS\\TOPDOWN" FILES ${sources})
<|MERGE_RESOLUTION|>--- conflicted
+++ resolved
@@ -3,7 +3,6 @@
 
 ### list all filenames of the directory here
 set(sources_list
-<<<<<<< HEAD
 DeconvolvedSpectrum.cpp
 FLASHDeconvAlgorithm.cpp
 FLASHDeconvHelperStructs.cpp
@@ -15,23 +14,10 @@
 PeakGroup.cpp
 Qscore.cpp
 Qvalue.cpp
+SpectralDeconvolution.cpp
 TopDownIsobaricQuantifier.cpp
+TopDownTagger.cpp
 )
-=======
-	DeconvolvedSpectrum.cpp
-    SpectralDeconvolution.cpp
-	FLASHDeconvAlgorithm.cpp
-	FLASHDeconvHelperStructs.cpp
-	FLASHIda.cpp
-	FLASHIdaBridgeFunctions.cpp
-	MassFeatureTrace.cpp
-	PeakGroup.cpp
-    Qscore.cpp
-	Qvalue.cpp
-	TopDownIsobaricQuantifier.cpp
-	TopDownTagger.cpp
-	)
->>>>>>> 7a5910d3
 
 ### add path to the filenames
 set(sources)
