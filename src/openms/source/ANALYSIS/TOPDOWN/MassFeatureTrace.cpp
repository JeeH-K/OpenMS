// Copyright (c) 2002-present, The OpenMS Team -- EKU Tuebingen, ETH Zurich, and FU Berlin
// SPDX-License-Identifier: BSD-3-Clause
//
// --------------------------------------------------------------------------
// $Maintainer: Kyowon Jeong, Jihyung Kim $
// $Authors: Kyowon Jeong, Jihyung Kim $
// --------------------------------------------------------------------------

#include <OpenMS/ANALYSIS/TOPDOWN/MassFeatureTrace.h>
#include <OpenMS/ANALYSIS/TOPDOWN/SpectralDeconvolution.h>


namespace OpenMS
{
  MassFeatureTrace::MassFeatureTrace() : DefaultParamHandler("MassFeatureTrace")
  {
    Param mtd_defaults = MassTraceDetection().getDefaults();
    mtd_defaults.setValue("min_sample_rate", .1, "Minimum fraction of scans along the feature trace that must contain a peak. To raise feature detection sensitivity, lower this value close to 0.");
    mtd_defaults.setValue(
      "min_trace_length", 10.0,
      "Minimum expected length of a mass trace (in seconds). Only for MS1 (or minimum MS level in the dataset) feature tracing. For MSn, all traces are kept regardless of this value.");

    mtd_defaults.setValue("chrom_peak_snr", .0);
    mtd_defaults.addTag("chrom_peak_snr", "advanced");
    mtd_defaults.setValue("reestimate_mt_sd", "false");
    mtd_defaults.addTag("reestimate_mt_sd", "advanced");
    mtd_defaults.setValue("noise_threshold_int", .0);
    mtd_defaults.addTag("noise_threshold_int", "advanced");

    mtd_defaults.setValue("quant_method", "area");
    mtd_defaults.addTag("quant_method", "advanced"); // hide entry

    defaults_.insert("", mtd_defaults);
    defaults_.setValue("min_cos", .75, "Cosine similarity threshold between avg. and observed isotope pattern.");

    defaultsToParam_();
  }

  std::vector<FLASHDeconvHelperStructs::MassFeature> MassFeatureTrace::findFeaturesAndUpdateQscore2D(const PrecalculatedAveragine& averagine, std::vector<DeconvolvedSpectrum>& deconvolved_spectra,
                                                                                                     int ms_level, bool is_decoy)
  {
    static uint findex = 1;
    MSExperiment map;
    std::map<int, MSSpectrum> index_spec_map;
    int min_abs_charge = INT_MAX;
    int max_abs_charge = INT_MIN;
    bool is_positive = true;
    std::vector<FLASHDeconvHelperStructs::MassFeature> mass_features;
    std::map<double, Size> rt_index_map;

    std::map<int, int> prev_scans;
    int prev_scan = 0;
    for (Size i = 0; i < deconvolved_spectra.size(); i++)
    {
      auto deconvolved_spectrum = deconvolved_spectra[i];
      if (deconvolved_spectrum.empty() || is_decoy != deconvolved_spectrum.isDecoy())
        continue;
      if (deconvolved_spectrum.getOriginalSpectrum().getMSLevel() != ms_level)
        continue;
      int scan = deconvolved_spectrum.getScanNumber();

      if (scan > prev_scan)
        prev_scans[scan] = prev_scan;

      prev_scan = scan;
      double rt = deconvolved_spectrum.getOriginalSpectrum().getRT();
      rt_index_map[rt] = i;
      MSSpectrum deconv_spec;
      deconv_spec.setRT(rt);
      for (auto& pg : deconvolved_spectrum)
      {
        is_positive = pg.isPositive();
        auto [z1, z2] = pg.getAbsChargeRange();
        max_abs_charge = max_abs_charge > z2 ? max_abs_charge : z2;
        min_abs_charge = min_abs_charge < z1 ? min_abs_charge : z1;

        Peak1D tp(pg.getMonoMass(), (float)pg.getIntensity());
        deconv_spec.push_back(tp);
      }
      map.addSpectrum(deconv_spec);
    }
    map.sortSpectra();
    // when map size is less than 3, MassTraceDetection aborts - too few spectra for mass tracing.
    if (map.size() < 3)
    {
      return mass_features;
    }

    MassTraceDetection mtdet;
    Param mtd_param = getParameters().copy("");
    mtd_param.remove("min_cos");
    mtdet.setParameters(mtd_param);
    std::vector<MassTrace> m_traces;

    mtdet.setLogType(ProgressLogger::NONE);
    mtdet.run(map, m_traces); // m_traces : output of this function
    int charge_range = max_abs_charge - min_abs_charge + 1;

    for (auto& mt : m_traces)
    {
      double qscore_2D = 1.0;
      double tmp_qscore_2D = 1.0;
      int min_feature_abs_charge = INT_MAX; // min feature charge
      int max_feature_abs_charge = INT_MIN; // max feature charge

      auto per_isotope_intensity = std::vector<float>(averagine.getMaxIsotopeIndex(), .0f);
      auto per_charge_intensity = std::vector<float>(charge_range + min_abs_charge + 1, .0f);

      double mass = mt.getCentroidMZ();

      boost::dynamic_bitset<> charges(charge_range + 1);
      std::vector<std::vector<PeakGroup>::iterator> pgs;
      pgs.reserve(mt.getSize());
      std::vector<double> qscores;

      prev_scan = 0;
      for (auto& p2 : mt)
      {
        auto& dspec = deconvolved_spectra[rt_index_map[p2.getRT()]];
        if (dspec.empty() || is_decoy != dspec.isDecoy())
          continue;
        PeakGroup comp;
        comp.setMonoisotopicMass(p2.getMZ() - 1e-7);
        auto pg = std::lower_bound(dspec.begin(), dspec.end(), comp);
        if (pg == dspec.end() || std::abs(pg->getMonoMass() - p2.getMZ()) > 1e-7)
          continue;

        auto [z1, z2] = pg->getAbsChargeRange();
        min_feature_abs_charge = min_feature_abs_charge < z1 ? min_feature_abs_charge : z1;
        max_feature_abs_charge = max_feature_abs_charge > z2 ? max_feature_abs_charge : z2;
        int scan = dspec.getScanNumber();
        if (prev_scan != 0 && (prev_scans[scan] <= prev_scan)) // only when consecutive scans are connected.
        {
          tmp_qscore_2D *= (1.0 - pg->getQscore());
        }
        else
        {
          tmp_qscore_2D = 1.0 - pg->getQscore();
        }
        qscore_2D = std::min(qscore_2D, tmp_qscore_2D);
        prev_scan = scan;
        pgs.push_back(pg);
      }
      qscore_2D = 1.0 - qscore_2D;
      for (auto& pg : pgs)
      {
        for (size_t z = min_abs_charge; z < per_charge_intensity.size(); z++)
        {
          float zint = pg->getChargeIntensity((int)z);
          if (zint <= 0)
          {
            continue;
          }
          charges[z - min_abs_charge] = true;
          per_charge_intensity[z] += zint;
        }
        int iso_off = int(.5 + (pg->getMonoMass() - mass) / pg->getIsotopeDaDistance());
        auto iso_int = pg->getIsotopeIntensities();
        for (int i = 0; i + iso_off < per_isotope_intensity.size(); i++)
        {
          if ((int)i + iso_off < 0 || i >= iso_int.size())
          {
            continue;
          }
          per_isotope_intensity[i + iso_off] += iso_int[i];
        }
      }

      int offset = 0;
<<<<<<< HEAD
      double isotope_score = SpectralDeconvolution::getIsotopeCosineAndDetermineIsotopeIndex(mass, per_isotope_intensity, offset, averagine, 0, 0);
=======
      float isotope_score = SpectralDeconvolution::getIsotopeCosineAndIsoOffset(mass, per_isotope_intensity, offset, averagine, 0, 0);
>>>>>>> 9cab646d

      if (isotope_score < .5)
      {
        continue;
      }
      double max_int = 0;
      PeakGroup rep_pg = *pgs[0];
      for (auto& pg : pgs)
      {
        if (max_int <= pg->getIntensity())
        {
          rep_pg = *pg;
          max_int = pg->getIntensity();
        }

        pg->setFeatureIndex(findex);
        if (findex > 0)
          pg->setQscore2D(qscore_2D);
      }
      FLASHDeconvHelperStructs::MassFeature mass_feature;
      mass_feature.iso_offset = offset;
      mass += offset * Constants::ISOTOPE_MASSDIFF_55K_U;

      mass_feature.avg_mass = averagine.getAverageMassDelta(mass) + mass;
      mass_feature.mt = mt;
      mass_feature.charge_count = (int)charges.count();
      mass_feature.isotope_score = isotope_score;
      mass_feature.min_charge = (is_positive ? min_feature_abs_charge : -max_feature_abs_charge);
      mass_feature.max_charge = (is_positive ? max_feature_abs_charge : -min_feature_abs_charge);
      mass_feature.qscore = qscore_2D;

      mass_feature.per_charge_intensity = per_charge_intensity;
      mass_feature.per_isotope_intensity = per_isotope_intensity;

      mass_feature.rep_mz = rep_pg.getMonoMass();
      mass_feature.scan_number = rep_pg.getScanNumber();
      mass_feature.rep_charge = rep_pg.getRepAbsCharge();
      mass_feature.index = findex;
      mass_feature.is_decoy = is_decoy;
      mass_feature.ms_level = ms_level;
      mass_features.push_back(mass_feature);
      findex++;
    }
    return mass_features;
  }

  void MassFeatureTrace::updateMembers_()
  {
  }
} // namespace OpenMS<|MERGE_RESOLUTION|>--- conflicted
+++ resolved
@@ -167,11 +167,7 @@
       }
 
       int offset = 0;
-<<<<<<< HEAD
-      double isotope_score = SpectralDeconvolution::getIsotopeCosineAndDetermineIsotopeIndex(mass, per_isotope_intensity, offset, averagine, 0, 0);
-=======
       float isotope_score = SpectralDeconvolution::getIsotopeCosineAndIsoOffset(mass, per_isotope_intensity, offset, averagine, 0, 0);
->>>>>>> 9cab646d
 
       if (isotope_score < .5)
       {
