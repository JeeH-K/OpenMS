--- conflicted
+++ resolved
@@ -177,42 +177,6 @@
     return h_offset;
   }
 
-<<<<<<< HEAD
-  std::vector<FLASHDeconvHelperStructs::LogMzPeak> PeakGroup::recruitAllPeaksInSpectrum(const MSSpectrum& spec, const double tol, const FLASHDeconvHelperStructs::PrecalculatedAveragine& avg, double mono_mass,
-                                            const std::unordered_set<double>& excluded_peak_mzs, int charge_offset, double charge_multiple, double mz_off)
-  {
-    std::vector<LogMzPeak> noisy_peaks;
-    if (mono_mass < 0)
-    {
-      return noisy_peaks;
-    }
-
-    // Adjust charge and mass information in case this is for decoy peak group generation.
-    // When a decoy is generated,  charge_multiple, charge_offset, or mz_off values are different from default values.
-    mono_mass = mono_mass * charge_multiple * (charge_offset + getRepAbsCharge()) / getRepAbsCharge();
-    max_abs_charge_ += charge_offset;
-    min_abs_charge_ += charge_offset;
-    max_abs_charge_ = (int)(max_abs_charge_ * charge_multiple);
-    min_abs_charge_ = (int)(min_abs_charge_ * charge_multiple);
-    min_abs_charge_ = std::max(min_abs_charge_, 1);
-    max_abs_charge_ = std::max(max_abs_charge_, 1);
-    monoisotopic_mass_ = mono_mass;
-
-    int iso_margin = 3; // how many isotopes do we want to scan before the monoisotopic mass?
-    int max_isotope = (int)avg.getLastIndex(mono_mass);
-    int min_isotope = (int)(avg.getApexIndex(mono_mass) - avg.getLeftCountFromApex(mono_mass) - iso_margin);
-    min_isotope=std::max(0, min_isotope);
-
-    clear_(); // clear logMzPeaks
-
-    reserve((max_isotope) * (max_abs_charge_ - min_abs_charge_ + 1) * 2);
-    noisy_peaks.reserve(max_isotope * (max_abs_charge_ - min_abs_charge_ + 1) * 2);
-
-    int new_max_abs_charge = -1; // new max abs charge after peak recruiting. The original max_abs_charge is replaced by this after recruiting.
-    int new_min_abs_charge = min_abs_charge_; // new min abs charge after peak recruiting. The original min_abs_charge is replaced by this after recruiting.
-    int max_sig_charge = 0;
-    float max_sig = 0;
-=======
   float PeakGroup::getNoisePeakPower_(const std::vector<FLASHDeconvHelperStructs::LogMzPeak>& noisy_peaks, const std::vector<FLASHDeconvHelperStructs::LogMzPeak>& signal_peaks) const
   {
     const Size max_noisy_peaks = 50; // too many noise peaks will slow down the process
@@ -247,7 +211,6 @@
       }
       all_peaks.push_back(p);
     }
->>>>>>> 9c72db27
 
     for (auto& p : signal_peaks)
     {
@@ -260,12 +223,7 @@
       signal_mzs.insert(p.mz);
     }
 
-<<<<<<< HEAD
-    // scan from the largest to the smallest charges and recruit the raw peaks for this monoisotopic_mass
-    for (int c = max_abs_charge_; c >= min_abs_charge_; c--)
-=======
     if (z == 0)
->>>>>>> 9c72db27
     {
       return 0;
     }
@@ -315,56 +273,6 @@
           break;
         }
 
-<<<<<<< HEAD
-        if (iso_index < min_isotope)
-        {
-          continue;
-        }
-        // if excluded_peak_mzs_ is not empty, these mzs should be ignored in this raw spectrum for this peak group! But they can be included in noisy peaks.
-        bool excluded = excluded_peak_mzs.size()>0 && excluded_peak_mzs.find(pmz) != excluded_peak_mzs.end();
-
-        if (!excluded && abs(pmz - cmz - iso_index * iso_delta) <= pmz * tol)
-        {
-          auto p = LogMzPeak(spec[index], is_positive_);
-          p.isotopeIndex = iso_index;
-          p.abs_charge = c;
-          push_back(p);
-
-          charge_sig_pwr += pint * pint;
-          charge_intensity += pint;
-          if (max_charge_signal_intensity < p.intensity)
-          {
-            max_charge_signal_intensity = p.intensity;
-          }
-        }
-        else
-        {
-          auto p = LogMzPeak(spec[index], is_positive_);
-          p.isotopeIndex = iso_index;
-          p.abs_charge = c;
-          noisy_peaks.push_back(p);
-        }
-      }
-      // update charge range and per charge information (i.e., power, noise power, intensity)
-      if (charge_sig_pwr > 0)
-      {
-        if (new_max_abs_charge < 0)
-        {
-          new_max_abs_charge = c;
-        }
-        new_min_abs_charge = c;
-        for (auto& p:noisy_peaks){
-          if (p.abs_charge != c)
-          {
-            continue;
-          }
-          if (p.isotopeIndex < min_isotope - 1 || p.isotopeIndex > max_isotope)
-          {
-            continue;
-          }
-          // filter out all noisy peaks whose intensities are lower than 10% the maximum signal peak intensity
-          if (p.intensity < max_charge_signal_intensity / 10.0)
-=======
         if (p1_signal && is_signal_bitset[j] && normalized_dist >= .75) // if both are signals and they are different from each other by ~ one isotope distance, do not connect
         {
           continue;
@@ -399,7 +307,6 @@
           cntr++;
           j = edges[j];
           if (j <= 0)
->>>>>>> 9c72db27
           {
             break;
           }
@@ -430,27 +337,6 @@
         continue;
       }
 
-<<<<<<< HEAD
-    // determine the final charge ranges based on per charge power.
-    // If more than two consecutive charges do not contain any signal peak, the charge range stops at that charge.
-    if (max_sig_charge > 0)
-    {
-      int t_nmax_abs_charge = new_max_abs_charge;
-      int t_nmin_abs_charge = new_min_abs_charge;
-      int c_zero = 0;
-      for (int z = max_sig_charge; z <= t_nmax_abs_charge; z++)
-      {
-        if (per_charge_signal_pwr_[z] <= 0)
-        {
-          c_zero++;
-        }
-        else
-        {
-          c_zero = 0;
-          new_max_abs_charge = z;
-        }
-        if (c_zero > 2)
-=======
       auto edges = per_bin_edges[bin];
       float intensity = is_signal_bitset[index] ? 0 : all_peaks[index].intensity;
       float sum_intensity = .0, sum_squared_intensity = .0;
@@ -473,7 +359,6 @@
       {
         j = edges[j];
         if (j <= 0)
->>>>>>> 9c72db27
         {
           break;
         }
@@ -484,17 +369,8 @@
         }
         else
         {
-<<<<<<< HEAD
-          c_zero = 0;
-          new_min_abs_charge = z;
-        }
-        if (c_zero > 2)
-        {
-          break;
-=======
           sum_squared_intensity += intensity * intensity;
           skiped_peak_cntr++;
->>>>>>> 9c72db27
         }
 
         used[j] = true;
@@ -521,31 +397,6 @@
       }
       charge_noise_pwr += all_peaks[i].intensity * all_peaks[i].intensity;
     }
-<<<<<<< HEAD
-    // if the updated charge range is different from the original one, signal and noisy peaks are again updated
-    if (max_abs_charge_ != new_max_abs_charge || min_abs_charge_ != new_min_abs_charge)
-    {
-      std::vector<LogMzPeak> new_logMzpeaks;
-      new_logMzpeaks.reserve(size());
-      std::vector<LogMzPeak> new_noisy_peaks;
-      new_noisy_peaks.reserve(noisy_peaks.size());
-
-      for (const auto& p : logMzpeaks_)
-      {
-        if (p.abs_charge < new_min_abs_charge || p.abs_charge > new_max_abs_charge)
-        {
-          continue;
-        }
-        new_logMzpeaks.push_back(p);
-      }
-      for (const auto& p : noisy_peaks)
-      {
-          if (p.abs_charge < new_min_abs_charge || p.abs_charge > new_max_abs_charge)
-          {
-              continue;
-          }
-          new_noisy_peaks.push_back(p);
-=======
     return charge_noise_pwr;
   }
 
@@ -588,97 +439,86 @@
           continue;
         }
         charge_signal_peaks.push_back(p);
->>>>>>> 9c72db27
       }
       per_charge_noise_pwr_[z] = getNoisePeakPower_(charge_noisy_peaks, charge_signal_peaks);
     }
   }
 
-<<<<<<< HEAD
+  void PeakGroup::updateChargeRange_(std::vector<LogMzPeak>& noisy_peaks)
+  {
+    int max_sig_charge = 0;
+    float max_sig = 0;
+
+    // first, find the maximum snr charge.
+    for (int z = min_abs_charge_; z <= max_abs_charge_; z++)
+    {
+      double tmp_snr = per_charge_int_[z] * per_charge_int_[z] / (1 + per_charge_noise_pwr_[z]);
+      if (max_sig < tmp_snr)
+      {
+        max_sig = tmp_snr;
+        max_sig_charge = z;
+      }
+    }
+
+    // determine the final charge ranges based on per charge power.
+    // If more than two consecutive charges do not contain any signal peak, the charge range stops at that charge.
+
+    int new_max_abs_charge;
+    int new_min_abs_charge;
+
+    new_max_abs_charge = new_min_abs_charge = max_sig_charge;
+    float threshold = std::min(max_sig / 10, 1.0f);
+    for (int z = max_sig_charge; z <= max_abs_charge_; z++)
+    {
+      float per_charge_signal_power = per_charge_int_[z] * per_charge_int_[z];
+      if ((per_charge_signal_power / (1 + per_charge_noise_pwr_[z])) < threshold)
+      {
+        break;
+      }
+      new_max_abs_charge = z;
+    }
+
+    for (int z = max_sig_charge; z >= min_abs_charge_; z--)
+    {
+      float per_charge_signal_power = per_charge_int_[z] * per_charge_int_[z];
+      if ((per_charge_signal_power / (1 + per_charge_noise_pwr_[z])) < threshold)
+      {
+        break;
+      }
+      new_min_abs_charge = z;
+    }
+
+    // if the updated charge range is different from the original one, signal and noisy peaks are again updated
+    if (max_abs_charge_ != new_max_abs_charge || min_abs_charge_ != new_min_abs_charge)
+    {
+      std::vector<LogMzPeak> new_logMzpeaks;
+      new_logMzpeaks.reserve(size());
+      std::vector<LogMzPeak> new_noisy_peaks;
+      new_noisy_peaks.reserve(noisy_peaks.size());
+
+      // now only take the signal and noise peaks within the new charge range.
+      for (const auto& p : logMzpeaks_)
+      {
+        if (p.abs_charge < new_min_abs_charge || p.abs_charge > new_max_abs_charge)
+        {
+          continue;
+        }
+        new_logMzpeaks.push_back(p);
+      }
+      for (const auto& p : noisy_peaks)
+      {
+        if (p.abs_charge < new_min_abs_charge || p.abs_charge > new_max_abs_charge)
+        {
+          continue;
+        }
+        new_noisy_peaks.push_back(p);
+      }
+
       new_logMzpeaks.swap(logMzpeaks_);
       new_noisy_peaks.swap(noisy_peaks);
       max_abs_charge_ = new_max_abs_charge;
       min_abs_charge_ = new_min_abs_charge;
     }
-
-    // if no peak has been found...
-=======
-  void PeakGroup::updateChargeRange_(std::vector<LogMzPeak>& noisy_peaks)
-  {
-    int max_sig_charge = 0;
-    float max_sig = 0;
-
-    // first, find the maximum snr charge.
-    for (int z = min_abs_charge_; z <= max_abs_charge_; z++)
-    {
-      double tmp_snr = per_charge_int_[z] * per_charge_int_[z] / (1 + per_charge_noise_pwr_[z]);
-      if (max_sig < tmp_snr)
-      {
-        max_sig = tmp_snr;
-        max_sig_charge = z;
-      }
-    }
-
-    // determine the final charge ranges based on per charge power.
-    // If more than two consecutive charges do not contain any signal peak, the charge range stops at that charge.
-
-    int new_max_abs_charge;
-    int new_min_abs_charge;
-
-    new_max_abs_charge = new_min_abs_charge = max_sig_charge;
-    float threshold = std::min(max_sig / 10, 1.0f);
-    for (int z = max_sig_charge; z <= max_abs_charge_; z++)
-    {
-      float per_charge_signal_power = per_charge_int_[z] * per_charge_int_[z];
-      if ((per_charge_signal_power / (1 + per_charge_noise_pwr_[z])) < threshold)
-      {
-        break;
-      }
-      new_max_abs_charge = z;
-    }
-
-    for (int z = max_sig_charge; z >= min_abs_charge_; z--)
-    {
-      float per_charge_signal_power = per_charge_int_[z] * per_charge_int_[z];
-      if ((per_charge_signal_power / (1 + per_charge_noise_pwr_[z])) < threshold)
-      {
-        break;
-      }
-      new_min_abs_charge = z;
-    }
-
-    // if the updated charge range is different from the original one, signal and noisy peaks are again updated
-    if (max_abs_charge_ != new_max_abs_charge || min_abs_charge_ != new_min_abs_charge)
-    {
-      std::vector<LogMzPeak> new_logMzpeaks;
-      new_logMzpeaks.reserve(size());
-      std::vector<LogMzPeak> new_noisy_peaks;
-      new_noisy_peaks.reserve(noisy_peaks.size());
-
-      // now only take the signal and noise peaks within the new charge range.
-      for (const auto& p : logMzpeaks_)
-      {
-        if (p.abs_charge < new_min_abs_charge || p.abs_charge > new_max_abs_charge)
-        {
-          continue;
-        }
-        new_logMzpeaks.push_back(p);
-      }
-      for (const auto& p : noisy_peaks)
-      {
-        if (p.abs_charge < new_min_abs_charge || p.abs_charge > new_max_abs_charge)
-        {
-          continue;
-        }
-        new_noisy_peaks.push_back(p);
-      }
-
-      new_logMzpeaks.swap(logMzpeaks_);
-      new_noisy_peaks.swap(noisy_peaks);
-      max_abs_charge_ = new_max_abs_charge;
-      min_abs_charge_ = new_min_abs_charge;
-    }
->>>>>>> 9c72db27
     if (min_abs_charge_ > max_abs_charge_)
     {
       clear_();
@@ -687,7 +527,6 @@
     {
       sort();
     }
-    return noisy_peaks;
   }
 
   std::vector<FLASHDeconvHelperStructs::LogMzPeak> PeakGroup::recruitAllPeaksInSpectrum(const MSSpectrum& spec, const double tol, const FLASHDeconvHelperStructs::PrecalculatedAveragine& avg,
@@ -982,11 +821,7 @@
     monoisotopic_mass_ = mono_mass;
   }
 
-<<<<<<< HEAD
-  void PeakGroup::setRepAbsCharge(const int max_qscore_charge)
-=======
   void PeakGroup::setRepAbsCharge(const int max_snr_abs_charge)
->>>>>>> 9c72db27
   {
     max_snr_abs_charge_ = max_snr_abs_charge;
   }
@@ -1123,19 +958,11 @@
     snr_ = t_denom <= 0 ? .0f : (t_nom / t_denom);
   }
 
-<<<<<<< HEAD
-  float PeakGroup::getQvalue(PeakGroup::DummyIndex flag) const
-  {
-    if (flag == PeakGroup::DummyIndex::target)
-    {
-      return std::min(1.0f, getQvalue(PeakGroup::DummyIndex::charge_dummy) + getQvalue(PeakGroup::DummyIndex::noise_dummy) + getQvalue(PeakGroup::DummyIndex::isotope_dummy));
-=======
   float PeakGroup::getQvalue(PeakGroup::TargetDummyType flag) const
   {
     if (flag == PeakGroup::TargetDummyType::target)
     {
       return std::min(1.0f, getQvalue(PeakGroup::TargetDummyType::charge_dummy) + getQvalue(PeakGroup::TargetDummyType::noise_dummy) + getQvalue(PeakGroup::TargetDummyType::isotope_dummy));
->>>>>>> 9c72db27
     }
     if (qvalue_.find(flag) == qvalue_.end())
     {
@@ -1197,24 +1024,14 @@
     return is_positive_;
   }
 
-<<<<<<< HEAD
-  PeakGroup::DummyIndex PeakGroup::getDummyIndex() const
-=======
   PeakGroup::TargetDummyType PeakGroup::getTargetDummyType() const
->>>>>>> 9c72db27
   {
     return target_dummy_type_;
   }
 
-<<<<<<< HEAD
-  void PeakGroup::setDummyIndex(DummyIndex index)
-  {
-    decoy_flag_ = index;
-=======
   void PeakGroup::setTargetDummyType(PeakGroup::TargetDummyType index)
   {
     target_dummy_type_ = index;
->>>>>>> 9c72db27
   }
 
   void PeakGroup::setIsotopeDaDistance(const double d)
@@ -1307,22 +1124,11 @@
     std::sort(logMzpeaks_.begin(), logMzpeaks_.end());
   }
 
-<<<<<<< HEAD
-  void PeakGroup::setQvalue(float q, PeakGroup::DummyIndex flag)
-=======
   void PeakGroup::setQvalue(double q, PeakGroup::TargetDummyType flag)
->>>>>>> 9c72db27
   {
     qvalue_[flag] = std::min(1.0, q);
   }
 
-<<<<<<< HEAD
-  void PeakGroup::calculateDLMatrices(const MSSpectrum& spec, double tol, int charge_range, int iso_range, const PrecalculatedAveragine& avg)
-  {
-    int iso_index_diff = -(int)avg.getApexIndex(getMonoMass()) + (int)(iso_range / 2);
-    auto max_charge_iter = std::max_element(per_charge_int_.begin(), per_charge_int_.end());
-    int charge_index_diff = -(int)std::distance(per_charge_int_.begin(), max_charge_iter) + (int)(charge_range / 2);
-=======
   void PeakGroup::calculateDLMatrices(const MSSpectrum& spec, double tol, const PrecalculatedAveragine& avg)
   {
     dl_matrices_.clear();
@@ -1330,7 +1136,6 @@
     std::vector<LogMzPeak> noisy_peaks = recruitAllPeaksInSpectrum(spec, tol, avg, getMonoMass(), excluded_peak_mzs);
 
     int center_z = std::distance(per_charge_snr_.begin(), std::max_element(per_charge_snr_.begin(), per_charge_snr_.end()));
->>>>>>> 9c72db27
 
     if (center_z - charge_range_for_DL_ / 2 > min_abs_charge_ || center_z + charge_range_for_DL_ / 2 < max_abs_charge_)
     {
@@ -1370,14 +1175,6 @@
       sum += iso[i].getIntensity() * iso[i].getIntensity();
     }
 
-<<<<<<< HEAD
-    noise.resize(charge_range, iso_range, .0);
-    std::unordered_set<double> excluded_peak_mzs;
-    auto noisy_peaks = recruitAllPeaksInSpectrum(spec, tol * 1e-6, avg, getMonoMass(), excluded_peak_mzs);
-    std::sort(noisy_peaks.begin(), noisy_peaks.end());
-
-    for (auto& p : noisy_peaks)
-=======
     for (int i = min_iso; i <= max_iso; i++)
     {
       if (i < 0)
@@ -1388,7 +1185,6 @@
     new_noisy_peaks.reserve(noisy_peaks.size());
 
     for (int z = min_z; z <= max_z; z++)
->>>>>>> 9c72db27
     {
       if (z <= 0)
         continue;
@@ -1497,10 +1293,6 @@
     dl_matrices_.push_back(sig);
     dl_matrices_.push_back(distortion);
     dl_matrices_.push_back(noise);
-<<<<<<< HEAD
-    dl_matrices_.push_back(sigtol);
-=======
->>>>>>> 9c72db27
   }
 
   Matrix<float> PeakGroup::getDLMatrix(int index) const
