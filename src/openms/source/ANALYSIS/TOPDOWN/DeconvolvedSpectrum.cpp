// Copyright (c) 2002-2023, The OpenMS Team -- EKU Tuebingen, ETH Zurich, and FU Berlin
// SPDX-License-Identifier: BSD-3-Clause
//
// --------------------------------------------------------------------------
// $Maintainer: Kyowon Jeong, Jihyung Kim $
// $Authors: Kyowon Jeong, Jihyung Kim $
// --------------------------------------------------------------------------

#include <OpenMS/ANALYSIS/TOPDOWN/DeconvolvedSpectrum.h>

namespace OpenMS
{
  DeconvolvedSpectrum::DeconvolvedSpectrum(const int scan_number) : scan_number_(scan_number)
  {
  }

  MSSpectrum DeconvolvedSpectrum::toSpectrum(const int to_charge, uint min_ms_level, double tol, bool retain_undeconvolved)
  {
    auto out_spec = MSSpectrum(spec_);
    out_spec.clear(false);
    if ((spec_.getMSLevel() > min_ms_level && precursor_peak_group_.empty()) || empty())
    {
      return out_spec;
    }
    double charge_mass_offset = (double)abs(to_charge) * FLASHDeconvHelperStructs::getChargeMass(to_charge >= 0);
    std::unordered_set<double> deconvolved_mzs;
    std::stringstream val {};

    val << "tol=" << tol << ";massoffset=" << std::to_string(charge_mass_offset) << ";chargemass=" << std::to_string(FLASHDeconvHelperStructs::getChargeMass(peak_groups_[0].isPositive()));
    if (!precursor_peak_group_.empty())
    {
      val << ";precursorscan=" << precursor_scan_number_ << ";precursormass=" << std::to_string(precursor_peak_group_.getMonoMass());
    }
    else
    {
      val << ";precursorscan=0;precursormass=0";
    }

    val << ";peaks=";
    for (auto& pg : *this)
    {
      if (pg.empty())
      {
        continue;
      }

      out_spec.emplace_back(pg.getMonoMass() + charge_mass_offset, pg.getIntensity());
      auto [z1, z2] = pg.getAbsChargeRange();
      int min_iso = -1, max_iso = 0;

      for (auto& p : pg)
      {
        min_iso = min_iso < 0 ? p.isotopeIndex : std::min(min_iso, p.isotopeIndex);
        max_iso = std::max(max_iso, p.isotopeIndex);
      }
      val << z1 << ":" << z2 << "," << min_iso << ":" << max_iso << ";";

      if (retain_undeconvolved)
      {
        for (auto& p : pg)
        {
          deconvolved_mzs.insert(p.mz);
        }
      }
    }

    val << "cos=";
    for (auto& pg : *this)
    {
      if (pg.empty())
      {
        continue;
      }
      val << pg.getIsotopeCosine() << ",";
    }

    val << ";snr=";
    for (auto& pg : *this)
    {
      if (pg.empty())
      {
        continue;
      }
      val << pg.getSNR() << ",";
    }

    val << ";qscore=";
    for (auto& pg : *this)
    {
      if (pg.empty())
      {
        continue;
      }
      val << pg.getQscore() << ",";
    }

    val << ";qvalue=";
    for (auto& pg : *this)
    {
      if (pg.empty())
      {
        continue;
      }
      val << pg.getQvalue() << ",";
    }
    out_spec.setMetaValue("DeconvMassInfo", val.str());

    if (retain_undeconvolved)
    {
      for (auto& p : spec_)
      {
        if (deconvolved_mzs.find(p.getMZ()) != deconvolved_mzs.end()) // if p is deconvolved
        {
          continue;
        }
        out_spec.emplace_back(p.getMZ() + charge_mass_offset - FLASHDeconvHelperStructs::getChargeMass(to_charge >= 0), p.getIntensity());
      }
    }
    out_spec.sortByPosition();
    if (!precursor_peak_group_.empty())
    {
      Precursor precursor(precursor_peak_);
      precursor.setCharge(to_charge);
      precursor.setMZ(precursor_peak_group_.getMonoMass() + charge_mass_offset);
      precursor.setIntensity(precursor_peak_group_.getIntensity());

      out_spec.getPrecursors().clear();
      out_spec.getPrecursors().emplace_back(precursor);
    }
    return out_spec;
  }

  const MSSpectrum& DeconvolvedSpectrum::getOriginalSpectrum() const
  {
    return spec_;
  }

  PeakGroup& DeconvolvedSpectrum::getPrecursorPeakGroup()
  {
    return precursor_peak_group_;
  }

  int DeconvolvedSpectrum::getPrecursorCharge() const
  {
    return precursor_peak_.getCharge();
  }

  double DeconvolvedSpectrum::getCurrentMaxMass(const double max_mass) const
  {
    if (spec_.getMSLevel() == 1 || precursor_peak_group_.empty())
    {
      return max_mass;
    }
    return precursor_peak_group_.getMonoMass();
  }

  double DeconvolvedSpectrum::getCurrentMinMass(const double min_mass) const
  {
    if (spec_.getMSLevel() == 1)
    {
      return min_mass;
    }
    return 50.0;
  }

  int DeconvolvedSpectrum::getCurrentMaxAbsCharge(const int max_abs_charge) const
  {
    if (spec_.getMSLevel() == 1 || precursor_peak_group_.empty())
    {
      return max_abs_charge;
    }
    return abs(precursor_peak_.getCharge());
  }

  const Precursor& DeconvolvedSpectrum::getPrecursor() const
  {
    return precursor_peak_;
  }

  int DeconvolvedSpectrum::getScanNumber() const
  {
    return scan_number_;
  }

  int DeconvolvedSpectrum::getPrecursorScanNumber() const
  {
    return precursor_scan_number_;
  }

  const Precursor::ActivationMethod& DeconvolvedSpectrum::getActivationMethod() const
  {
    return activation_method_;
  }

  void DeconvolvedSpectrum::setPrecursor(const Precursor& precursor)
  {
    precursor_peak_ = precursor;
  }

  void DeconvolvedSpectrum::setPrecursorIntensity(const float i)
  {
    precursor_peak_.setIntensity(i);
  }

  void DeconvolvedSpectrum::setActivationMethod(const Precursor::ActivationMethod& method)
  {
    activation_method_ = method;
  }

  void DeconvolvedSpectrum::setPrecursorPeakGroup(const PeakGroup& pg)
  {
    precursor_peak_group_ = pg;
  }

  void DeconvolvedSpectrum::setOriginalSpectrum(const MSSpectrum& spec)
  {
    spec_ = spec;
  }


  void DeconvolvedSpectrum::setPrecursorScanNumber(const int scan_number)
  {
    precursor_scan_number_ = scan_number;
  }

  std::vector<PeakGroup>::const_iterator DeconvolvedSpectrum::begin() const noexcept
  {
    return peak_groups_.begin();
  }

  std::vector<PeakGroup>::const_iterator DeconvolvedSpectrum::end() const noexcept
  {
    return peak_groups_.end();
  }

  std::vector<PeakGroup>::iterator DeconvolvedSpectrum::begin() noexcept
  {
    return peak_groups_.begin();
  }

  std::vector<PeakGroup>::iterator DeconvolvedSpectrum::end() noexcept
  {
    return peak_groups_.end();
  }

  const PeakGroup& DeconvolvedSpectrum::operator[](const Size i) const
  {
    return peak_groups_[i];
  }

  PeakGroup& DeconvolvedSpectrum::operator[](const Size i)
  {
    return peak_groups_[i];
  }

  void DeconvolvedSpectrum::push_back(const PeakGroup& pg)
  {
    peak_groups_.push_back(pg);
  }

  Size DeconvolvedSpectrum::size() const noexcept
  {
    return peak_groups_.size();
  }

  void DeconvolvedSpectrum::clear()
  {
    std::vector<PeakGroup>().swap(peak_groups_);
  }

  void DeconvolvedSpectrum::reserve(Size n)
  {
    peak_groups_.reserve(n);
  }

  bool DeconvolvedSpectrum::empty() const
  {
    return peak_groups_.empty();
  }

  void DeconvolvedSpectrum::setPeakGroups(std::vector<PeakGroup>& x)
  {
    std::vector<PeakGroup>().swap(peak_groups_);
    peak_groups_ = x;
  }

  void DeconvolvedSpectrum::sort()
  {
    std::sort(peak_groups_.begin(), peak_groups_.end());
  }

<<<<<<< HEAD
  void DeconvolvedSpectrum::sortByQScore()
  {
    std::sort(peak_groups_.begin(), peak_groups_.end(), [](const PeakGroup& p1, const PeakGroup& p2) { return p1.getQScore() > p2.getQScore(); });
  }

  void DeconvolvedSpectrum::setPrecursorQvalue(float q, PeakGroup::DummyIndex flag)
  {
    precursor_peak_group_.setQvalue(q, flag);
=======
  void DeconvolvedSpectrum::sortByQscore()
  {
    std::sort(peak_groups_.begin(), peak_groups_.end(), [](const PeakGroup& p1, const PeakGroup& p2) { return p1.getQscore() > p2.getQscore(); });
>>>>>>> 9c72db27
  }
} // namespace OpenMS<|MERGE_RESOLUTION|>--- conflicted
+++ resolved
@@ -289,19 +289,8 @@
     std::sort(peak_groups_.begin(), peak_groups_.end());
   }
 
-<<<<<<< HEAD
-  void DeconvolvedSpectrum::sortByQScore()
-  {
-    std::sort(peak_groups_.begin(), peak_groups_.end(), [](const PeakGroup& p1, const PeakGroup& p2) { return p1.getQScore() > p2.getQScore(); });
-  }
-
-  void DeconvolvedSpectrum::setPrecursorQvalue(float q, PeakGroup::DummyIndex flag)
-  {
-    precursor_peak_group_.setQvalue(q, flag);
-=======
   void DeconvolvedSpectrum::sortByQscore()
   {
     std::sort(peak_groups_.begin(), peak_groups_.end(), [](const PeakGroup& p1, const PeakGroup& p2) { return p1.getQscore() > p2.getQscore(); });
->>>>>>> 9c72db27
   }
 } // namespace OpenMS