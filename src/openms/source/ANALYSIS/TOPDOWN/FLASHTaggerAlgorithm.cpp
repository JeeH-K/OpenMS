// Copyright (c) 2002-2023, The OpenMS Team -- EKU Tuebingen, ETH Zurich, and FU Berlin
// SPDX-License-Identifier: BSD-3-Clause
//
// --------------------------------------------------------------------------
// $Maintainer: Kyowon Jeong $
// $Authors: Kyowon Jeong$
// --------------------------------------------------------------------------

#include <OpenMS/ANALYSIS/TOPDOWN/DeconvolvedSpectrum.h>
#include <OpenMS/ANALYSIS/TOPDOWN/FLASHTaggerAlgorithm.h>
#include <OpenMS/ANALYSIS/TOPDOWN/SpectralDeconvolution.h>
#include <utility>

namespace OpenMS
{
inline const Size max_node_cntr = 500;
class FLASHTaggerAlgorithm::DAC_
{
private:
  int vertex_count_;
  // 0, 1, 2, ... ,vertex_count - 1
  std::vector<std::vector<int>> adj_list_; //

public:
  DAC_(int vertice_count): vertex_count_(vertice_count), adj_list_(vertice_count)
  {
  }

  int size()
  {
    return vertex_count_;
  }

  void addEdge(int src, int dest)
  {
    adj_list_[src].push_back(dest); //
  }

  void findAllPaths(int source, int sink, std::vector<std::vector<int>>& all_paths, int max_count)
  {
    boost::dynamic_bitset<> visited(vertex_count_);
    std::vector<int> path;

    findAllPaths_(source, sink, visited, path, all_paths, max_count); // reverse traveling
  }

private:
  void findAllPaths_(int current,
                     int destination,
                     boost::dynamic_bitset<>& visited,
                     std::vector<int>& path,
                     std::vector<std::vector<int>>& all_paths,
                     int max_count)
  {
    if ((int)all_paths.size() >= max_count) return;
    visited[current] = true;
    path.push_back(current);

    if (current == destination)
    {
      // add the current path
      all_paths.push_back(path);
    }
    else
    {
      // Recursively explore neighbors
      for (const auto& neighbor : adj_list_[current])
      {
        if (! visited[neighbor]) { findAllPaths_(neighbor, destination, visited, path, all_paths, max_count); }
      }
    }

    // Backtrack
    visited[current] = false;
    path.pop_back();
  }
};

std::vector<Residue> FLASHTaggerAlgorithm::getAA_(double l, double r, double tol, int iso_offset) const
{
  std::vector<Residue> ret;
  if (l == r) return ret;
  double iso_mass = std::abs(iso_offset * Constants::C13C12_MASSDIFF_U);
  double diff1 = std::abs(std::abs(r - l) - iso_mass);
  double diff2 = std::abs(std::abs(r - l) + iso_mass);
  double abs_tol = std::max(l, r) * tol / 1e6 * 2;
  auto iter = aa_mass_map_.lower_bound(diff1 - abs_tol);

  while (iter != aa_mass_map_.end())
  {
    if (std::abs(diff1 - iter->first) < abs_tol || std::abs(diff2 - iter->first) < abs_tol)
    {
      for (auto& aa : iter->second)
        ret.push_back(aa);
    }
    else if (iter->first - diff2 > abs_tol) { break; }
    iter++;
  }

  return ret;
}

void FLASHTaggerAlgorithm::updateEdgeMasses_()
{
  aa_mass_map_.clear();
  // gap_mass_map_.clear();

  for (const auto& aa : aas_)
  {
    double aa_mass = aa->getMonoWeight(Residue::Internal);
    if (aa_mass_map_.find(aa_mass) == aa_mass_map_.end()) aa_mass_map_[aa_mass] = std::vector<Residue>();
    aa_mass_map_[aa_mass].push_back(*aa);
  }
}

int FLASHTaggerAlgorithm::getVertex_(int index, int path_score, int level, int iso_level) const
{
  return ((index * (max_tag_length_ + 1) + level) * (max_iso_in_tag_ + 1) + iso_level) * (max_path_score_ - min_path_score_ + 1)
         + (path_score - min_path_score_);
}

int FLASHTaggerAlgorithm::getIndex_(int vertex) const
{
  return ((vertex / (max_path_score_ - min_path_score_ + 1)) / (max_iso_in_tag_ + 1)) / (max_tag_length_ + 1);
}

bool FLASHTaggerAlgorithm::connectEdge_(FLASHTaggerAlgorithm::DAC_& dac, int vertex1, int vertex2, boost::dynamic_bitset<>& visited)
{
  if (vertex1 < 0 || vertex2 < 0 || vertex1 >= (int)visited.size() || vertex2 >= (int)visited.size()) return false;
  if (! visited[vertex2]) return false;

  dac.addEdge(vertex1, vertex2);
  return visited[vertex1] = true;
}


void FLASHTaggerAlgorithm::constructDAC_(FLASHTaggerAlgorithm::DAC_& dac,
                                         const std::vector<double>& mzs,
                                         const std::vector<int>& scores,
                                         int length,
                                         double tol)
{
  // from source to sink, connect but the edge direction is from sink to source.
  edge_aa_map_.clear();
  int start_index = 1; // zeroth = source.
  int end_index = 1;
  boost::dynamic_bitset<> visited(dac.size());
  visited[getVertex_(0, 0, 0, 0)] = true;

  while (end_index < (int)mzs.size())
  {
    auto r = mzs[end_index];

    // first, make edge from r to source and sink to r.
    int vertex1 = getVertex_(end_index, scores[end_index], 0, 0);
    int vertex2 = getVertex_(0, 0, 0, 0);

    connectEdge_(dac, vertex1, vertex2, visited);

    // from an edge i, j to class edge.  for each i, j make a unique key. key to an edge.

    while (start_index < end_index && r - mzs[start_index] > max_edge_mass_)
      start_index++;

    for (int n = 0; n < 2; n++) // 0 for all a.a 1 for isotope errors. Allow only one isotope errors.
    {
      for (int current_index = start_index; current_index < end_index; current_index++)
      {
        auto l = mzs[current_index];
        int edge_score = scores[end_index];

        // make edge from r to l if they make an a.a. mass.
        std::vector<Residue> aas;

        aas = getAA_(l, r, tol, n);
        if (aas.empty()) continue;


        // end_index, current_index to amino acid strings.
        if (edge_aa_map_.find(end_index) == edge_aa_map_.end()) { edge_aa_map_[end_index] = std::map<int, std::vector<String>>(); }
        auto& e = edge_aa_map_[end_index];

        if (e.find(current_index) == e.end()) { e[current_index] = std::vector<String>(); }

        for (auto& aa : aas)
        {
          auto aaStr = n == 0 ? aa.toString() : aa.toString().toLower();
          e[current_index].push_back(aaStr);
        }

        for (int g = 0; g + n <= max_iso_in_tag_; g++)
        {
          for (int lvl = 0; lvl < length; lvl++)
          {
            for (int score = min_path_score_; score <= max_path_score_; score++)
            {
              if (score - edge_score < min_path_score_) continue;
              if (score - edge_score > max_path_score_) break;

              int vertex1 = getVertex_(end_index, score, lvl + 1, g + n);
              int vertex2 = getVertex_(current_index, score - edge_score, lvl, g);
              connectEdge_(dac, vertex1, vertex2, visited);
            }
          }
        }
      }
      if (max_iso_in_tag_ == 0) break;
    }

    if (end_index < (int)mzs.size() - 1)
    {
      for (int g = 0; g <= max_iso_in_tag_; g++)
      {
        for (int score = min_path_score_; score <= max_path_score_; score++)
        {
          int edge_score = scores[mzs.size() - 1];
          if (score - edge_score < min_path_score_) continue;
          if (score - edge_score > max_path_score_) break;

          int vertex1 = (int)getVertex_((int)mzs.size() - 1, score, length, g);
          int vertex2 = (int)getVertex_(end_index, score - edge_score, length, g);
          connectEdge_(dac, vertex1, vertex2, visited);
        }
      }
    }
    end_index++;
  }
}

FLASHTaggerAlgorithm::FLASHTaggerAlgorithm(): DefaultParamHandler("FLASHTaggerAlgorithm")
{
  setDefaultParams_();
}

FLASHTaggerAlgorithm::FLASHTaggerAlgorithm(const FLASHTaggerAlgorithm& other): DefaultParamHandler(other)
{
}

FLASHTaggerAlgorithm& FLASHTaggerAlgorithm::operator=(const FLASHTaggerAlgorithm& rhs)
{
  if (this == &rhs) return *this;

  DefaultParamHandler::operator=(rhs);
  return *this;
}

void FLASHTaggerAlgorithm::setDefaultParams_()
{
  defaults_.setValue("max_tag_count", 500,
                     "Maximum number of the tags per length (lengths set by -min_length and -max_length options). The tags with different amino acid "
                     "combinations are all treated separately. E.g., "
                     "TII, TIL, TLI, TLL are distinct tags even though they have the same mass differences. "
                     "but are counted as four different tags. ");
  defaults_.setMinInt("max_tag_count", 0);

  defaults_.setValue(
    "min_length", 4,
    "Minimum length of a tag. Each mass gap contributes to a single length (even if a mass gap is represented by multiple amino acids). ");
  defaults_.setMaxInt("min_length", 30);
  defaults_.setMinInt("min_length", 3);

  defaults_.setValue(
    "max_length", 10,
    "Maximum length of a tag. Each mass gap contributes to a single length (even if a mass gap is represented by multiple amino acids). ");
  defaults_.setMaxInt("max_length", 30);
  defaults_.setMinInt("max_length", 3);

  defaults_.setValue("flanking_mass_tol", 500.0, "Flanking mass tolerance in Da.");
  defaults_.setValue("max_iso_error_count", 0, "Maximum isotope error count per tag.");
  defaults_.setMaxInt("max_iso_error_count", 2);
  defaults_.setMinInt("max_iso_error_count", 0);
  defaults_.addTag("max_iso_error_count", "advanced");
  defaults_.setValue("min_matched_aa", 5, "Minimum number of amino acids in matched proteins, covered by tags.");

  defaults_.setValue("fdr", 1.0, "Protein FDR threshold.");
  defaults_.setMaxFloat("fdr", 1.0);
  defaults_.setMinFloat("fdr", 0.01);
  defaults_.setValue("keep_decoy", "false", "Keep decoy proteins.");
  defaults_.addTag("keep_decoy", "advanced");
  defaults_.setValidStrings("keep_decoy", {"true", "false"});

  defaultsToParam_();
}

void FLASHTaggerAlgorithm::updateMembers_()
{
  max_tag_count_ = param_.getValue("max_tag_count");
  min_tag_length_ = param_.getValue("min_length");
  max_tag_length_ = param_.getValue("max_length");
  max_iso_in_tag_ = param_.getValue("max_iso_error_count");
  min_cov_aa_ = (int)param_.getValue("min_matched_aa");
  fdr_ = param_.getValue("fdr");
  keep_decoy_ = param_.getValue("keep_decoy").toString() == "true";
  updateEdgeMasses_();
  max_edge_mass_ = aa_mass_map_.rbegin()->first + max_iso_in_tag_ * Constants::C13C12_MASSDIFF_U;
}

void FLASHTaggerAlgorithm::run(const std::vector<DeconvolvedSpectrum>& deconvolved_spectra, double ppm)
{
  DeconvolvedSpectrum dspec_for_tagging;
  for (const auto& dspec : deconvolved_spectra)
  {
    if (dspec.isDecoy() || dspec.getOriginalSpectrum().getMSLevel() == 1) continue;
    for (const auto& pg : dspec)
    {
      dspec_for_tagging.push_back(pg);
    }
  }
  if (deconvolved_spectra.size() > 1)
  {
    dspec_for_tagging.sort();
    SpectralDeconvolution::removeOverlappingPeakGroups(dspec_for_tagging, ppm * 1e-6); // merged peak groups have scan number information!
  }
  run(dspec_for_tagging, ppm);
}

void FLASHTaggerAlgorithm::run(const DeconvolvedSpectrum& dspec, double ppm)
{
  std::vector<double> mzs;
  std::vector<int> scores;
  std::vector<int> scans;
  mzs.reserve(dspec.size());
  scores.reserve(dspec.size());
  std::vector<double> qscores;
  qscores.reserve(dspec.size());

  for (auto& pg : dspec)
  {
    qscores.push_back(pg.getQscore2D());
  }
  std::sort(qscores.rbegin(), qscores.rend());
  auto end = std::min(qscores.end(), qscores.begin() + max_node_cntr);
  double random_hit_prob = std::accumulate(qscores.begin(), end, .0);
  random_hit_prob /= (double)std::distance(qscores.begin(), end);

  for (auto& pg : dspec)
  {
    mzs.push_back(pg.getMonoMass());
    int score = (int)round(10 * log10(std::max(1e-6, pg.getQscore2D() / std::max(1e-6, (1.0 - random_hit_prob)))));

    scores.push_back(score); //
    scans.push_back(pg.getScanNumber());
  }
  run(mzs, scores, scans, ppm);
}

void FLASHTaggerAlgorithm::updateTagSet_(std::set<FLASHDeconvHelperStructs::Tag>& tag_set,
                                         std::map<String, std::vector<FLASHDeconvHelperStructs::Tag>>& seq_tag,
                                         const std::vector<int>& path,
                                         const std::vector<double>& mzs,
                                         const std::vector<int>& scores,
                                         const std::vector<int>& scans,
                                         double ppm)
{
  double flanking_mass = -1;

  std::vector<String> seqs {""};
  std::vector<double> tag_mzs;
  std::vector<int> tag_scores;
  std::vector<int> tag_scans;
  tag_mzs.reserve(path.size() - 1);
  tag_scores.reserve(path.size() - 1);
  tag_scans.reserve(path.size() - 1);

  for (int j = 1; j < (int)path.size(); j++)
  {
    int i1 = getIndex_(path[j - 1]); // c term size
    int i2 = getIndex_(path[j]);     // n term side

    if (edge_aa_map_.find(i1) != edge_aa_map_.end() && edge_aa_map_[i1].find(i2) != edge_aa_map_[i1].end())
    {
      std::vector<String> tmp_seqs;
      tmp_seqs.reserve(seqs.size());
      for (const auto& tmp_seq : seqs)
      {
        for (const auto& seq : edge_aa_map_[i1][i2])
        {
          tmp_seqs.push_back(seq + tmp_seq);
        }
      }
      seqs = tmp_seqs;
      tag_mzs.push_back(mzs[i1]);
      tag_scores.push_back(scores[i1]);
      tag_scans.push_back(scans[i1]);
    }
    else if (i2 == 0) // nterm
    {
      tag_mzs.push_back(mzs[i1]);
      tag_scores.push_back(scores[i1]);
      tag_scans.push_back(scans[i1]);
      flanking_mass = mzs[i1];
    }
  }

  std::vector<double> rev_tag_mzs(tag_mzs);
  std::reverse(rev_tag_mzs.begin(), rev_tag_mzs.end());

  std::vector<int> rev_tag_scores(tag_scores);
  std::reverse(rev_tag_scores.begin(), rev_tag_scores.end());

  std::vector<int> rev_tag_scans(tag_scans);
  std::reverse(rev_tag_scans.begin(), rev_tag_scans.end());

  for (const auto& seq : seqs)
  {
    auto iter = seq_tag.find(seq);
    bool pass = true;
    if (iter != seq_tag.end()) // remove overlapping tags.
    {
      for (const auto& pt : iter->second)
      {
        if (pt.getNtermMass() < 0) continue;
        if (abs(pt.getNtermMass() - flanking_mass) / std::max(pt.getNtermMass(), flanking_mass) * 1e6 > ppm) continue;
        pass = false;
        break;
      }
    }
    if (pass)
    {
      auto direct_tag = FLASHDeconvHelperStructs::Tag(seq, flanking_mass, -1, tag_mzs, tag_scores, tag_scans);
      tag_set.insert(direct_tag);
      seq_tag[seq].push_back(direct_tag);
    }

    pass = true;
    String rev_seq = String(seq).reverse();
    iter = seq_tag.find(rev_seq);
    if (iter != seq_tag.end()) // remove overlapping tags.
    {
      for (const auto& pt : iter->second)
      {
        if (pt.getCtermMass() < 0) continue;
        if (abs(pt.getCtermMass() - flanking_mass) / std::max(pt.getCtermMass(), flanking_mass) * 1e6 > ppm) continue;
        pass = false;
        break;
      }
    }
    if (pass)
    {
      auto reverse_tag = FLASHDeconvHelperStructs::Tag(rev_seq, -1, flanking_mass, rev_tag_mzs, rev_tag_scores, rev_tag_scans);
      tag_set.insert(reverse_tag);
      seq_tag[rev_seq].push_back(reverse_tag);
    }
  }
}

void FLASHTaggerAlgorithm::run(const std::vector<double>& mzs, const std::vector<int>& scores, const std::vector<int>& scans, double ppm)
{
  if (max_tag_count_ == 0) return;

  std::vector<double> _mzs;
  std::vector<int> _scores, _scans;
  int threshold;

  if (mzs.size() >= max_node_cntr)
  {
    _scores = scores;
    std::sort(_scores.rbegin(), _scores.rend());
    threshold = _scores[max_node_cntr - 1];
    _scores.clear();

    _mzs.reserve(max_node_cntr + 1);
    _scores.reserve(max_node_cntr + 1);
    _scans.reserve(max_node_cntr + 1);
  }
  else
  {
    _mzs.reserve(mzs.size() + 1);
    _scores.reserve(mzs.size() + 1);
    _scans.reserve(mzs.size() + 1);
    threshold = *std::min_element(scores.begin(), scores.end());
  }

  _mzs.push_back(.0);
  _scores.push_back(0);
  _scans.push_back(0);
  for (int i = 0; i < (int)mzs.size(); i++)
  {
    if (scores[i] < threshold) continue;
    _mzs.push_back(mzs[i]);
    _scores.push_back(scores[i]);
    _scans.push_back(scans[i]);
  }
  // filtration of top 500 masses is done

  int max_vertex_score = *std::max_element(_scores.begin(), _scores.end());
  int min_vertex_score = *std::min_element(_scores.begin(), _scores.end());

  max_path_score_ = std::max(max_vertex_score, max_vertex_score) * (max_tag_length_ + 2);
  min_path_score_ = std::max(min_vertex_score, min_vertex_score) * (max_tag_length_ + 2);

  max_path_score_ = std::max(max_path_score_, std::max(max_vertex_score, max_vertex_score) * (min_tag_length_ - 2));
  min_path_score_ = std::min(min_path_score_, std::max(min_vertex_score, min_vertex_score) * (min_tag_length_ - 2));

  std::set<FLASHDeconvHelperStructs::Tag> tagSet;
  std::map<String, std::vector<FLASHDeconvHelperStructs::Tag>> seq_tag;

  for (int length = min_tag_length_; length <= max_tag_length_; length++)
  {
    FLASHTaggerAlgorithm::DAC_ dac(_mzs.size() * (1 + max_tag_length_) * (1 + max_iso_in_tag_) * (1 + max_path_score_ - min_path_score_));
    constructDAC_(dac, _mzs, _scores, length, ppm);

    std::set<FLASHDeconvHelperStructs::Tag> _tagSet;
    for (int score = max_path_score_; score >= min_path_score_ && (int)_tagSet.size() < max_tag_count_; score--)
    {
      std::vector<std::vector<int>> all_paths;
      all_paths.reserve(max_tag_count_);
      for (int g = 0; g <= max_iso_in_tag_; g++)
      {
        dac.findAllPaths(getVertex_(_mzs.size() - 1, score, length, g), getVertex_(0, 0, 0, 0), all_paths, max_tag_count_);
      }
      for (const auto& path : all_paths)
      {
        updateTagSet_(_tagSet, seq_tag, path, _mzs, _scores, _scans, ppm);
      }
    }
    tagSet.insert(_tagSet.begin(), _tagSet.end());
  }

  for (int length = min_tag_length_; length <= max_tag_length_; length++)
  {
    int count = 0;
    for (const auto& tag : tagSet)
    {
      if ((int)tag.getLength() != length) continue;
      tags_.push_back(tag);
      if (++count == max_tag_count_) break;
    }
    OPENMS_LOG_INFO << "Tag count with length " << length << ": " << count << std::endl;
  }

  std::sort(tags_.begin(), tags_.end(),
            [](const FLASHDeconvHelperStructs::Tag& a, const FLASHDeconvHelperStructs::Tag& b) { return a.getScore() > b.getScore(); });
}

Size FLASHTaggerAlgorithm::find_with_X_(const std::string_view& A, const String& B, Size pos) // allow a single X. pos is in A
{
  for (size_t i = pos; i <= A.length() - B.length(); ++i)
  {
    bool match = true;
    int x_cntr = 0;
    for (size_t j = 0; j < B.length(); ++j)
    {
      if (A[i + j] == 'X') x_cntr++;
      if ((A[i + j] != B[j] && A[i + j] != 'X') || x_cntr > 1)
      {
        match = false;
        break;
      }
    }
    if (match) { return i; }
  }
  return String::npos;
}

// Make output struct containing all information about matched entries and tags, coverage, score etc.
void FLASHTaggerAlgorithm::runMatching(const String& fasta_file)
{
  std::vector<FASTAFile::FASTAEntry> fasta_entry;
  FASTAFile ffile;
  ffile.load(fasta_file, fasta_entry);

  std::vector<std::pair<ProteinHit, std::vector<int>>> pairs;
  std::vector<int> start_loc(tags_.size(), 0);
  std::vector<int> end_loc(tags_.size(), 0);

  // for each tag, find the possible start and end locations in the protein sequence. If C term, they are negative values to specify values are from
  // the end of the protein
<<<<<<< HEAD
// #pragma omp parallel for default(none) shared(end_loc, start_loc)
  for (int i = 0; i < tags_.size(); i++)
=======
#pragma omp parallel for default(none) shared(end_loc, start_loc)
  for (int i = 0; i < (int)tags_.size(); i++)
>>>>>>> eb3084b1
  {
    const auto& tag = tags_[i];
    auto flanking_mass = std::max(tag.getNtermMass(), tag.getCtermMass());

    start_loc[i] = std::max(0, int(floor(flanking_mass - flanking_mass_tol_) / aa_mass_map_.rbegin()->first));
    end_loc[i] = int(ceil(flanking_mass + flanking_mass_tol_) / aa_mass_map_.begin()->first) + (int)tag.getLength() + 1;
  }

  int min_hit_tag_score = max_path_score_;
  double decoy_mul = .0;

  for (int n = 0; n < 2; n++)
  {
<<<<<<< HEAD
// #pragma omp parallel for default(none) shared(pairs, fasta_entry, start_loc, end_loc, decoy_mul, min_hit_tag_score, n)
    for (int i = 0; i < fasta_entry.size(); i++)
=======
#pragma omp parallel for default(none) shared(pairs, fasta_entry, start_loc, end_loc, decoy_mul, min_hit_tag_score, n)
    for (int i = 0; i < (int)fasta_entry.size(); i++)
>>>>>>> eb3084b1
    {
      const auto& fe = fasta_entry[i];
      bool is_decoy = false;
      if (fe.identifier.hasPrefix("DECOY")) { is_decoy = true; }

      if (is_decoy && n == 0)
      {
// #pragma omp critical
        decoy_mul++;
        continue;
      }
      if (! is_decoy && n != 0) continue;

      std::vector<int> matched_tag_indices;
      auto x_pos = fe.sequence.find('X');
      std::map<Size, int> matched_pos_score;
      // find range, match allowing X.
      for (int j = 0; j < (int)tags_.size(); j++)
      {
        auto& tag = tags_[j];
        if (is_decoy && tag.getScore() < min_hit_tag_score) break;
        bool isNterm = tag.getNtermMass() > 0;

        int s, n;
        if (isNterm) { s = start_loc[j]; }
        else { s = std::max(0, int(fe.sequence.length()) - 1 - end_loc[j]); }
        n = std::min(end_loc[j] - start_loc[j], int(fe.sequence.length()) - s);
        if (n < (int)tag.getLength()) continue;
        const auto sub_seq = std::string_view(fe.sequence.data() + s, n);

        auto uppercase_tag_seq = tag.getSequence().toUpper();
        std::vector<int> positions;
        Size tpos = 0;
        while (true)
        {
          std::cout << "Start" << std::endl;
          std::cout << sub_seq << std::endl;
          std::cout << uppercase_tag_seq << std::endl;
          std::cout << tpos << std::endl;
          tpos = sub_seq.find(uppercase_tag_seq, tpos);
          std::cout << "Stop" << std::endl;
          if (tpos == std::string_view::npos) break;
          positions.push_back((int)tpos + s);
          tpos++;
        }

        if (positions.empty() && (int)x_pos >= s && (int)x_pos <= s + n) // only if perfect hits are not found and X exists
        {
          tpos = 0;
          while (true)
          {
            tpos = find_with_X_(sub_seq, uppercase_tag_seq, tpos);
            if (tpos == std::string_view::npos) break;
            positions.push_back((int)tpos + s);
            tpos++;
          }
        }

        bool matched = false;
        for (const auto& pos : positions)
        {
          if (tag.getNtermMass() > 0 && pos >= 0)
          {
            auto nterm = fe.sequence.substr(0, pos);
            if (x_pos != String::npos) { nterm.erase(remove(nterm.begin(), nterm.end(), 'X'), nterm.end()); }
            double aamass = nterm.empty() ? 0 : AASequence::fromString(nterm).getMonoWeight();
            if (std::abs(tag.getNtermMass() - aamass) > flanking_mass_tol_) continue;
          }

          if (tag.getCtermMass() > 0 && pos + tag.getSequence().length() < fe.sequence.length())
          {
            auto cterm = fe.sequence.substr(pos + tag.getSequence().length());
            if (x_pos != String::npos) cterm.erase(remove(cterm.begin(), cterm.end(), 'X'), cterm.end());

            double aamass = cterm.empty() ? 0 : AASequence::fromString(cterm).getMonoWeight();
            if (std::abs(tag.getCtermMass() - aamass) > flanking_mass_tol_) continue;
          }

          for (int off = 0; off < (int)tag.getLength(); off++)
          {
            int score = tag.getScore(off);
            auto iter = matched_pos_score.find(pos + off);
            if (iter != matched_pos_score.end()) score = std::max(score, iter->second);
            matched_pos_score[pos + off] = score;
            matched = true;
          }
        }
        if (matched)
        {
          matched_tag_indices.push_back(j); // tag indices
        }
        else
          continue;
// #pragma omp critical
        if (! is_decoy) min_hit_tag_score = std::min(min_hit_tag_score, tag.getScore());
      }
      if (matched_tag_indices.empty()) continue;

      int match_cntr = 0;
      int match_score = 0;
      for (const auto& ps : matched_pos_score)
      {
        if (fe.sequence[ps.first] == 'X') continue;
        match_cntr++;
        match_score += ps.second;
      }

      if (match_cntr < min_cov_aa_) continue;
      //(double score, UInt rank, String accession, String sequence)
      ProteinHit hit(0, 0, fe.identifier, fe.sequence); //
      hit.setDescription(fe.description);
      hit.setMetaValue("MatchedAA", match_cntr);
      hit.setMetaValue("IsDecoy", is_decoy ? 1 : 0);
      hit.setCoverage(double(match_cntr) / fe.sequence.length());
      hit.setScore(match_score);
// #pragma omp critical
      {
        pairs.emplace_back(hit, matched_tag_indices);
      }
    }
  }
  if (pairs.empty()) return;

  protein_hits_.reserve(pairs.size());

  std::sort(pairs.begin(), pairs.end(),
            [](const std::pair<ProteinHit, std::vector<int>>& left, const std::pair<ProteinHit, std::vector<int>>& right) {
              return left.first.getScore() > right.first.getScore();
            });

  // FDR calculation
  double cum_target_count = 0;
  double cum_decoy_count = 0;

  decoy_mul /= fasta_entry.size() - decoy_mul;

  for (auto& [hit, indices] : pairs)
  {
    bool is_decoy = (int)hit.getMetaValue("IsDecoy") > 0;
    if (is_decoy) { cum_decoy_count += 1.0 / decoy_mul; }
    else { cum_target_count++; }

    double qvalue = decoy_mul != 0 ? (cum_decoy_count / (cum_target_count + cum_decoy_count)) : -1.0;

    hit.setMetaValue("qvalue", qvalue);
  }

  double min_qvalue = 1;
  for (auto iter = pairs.rbegin(); iter != pairs.rend(); iter++)
  {
    min_qvalue = std::min(min_qvalue, (double)iter->first.getMetaValue("qvalue"));
    iter->first.setMetaValue("qvalue", min_qvalue);
  }

  matching_tags_indices_.reserve(pairs.size());
  matching_hits_indices_ = std::vector<std::vector<int>>(tags_.size());

  for (const auto& [hit, indices] : pairs)
  {
    if ((double)hit.getMetaValue("qvalue") > fdr_) continue;
    if ((int)hit.getMetaValue("IsDecoy") > 0 && ! keep_decoy_) continue;

    protein_hits_.push_back(hit);
    matching_tags_indices_.push_back(indices);
    for (const auto& index : indices)
    {
      matching_hits_indices_[index].push_back(protein_hits_.size() - 1);
    }
  }
}

int FLASHTaggerAlgorithm::getProteinIndex(const ProteinHit& hit) const
{
  auto iter = std::find(protein_hits_.begin(), protein_hits_.end(), hit);
  if (iter == protein_hits_.end()) return -1;
  return std::distance(protein_hits_.begin(), iter);
}

int FLASHTaggerAlgorithm::getTagIndex(const FLASHDeconvHelperStructs::Tag& tag) const
{
  auto iter = std::find(tags_.begin(), tags_.end(), tag);
  if (iter == tags_.end()) return -1;
  return std::distance(tags_.begin(), iter);
}


const std::vector<ProteinHit>& FLASHTaggerAlgorithm::getProteinHits() const
{
  return protein_hits_;
}

const std::vector<ProteinHit> FLASHTaggerAlgorithm::getProteinHits(const FLASHDeconvHelperStructs::Tag& tag) const
{
  std::vector<ProteinHit> hits;
  int index = getTagIndex(tag);
  if (index < 0) return hits;
  for (auto i : matching_hits_indices_[index])
  {
    hits.push_back(protein_hits_[i]);
  }
  return hits;
}

const std::vector<FLASHDeconvHelperStructs::Tag>& FLASHTaggerAlgorithm::getTags() const
{
  return tags_;
}

std::vector<int> FLASHTaggerAlgorithm::getMatchedPositions(const ProteinHit& hit, const FLASHDeconvHelperStructs::Tag& tag) const
{
  Size pos = 0;
  std::vector<int> indices;
  auto seq = hit.getSequence();
  auto tagseq = tag.getSequence().toUpper();
  while (true)
  {
    pos = find_with_X_(seq, tagseq, pos + 1);
    if (pos == String::npos) break;
    indices.push_back((int)pos);
  }
  return indices;
}

std::vector<FLASHDeconvHelperStructs::Tag> FLASHTaggerAlgorithm::getTags(const ProteinHit& hit) const
{
  std::vector<FLASHDeconvHelperStructs::Tag> tags;
  int index = getProteinIndex(hit);
  if (index < 0) return tags;
  for (auto i : matching_tags_indices_[index])
  {
    tags.push_back(tags_[i]);
  }
  return tags;
}

} // namespace OpenMS<|MERGE_RESOLUTION|>--- conflicted
+++ resolved
@@ -566,13 +566,8 @@
 
   // for each tag, find the possible start and end locations in the protein sequence. If C term, they are negative values to specify values are from
   // the end of the protein
-<<<<<<< HEAD
-// #pragma omp parallel for default(none) shared(end_loc, start_loc)
-  for (int i = 0; i < tags_.size(); i++)
-=======
 #pragma omp parallel for default(none) shared(end_loc, start_loc)
   for (int i = 0; i < (int)tags_.size(); i++)
->>>>>>> eb3084b1
   {
     const auto& tag = tags_[i];
     auto flanking_mass = std::max(tag.getNtermMass(), tag.getCtermMass());
@@ -586,13 +581,8 @@
 
   for (int n = 0; n < 2; n++)
   {
-<<<<<<< HEAD
-// #pragma omp parallel for default(none) shared(pairs, fasta_entry, start_loc, end_loc, decoy_mul, min_hit_tag_score, n)
-    for (int i = 0; i < fasta_entry.size(); i++)
-=======
 #pragma omp parallel for default(none) shared(pairs, fasta_entry, start_loc, end_loc, decoy_mul, min_hit_tag_score, n)
     for (int i = 0; i < (int)fasta_entry.size(); i++)
->>>>>>> eb3084b1
     {
       const auto& fe = fasta_entry[i];
       bool is_decoy = false;
@@ -600,7 +590,7 @@
 
       if (is_decoy && n == 0)
       {
-// #pragma omp critical
+#pragma omp critical
         decoy_mul++;
         continue;
       }
@@ -628,12 +618,12 @@
         Size tpos = 0;
         while (true)
         {
-          std::cout << "Start" << std::endl;
-          std::cout << sub_seq << std::endl;
-          std::cout << uppercase_tag_seq << std::endl;
-          std::cout << tpos << std::endl;
+          //std::cout << "Start" << std::endl;
+          //std::cout << sub_seq << std::endl;
+          //std::cout << uppercase_tag_seq << std::endl;
+          //std::cout << tpos << std::endl;
           tpos = sub_seq.find(uppercase_tag_seq, tpos);
-          std::cout << "Stop" << std::endl;
+          //std::cout << "Stop" << std::endl;
           if (tpos == std::string_view::npos) break;
           positions.push_back((int)tpos + s);
           tpos++;
@@ -686,7 +676,7 @@
         }
         else
           continue;
-// #pragma omp critical
+#pragma omp critical
         if (! is_decoy) min_hit_tag_score = std::min(min_hit_tag_score, tag.getScore());
       }
       if (matched_tag_indices.empty()) continue;
@@ -708,7 +698,7 @@
       hit.setMetaValue("IsDecoy", is_decoy ? 1 : 0);
       hit.setCoverage(double(match_cntr) / fe.sequence.length());
       hit.setScore(match_score);
-// #pragma omp critical
+#pragma omp critical
       {
         pairs.emplace_back(hit, matched_tag_indices);
       }
