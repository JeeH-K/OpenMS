--- conflicted
+++ resolved
@@ -578,36 +578,6 @@
   #pragma omp parallel for default(none) shared(pairs, fasta_entry, start_loc, end_loc, n)
       for (int i = 0; i < (int)fasta_entry.size(); i++)
       {
-<<<<<<< HEAD
-        auto& tag = tags_[j];
-        if (is_decoy && tag.getScore() < min_hit_tag_score) break;
-        bool isNterm = tag.getNtermMass() > 0;
-
-        int s, n;
-        if (isNterm) { s = start_loc[j]; }
-        else { s = std::max(0, int(fe.sequence.length()) - 1 - end_loc[j]); }
-        n = std::min(end_loc[j] - start_loc[j], int(fe.sequence.length()) - s);
-        if (n < (int)tag.getLength()) continue;
-        const auto sub_seq = std::string_view(fe.sequence.data() + s, n);
-
-        auto uppercase_tag_seq = tag.getSequence().toUpper();
-        std::vector<int> positions;
-        Size tpos = 0;
-        while (true)
-        {
-          //std::cout << "Start" << std::endl;
-          //std::cout << sub_seq << std::endl;
-          //std::cout << uppercase_tag_seq << std::endl;
-          //std::cout << tpos << std::endl;
-          tpos = sub_seq.find(uppercase_tag_seq, tpos);
-          //std::cout << "Stop" << std::endl;
-          if (tpos == std::string_view::npos) break;
-          positions.push_back((int)tpos + s);
-          tpos++;
-        }
-
-        if (positions.empty() && (int)x_pos >= s && (int)x_pos <= s + n) // only if perfect hits are not found and X exists
-=======
         const auto& fe = fasta_entry[i];
         bool is_decoy = false;
         if (fe.identifier.hasPrefix("DECOY")) { is_decoy = true; }
@@ -620,7 +590,6 @@
         std::map<Size, int> matched_pos_score;
         // find range, match allowing X.
         for (int j = 0; j < (int)tags_.size(); j++)
->>>>>>> 978aa342
         {
           auto& tag = tags_[j];
           // if (is_decoy && (tag.getScore() < min_hit_tag_score)) continue; //
