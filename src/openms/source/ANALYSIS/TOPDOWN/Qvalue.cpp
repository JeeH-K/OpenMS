--- conflicted
+++ resolved
@@ -8,27 +8,9 @@
 
 #include <OpenMS/ANALYSIS/TOPDOWN/PeakGroup.h>
 #include <OpenMS/ANALYSIS/TOPDOWN/Qvalue.h>
-#include <OpenMS/MATH/STATISTICS/GumbelDistributionFitter.h>
 
 namespace OpenMS
 {
-<<<<<<< HEAD
-  void Qvalue::updatePeakGroupQvalues(std::vector<DeconvolvedSpectrum>& deconvolved_spectra) // per ms level + precursor update as well.
-  {
-    uint bin_number = 60;
-    const uint iteration_count = 100;
-
-    std::map<uint, std::vector<double>> tscore_map; // per ms level
-
-    std::map<uint, std::vector<double>> dscore_iso_decoy_map;
-    std::map<uint, std::map<double, double>> qscore_iso_decoy_map; // maps for isotope decoy only qvalues
-
-    std::map<uint, std::vector<double>> dscore_noise_decoy_map;
-    std::map<uint, std::map<double, double>> qscore_noise_decoy_map; // maps for noise decoy only qvalues
-
-    std::map<uint, std::vector<double>> dscore_charge_decoy_map;
-    std::map<uint, std::map<double, double>> qscore_charge_decoy_map; // maps for charge decoy only qvalues
-=======
   void Qvalue::removeOutliers(std::vector<double> qscores, uint bin_number)
   {
     std::vector<double> tmp_qscores(qscores);
@@ -65,7 +47,6 @@
     std::map<uint, std::vector<double>> dscore_charge_decoy_map;
 
     std::map<uint, std::map<double, double>> qscore_qvalue_map; //
->>>>>>> 9cab646d
 
     // to calculate qvalues per ms level, store Qscores per ms level
     std::set<uint> used_feature_indices;
@@ -118,75 +99,6 @@
       auto& dscore_noise = dscore_noise_decoy_map[ms_level];
       bin_number = min_bin_number; // std::max(min_bin_number, (uint)(qscores.size()/50));
 
-<<<<<<< HEAD
-      const auto mixed_dist = getDistribution(qscores, bin_number);
-      const auto charge_dist = getDistribution(dscore_charge, bin_number);
-      const auto noise_dist = getDistribution(dscore_noise, bin_number);
-      const auto iso_dist = getDistribution(dscore_iso, bin_number);
-
-      std::vector<double> weights(4, 1.0 / 4.0);
-      std::vector<double> true_positive_dist(bin_number);
-
-      for (uint iteration = 0; iteration < iteration_count; iteration++)
-      {
-        std::vector<DPosition<2>> fit_data;
-
-        double max_X = 0;
-        double max_Y = 0;
-        for (int i = bin_number - 1; i >= 0; i--) //
-        {
-          double fp = charge_dist[i] * weights[0] + noise_dist[i] * weights[1] + iso_dist[i] * weights[2];
-          double y = std::max(.0, mixed_dist[i] - fp);
-
-          DPosition<2> pos;
-          pos.setX(bin_number - i - 1);
-          pos.setY(y);
-          fit_data.push_back(pos);
-          if (max_Y > y) continue;
-          max_Y = y;
-          max_X = bin_number - i - 1;
-        }
-
-        Math::GumbelDistributionFitter fitter;
-        Math::GumbelDistributionFitter::GumbelDistributionFitResult init_param;
-        init_param.a = max_X;
-        init_param.b = 4.0; //
-        fitter.setInitialParameters(init_param);
-        auto fit_result = fitter.fit(fit_data);
-        for (int i = 0; i < bin_number; i++)
-          true_positive_dist[i] = exp(fit_result.log_eval_no_normalize(bin_number - i - 1));
-
-
-        double csum = .0;
-        for (const auto& r : true_positive_dist)
-          csum += r;
-
-        if (csum > 0)
-        {
-          for (auto& r : true_positive_dist)
-            r /= csum;
-        }
-
-        std::vector<std::vector<double>> comp_dists {};
-        comp_dists.push_back(charge_dist);
-        comp_dists.push_back(noise_dist);
-        comp_dists.push_back(iso_dist);
-        comp_dists.push_back(true_positive_dist);
-
-        auto tmp_weight = getDistributionWeights(mixed_dist, comp_dists);
-
-        if (tmp_weight == weights)
-        {
-          break;
-        }
-
-        weights = tmp_weight;
-      }
-
-      weights[0] *= dscore_charge.empty() ? .0 : (((double)(qscores.size())) / dscore_charge.size());
-      weights[1] *= dscore_noise.empty() ? .0 : (((double)(qscores.size())) / dscore_noise.size());
-      weights[2] *= dscore_iso.empty() ? .0 : (((double)(qscores.size())) / dscore_iso.size());
-=======
       //removeOutliers(dscore_charge, bin_number);
       //removeOutliers(dscore_noise, bin_number);
 
@@ -212,73 +124,18 @@
       weights[0] *= dscore_charge.empty() ? .0 : (((double)(qscores.size())) / dscore_charge.size());
       weights[1] *= dscore_noise.empty() ? .0 : (((double)(qscores.size())) / dscore_noise.size());
       weights_map[ms_level] = weights;
->>>>>>> 9cab646d
 
       std::sort(qscores.begin(), qscores.end());
       std::sort(dscore_iso.begin(), dscore_iso.end());
       std::sort(dscore_noise.begin(), dscore_noise.end());
       std::sort(dscore_charge.begin(), dscore_charge.end());
 
-<<<<<<< HEAD
-      auto& map_charge = qscore_charge_decoy_map[ms_level];
-      double tmp_q_charge;
-
-      // calculate q values using targets and charge dummies
-      for (size_t i = 0; i < qscores.size(); i++)
-      {
-        double ts = qscores[i];
-        if (map_charge.find(ts) != map_charge.end())
-          continue;
-
-        size_t dindex = dscore_charge.size() == 0 ? 0 : std::distance(std::lower_bound(dscore_charge.begin(), dscore_charge.end(), ts), dscore_charge.end());
-        size_t tindex = qscores.size() - i;
-        double nom = weights[0] * (double)dindex;
-        double denom = (double)(tindex);
-        tmp_q_charge = (nom / denom);
-
-        map_charge[ts] = std::min(1.0, tmp_q_charge);
-      }
-
-      auto& map_iso = qscore_iso_decoy_map[ms_level];
-      double tmp_q_iso;
-=======
       auto& map_qvalue = qscore_qvalue_map[ms_level];
->>>>>>> 9cab646d
 
       // calculate q values using targets and decoys
       for (size_t i = 0; i < qscores.size(); i++)
       {
         double ts = qscores[i];
-<<<<<<< HEAD
-        if (map_iso.find(ts) != map_iso.end())
-          continue;
-
-        size_t dindex = dscore_iso.size() == 0 ? 0 : std::distance(std::lower_bound(dscore_iso.begin(), dscore_iso.end(), ts), dscore_iso.end());
-        size_t tindex = qscores.size() - i;
-        double nom = weights[2] * (double)dindex;
-        double denom = (double)(tindex);
-        tmp_q_iso = nom / denom;
-        map_iso[ts] = std::min(1.0, tmp_q_iso);
-      }
-
-      auto& map_noise = qscore_noise_decoy_map[ms_level];
-      double tmp_q_noise;
-
-      // calculate q values using targets and noise dummies
-      for (size_t i = 0; i < qscores.size(); i++)
-      {
-        double ts = qscores[i];
-        if (map_noise.find(ts) != map_noise.end())
-          continue;
-
-        size_t dindex = dscore_noise.size() == 0 ? 0 : std::distance(std::lower_bound(dscore_noise.begin(), dscore_noise.end(), ts), dscore_noise.end());
-        size_t tindex = qscores.size() - i;
-        double nom = weights[1] * (double)dindex;
-        double denom = (double)(tindex);
-        // tmp_q_noise = std::min(tmp_q_noise, (nom / denom));
-        tmp_q_noise = (nom / denom);
-        map_noise[ts] = std::min(1.0, tmp_q_noise);
-=======
         if (map_qvalue.find(ts) != map_qvalue.end())
           continue;
 
@@ -293,52 +150,23 @@
 
         double tmp_q = (nom / (double)tindex);
         map_qvalue[ts] = std::min(1.0, tmp_q);
->>>>>>> 9cab646d
       }
     }
 
     for (auto& titem : tscore_map)
     {
       uint ms_level = titem.first;
-<<<<<<< HEAD
-      auto& map_iso = qscore_iso_decoy_map[ms_level];
-      auto& map_noise = qscore_noise_decoy_map[ms_level];
-      auto& map_charge = qscore_charge_decoy_map[ms_level];
+      auto& map_qvalue = qscore_qvalue_map[ms_level];
 
       double cummin = 1.0;
       {
-        for (auto&& rit = map_iso.begin(); rit != map_iso.end(); ++rit)
+        for (auto&& rit = map_qvalue.begin(); rit != map_qvalue.end(); ++rit)
         {
           cummin = std::min(rit->second, cummin);
           rit->second = cummin;
         }
       }
 
-      cummin = 1.0;
-      {
-        for (auto&& rit = map_noise.begin(); rit != map_noise.end(); ++rit)
-        {
-          cummin = std::min(rit->second, cummin);
-          rit->second = cummin;
-        }
-      }
-
-      cummin = 1.0;
-      {
-        for (auto&& rit = map_charge.begin(); rit != map_charge.end(); ++rit)
-=======
-      auto& map_qvalue = qscore_qvalue_map[ms_level];
-
-      double cummin = 1.0;
-      {
-        for (auto&& rit = map_qvalue.begin(); rit != map_qvalue.end(); ++rit)
->>>>>>> 9cab646d
-        {
-          cummin = std::min(rit->second, cummin);
-          rit->second = cummin;
-        }
-      }
-
       for (auto& deconvolved_spectrum : deconvolved_spectra)
       {
         if (deconvolved_spectrum.empty() || deconvolved_spectrum.isDecoy())
@@ -349,13 +177,7 @@
           auto precursor_pg = deconvolved_spectrum.getPrecursorPeakGroup();
           double qs = precursor_pg.getQscore2D();
 
-<<<<<<< HEAD
-          precursor_pg.setQvalue(map_iso[qs], PeakGroup::TargetDecoyType::isotope_decoy);
-          precursor_pg.setQvalue(map_noise[qs], PeakGroup::TargetDecoyType::noise_decoy);
-          precursor_pg.setQvalue(map_charge[qs], PeakGroup::TargetDecoyType::charge_decoy);
-=======
           precursor_pg.setQvalue(map_qvalue[qs]);
->>>>>>> 9cab646d
           deconvolved_spectrum.setPrecursorPeakGroup(precursor_pg);
         }
 
@@ -366,31 +188,17 @@
 
         for (auto& pg : deconvolved_spectrum)
         {
-<<<<<<< HEAD
-          pg.setQvalue(map_charge[pg.getQscore2D()], PeakGroup::TargetDecoyType::charge_decoy);
-          pg.setQvalue(map_noise[pg.getQscore2D()], PeakGroup::TargetDecoyType::noise_decoy);
-          pg.setQvalue(map_iso[pg.getQscore2D()], PeakGroup::TargetDecoyType::isotope_decoy);
-=======
           pg.setQvalue(map_qvalue[pg.getQscore2D()]);
->>>>>>> 9cab646d
         }
       }
     }
   }
 
   uint Qvalue::getBinNumber(double qscore, uint total_bin_number)
-<<<<<<< HEAD
   {
     return (uint)round(pow(qscore, 1) * (total_bin_number - 1.0));
   }
 
-std::vector<double> Qvalue::getDistribution(const std::vector<double>& qscores, uint bin_number)
-{
-=======
-  {
-    return (uint)round(pow(qscore, 1) * (total_bin_number - 1.0));
-  }
-
 
   float Qvalue::getBinValue(uint bin_number, uint total_bin_number)
   {
@@ -399,7 +207,6 @@
 
   std::vector<double> Qvalue::getDistribution(const std::vector<double>& qscores, uint bin_number)
   {
->>>>>>> 9cab646d
     std::vector<double> ret(bin_number, .0);
 
     for (double qscore : qscores)
@@ -412,18 +219,6 @@
       ret[bin]++;
     }
 
-<<<<<<< HEAD
-    if (ret.size() >= 3)
-    {
-      std::vector<double> result(ret);
-      for (size_t i = 1; i < ret.size() - 1; ++i)
-      {
-        double avg = (ret[i - 1] + ret[i] + ret[i + 1]) / 3.0;
-        result[i] = avg;
-      }
-      ret = result;
-    }
-
     double csum = 0;
 
     for (uint i = 0; i < bin_number; i++)
@@ -431,37 +226,15 @@
       csum += ret[i];
     }
 
-=======
-    double csum = 0;
-
-    for (uint i = 0; i < bin_number; i++)
-    {
-      csum += ret[i];
-    }
-
->>>>>>> 9cab646d
     if (csum > 0)
     {
       for (auto& r : ret)
         r /= csum;
     }
-<<<<<<< HEAD
-
-    // ret = smoothByMovingAvg(ret);
-=======
->>>>>>> 9cab646d
     return ret;
   }
 
   std::vector<double> Qvalue::getDistributionWeights(
-<<<<<<< HEAD
-    const std::vector<double>& mixed_dist, const std::vector<std::vector<double>>& comp_dists,
-    uint num_iterations) // Richardson-Lucy algorithm https://stats.stackexchange.com/questions/501288/estimating-weights-of-known-component-distributions-in-a-mixture-distribution
-  {
-    uint weight_cntr = comp_dists.size();
-    uint bin_number = mixed_dist.size();
-    std::vector<double> weights(weight_cntr, 1.0 / weight_cntr);
-=======
     const std::vector<double>& mixed_dist, const std::vector<std::vector<double>>& comp_dists, int bin_threshold,
     uint num_iterations) // Richardson-Lucy algorithm https://stats.stackexchange.com/questions/501288/estimating-weights-of-known-component-distributions-in-a-mixture-distribution
   {
@@ -473,24 +246,15 @@
       for (uint i = 0; i < weight_cntr; i++)
         c_sums[i] += comp_dists[i][k];
     }
->>>>>>> 9cab646d
 
     for (uint n = 0; n < num_iterations; n++)
     {
       std::vector<double> tmp_weights(weights);
-<<<<<<< HEAD
-      double tmp_weight_sum = .0;
-=======
->>>>>>> 9cab646d
 
       for (uint i = 0; i < weight_cntr; i++)
       {
         double t = .0;
-<<<<<<< HEAD
-        for (uint k = 0; k < bin_number; k++)
-=======
         for (uint k = 0; k < bin_threshold; k++) //
->>>>>>> 9cab646d
         {
           double denom = .0;
           for (uint j = 0; j < weight_cntr; j++)
@@ -503,21 +267,8 @@
           }
         }
         tmp_weights[i] *= t;
-<<<<<<< HEAD
-        tmp_weight_sum += tmp_weights[i];
-      }
-
-      if (tmp_weight_sum > 0)
-      {
-        for (double& tmp_weight : tmp_weights)
-        {
-          tmp_weight /= tmp_weight_sum;
-        }
-      }
-=======
-      }
-
->>>>>>> 9cab646d
+      }
+
       if (weights == tmp_weights)
       {
         break;
