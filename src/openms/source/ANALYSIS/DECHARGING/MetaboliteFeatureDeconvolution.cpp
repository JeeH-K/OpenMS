--- conflicted
+++ resolved
@@ -1258,11 +1258,7 @@
     return;
   }
 
-<<<<<<< HEAD
-  inline bool MetaboliteFeatureDeconvolution::intensityFilterPassed_(const Int q1, const Int q2, const Compomer& cmp, const Feature& f1, const Feature& f2)
-=======
   inline bool MetaboliteFeatureDeconvolution::intensityFilterPassed_(const Int q1, const Int q2, const Compomer& cmp, const FeatureType& f1, const FeatureType& f2) const
->>>>>>> ce6a7b71
   {
     if (!enable_intensity_filter_)
       return true;
