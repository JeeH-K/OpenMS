// --------------------------------------------------------------------------
//                   OpenMS -- Open-Source Mass Spectrometry
// --------------------------------------------------------------------------
// Copyright The OpenMS Team -- Eberhard Karls University Tuebingen,
// ETH Zurich, and Freie Universitaet Berlin 2002-2021.
//
// This software is released under a three-clause BSD license:
//  * Redistributions of source code must retain the above copyright
//    notice, this list of conditions and the following disclaimer.
//  * Redistributions in binary form must reproduce the above copyright
//    notice, this list of conditions and the following disclaimer in the
//    documentation and/or other materials provided with the distribution.
//  * Neither the name of any author or any participating institution
//    may be used to endorse or promote products derived from this software
//    without specific prior written permission.
// For a full list of authors, refer to the file AUTHORS.
// --------------------------------------------------------------------------
// THIS SOFTWARE IS PROVIDED BY THE COPYRIGHT HOLDERS AND CONTRIBUTORS "AS IS"
// AND ANY EXPRESS OR IMPLIED WARRANTIES, INCLUDING, BUT NOT LIMITED TO, THE
// IMPLIED WARRANTIES OF MERCHANTABILITY AND FITNESS FOR A PARTICULAR PURPOSE
// ARE DISCLAIMED. IN NO EVENT SHALL ANY OF THE AUTHORS OR THE CONTRIBUTING
// INSTITUTIONS BE LIABLE FOR ANY DIRECT, INDIRECT, INCIDENTAL, SPECIAL,
// EXEMPLARY, OR CONSEQUENTIAL DAMAGES (INCLUDING, BUT NOT LIMITED TO,
// PROCUREMENT OF SUBSTITUTE GOODS OR SERVICES; LOSS OF USE, DATA, OR PROFITS;
// OR BUSINESS INTERRUPTION) HOWEVER CAUSED AND ON ANY THEORY OF LIABILITY,
// WHETHER IN CONTRACT, STRICT LIABILITY, OR TORT (INCLUDING NEGLIGENCE OR
// OTHERWISE) ARISING IN ANY WAY OUT OF THE USE OF THIS SOFTWARE, EVEN IF
// ADVISED OF THE POSSIBILITY OF SUCH DAMAGE.
//
// --------------------------------------------------------------------------
// $Maintainer: $
// $Authors: Hendrik Weisser $
// --------------------------------------------------------------------------

#include <OpenMS/ANALYSIS/MAPMATCHING/TransformationModel.h>

#include <OpenMS/CONCEPT/LogStream.h>
#include <OpenMS/KERNEL/StandardTypes.h>
#include <iostream>     // std::cout
#include <algorithm>    // std::find
#include <cmath>    // std::log

namespace OpenMS
{

  TransformationModel::TransformationModel(const TransformationModel::DataPoints&, const Param& p) :
    params_(p),
    x_weight_("x"),
    x_datum_min_(0),
    x_datum_max_(0),
    y_weight_("y"),
    y_datum_min_(0),
    y_datum_max_(0),
    weighting_(false)
  {
    // get x datum ranges
    x_datum_min_ = params_.exists("x_datum_min") ? (double)params_.getValue("x_datum_min") : 1e-15;
    x_datum_max_ = params_.exists("x_datum_max") ? (double)params_.getValue("x_datum_max") : 1e15;

    // get y datum ranges
    y_datum_min_ = params_.exists("y_datum_min") ? (double)params_.getValue("y_datum_min") : 1e-15;
    y_datum_max_ = params_.exists("y_datum_max") ? (double)params_.getValue("y_datum_max") : 1e15;

    x_weight_ = params_.exists("x_weight") ? String(params_.getValue("x_weight").toString()) : "x";
    y_weight_ = params_.exists("y_weight") ? String(params_.getValue("y_weight").toString()) : "y";

    std::vector<String> valid_x_weights = getValidXWeights();
    std::vector<String> valid_y_weights = getValidYWeights();
    if (x_weight_ != "x" && !checkValidWeight(x_weight_, valid_x_weights))
    {
      throw Exception::InvalidParameter(__FILE__, __LINE__, OPENMS_PRETTY_FUNCTION, "Value '" + x_weight_ + "' is not a valid weight parameter for x values.");
    }
    if (y_weight_ != "y" && !checkValidWeight(y_weight_, valid_y_weights))
    {
      throw Exception::InvalidParameter(__FILE__, __LINE__, OPENMS_PRETTY_FUNCTION, "Value '" + y_weight_ + "' is not a valid weight parameter for y values.");
    }

    // easily remember whether we do weighting or not
<<<<<<< HEAD
    weighting_ = (!x_weight_.empty() || !y_weight_.empty()); 
=======
    weighting_ = !(x_weight_ == "x" && y_weight_ == "y"); 
>>>>>>> bd254914
  }

  TransformationModel::~TransformationModel()
  {
  }

  double TransformationModel::evaluate(double value) const
  {
    return value;
  }

  const Param& TransformationModel::getParameters() const
  {
    return params_;
  }

  void TransformationModel::getDefaultParameters(Param& params)
  {
    params.clear();
  }
  
  void TransformationModel::weightData(TransformationModel::DataPoints& data)
  {
    if (!weighting_ ) return;

    // weight x values 
    if (x_weight_ != "x" && !data.empty())
    {
      for (size_t i = 0; i < data.size(); ++i)
      {
        // check x datum ranges
        data[i].first = checkDatumRange(data[i].first,x_datum_min_,x_datum_max_);
        // weight x datum
        data[i].first = weightDatum(data[i].first, x_weight_);
      }
    }

    // weight y values
    if (y_weight_ != "y" && !data.empty())
    {
      for (size_t i = 0; i < data.size(); ++i)
      {
        // check y datum ranges
        data[i].second = checkDatumRange(data[i].second,y_datum_min_, y_datum_max_);
        // weight y datum
        data[i].second = weightDatum(data[i].second, y_weight_);
      }
    } 
  }
  
  void TransformationModel::unWeightData(TransformationModel::DataPoints& data)
  {
    if (!weighting_ ) return;

    // unweight x values 
    if (x_weight_ != "x" && !data.empty())
    {
      for (size_t i = 0; i < data.size(); ++i)
      {
        data[i].first = unWeightDatum(data[i].first, x_weight_);
      }
    }
    // unweight y values
    if (y_weight_ != "y" && !data.empty())
    {
      for (size_t i = 0; i < data.size(); ++i)
      {
        data[i].second = unWeightDatum(data[i].second, y_weight_);
      }
    }  
  }

  bool TransformationModel::checkValidWeight(const String& weight, const std::vector<String>& valid_weights) const
  {    
    bool valid = false;
    if (std::find(valid_weights.begin(), valid_weights.end(), weight) != valid_weights.end())
    {
      valid=true;
    }
    else
    {
      OPENMS_LOG_INFO << "weight " + weight + " is not supported.";
    }
    return valid;
  }

  double TransformationModel::checkDatumRange(const double& datum, const double& datum_min, const double& datum_max)
  {    
    double datum_checked = datum;
    if (datum >= datum_max)
    {
      OPENMS_LOG_INFO << "datum " << datum << " is out of range.";
      OPENMS_LOG_INFO << "datum will be truncated to " << datum_max << ".";
      datum_checked = datum_max;
    }
    else if (datum <= datum_min)
    {
      OPENMS_LOG_INFO << "datum " << datum << " is out of range.";
      OPENMS_LOG_INFO << "datum will be truncated to " << datum_min << ".";
      datum_checked = datum_min;
    }
    return datum_checked;
  }
  
  std::vector<String> TransformationModel::getValidXWeights() const
  {
    std::vector<String> valid_weights{"1/x","1/x2","ln(x)","x"}; // == 1 disables weights
    return valid_weights;
  }
  
  std::vector<String> TransformationModel::getValidYWeights() const
  {
    std::vector<String> valid_weights{"1/y","1/y2","ln(y)","y"}; // == 1 disables weights
    return valid_weights;
  }

  double TransformationModel::weightDatum(const double& datum, const String& weight) const
  { 
    double datum_weighted = 0;   
    if (weight == "ln(x)")
    {
      datum_weighted = std::log(datum);
    }
    else if (weight == "ln(y)")
    {
      datum_weighted = std::log(datum);
    }
    else if (weight == "1/x")
    {
      datum_weighted = 1/std::abs(datum);
    }
    else if (weight == "1/y")
    {
      datum_weighted = 1/std::abs(datum);
    }
    else if (weight == "1/x2")
    {
      datum_weighted = 1/std::pow(datum,2);
    }
    else if (weight == "1/y2")
    {
      datum_weighted = 1/std::pow(datum,2);
    }
<<<<<<< HEAD
    else if (weight.empty())
=======
    else if (weight == "x" || weight == "y" )
>>>>>>> bd254914
    {
      datum_weighted = datum;
    }
    else
    {
      datum_weighted = datum;
      OPENMS_LOG_INFO << "weight " + weight + " not supported.";
      OPENMS_LOG_INFO << "no weighting will be applied.";
    }
    return datum_weighted;
  } 

  double TransformationModel::unWeightDatum(const double& datum, const String& weight) const
  { 
    double datum_weighted = 0;   
    if (weight == "ln(x)")
    {
      datum_weighted = std::exp(datum);
    }
    else if (weight == "ln(y)")
    {
      datum_weighted = std::exp(datum);
    }
    else if (weight == "1/x")
    {
      datum_weighted = 1/std::abs(datum);
    }
    else if (weight == "1/y")
    {
      datum_weighted = 1/std::abs(datum);
    }
    else if (weight == "1/x2")
    {
      datum_weighted = std::sqrt(1/std::abs(datum));
    }
    else if (weight == "1/y2")
    {
      datum_weighted = std::sqrt(1/std::abs(datum));
    }
<<<<<<< HEAD
    else if (weight.empty())
=======
    else if (weight == "x" || weight == "y")
>>>>>>> bd254914
    {
      datum_weighted = datum;
    }
    else
    {
      datum_weighted = datum;
      OPENMS_LOG_INFO << "weight " + weight + " not supported.";
      OPENMS_LOG_INFO << "no weighting will be applied.";
    }
    return datum_weighted;
  }

}<|MERGE_RESOLUTION|>--- conflicted
+++ resolved
@@ -76,11 +76,7 @@
     }
 
     // easily remember whether we do weighting or not
-<<<<<<< HEAD
-    weighting_ = (!x_weight_.empty() || !y_weight_.empty()); 
-=======
     weighting_ = !(x_weight_ == "x" && y_weight_ == "y"); 
->>>>>>> bd254914
   }
 
   TransformationModel::~TransformationModel()
@@ -224,11 +220,7 @@
     {
       datum_weighted = 1/std::pow(datum,2);
     }
-<<<<<<< HEAD
-    else if (weight.empty())
-=======
     else if (weight == "x" || weight == "y" )
->>>>>>> bd254914
     {
       datum_weighted = datum;
     }
@@ -268,11 +260,7 @@
     {
       datum_weighted = std::sqrt(1/std::abs(datum));
     }
-<<<<<<< HEAD
-    else if (weight.empty())
-=======
     else if (weight == "x" || weight == "y")
->>>>>>> bd254914
     {
       datum_weighted = datum;
     }
