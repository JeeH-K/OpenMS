// --------------------------------------------------------------------------
//                   OpenMS -- Open-Source Mass Spectrometry
// --------------------------------------------------------------------------
// Copyright The OpenMS Team -- Eberhard Karls University Tuebingen,
// ETH Zurich, and Freie Universitaet Berlin 2002-2021.
//
// This software is released under a three-clause BSD license:
//  * Redistributions of source code must retain the above copyright
//    notice, this list of conditions and the following disclaimer.
//  * Redistributions in binary form must reproduce the above copyright
//    notice, this list of conditions and the following disclaimer in the
//    documentation and/or other materials provided with the distribution.
//  * Neither the name of any author or any participating institution
//    may be used to endorse or promote products derived from this software
//    without specific prior written permission.
// For a full list of authors, refer to the file AUTHORS.
// --------------------------------------------------------------------------
// THIS SOFTWARE IS PROVIDED BY THE COPYRIGHT HOLDERS AND CONTRIBUTORS "AS IS"
// AND ANY EXPRESS OR IMPLIED WARRANTIES, INCLUDING, BUT NOT LIMITED TO, THE
// IMPLIED WARRANTIES OF MERCHANTABILITY AND FITNESS FOR A PARTICULAR PURPOSE
// ARE DISCLAIMED. IN NO EVENT SHALL ANY OF THE AUTHORS OR THE CONTRIBUTING
// INSTITUTIONS BE LIABLE FOR ANY DIRECT, INDIRECT, INCIDENTAL, SPECIAL,
// EXEMPLARY, OR CONSEQUENTIAL DAMAGES (INCLUDING, BUT NOT LIMITED TO,
// PROCUREMENT OF SUBSTITUTE GOODS OR SERVICES; LOSS OF USE, DATA, OR PROFITS;
// OR BUSINESS INTERRUPTION) HOWEVER CAUSED AND ON ANY THEORY OF LIABILITY,
// WHETHER IN CONTRACT, STRICT LIABILITY, OR TORT (INCLUDING NEGLIGENCE OR
// OTHERWISE) ARISING IN ANY WAY OUT OF THE USE OF THIS SOFTWARE, EVEN IF
// ADVISED OF THE POSSIBILITY OF SUCH DAMAGE.
//
// --------------------------------------------------------------------------
// $Maintainer: Timo Sachsenberg $
// $Authors: Andreas Bertsch $
// --------------------------------------------------------------------------

#include <OpenMS/ANALYSIS/ID/HiddenMarkovModel.h>
#include <OpenMS/CHEMISTRY/ResidueDB.h>
#include <OpenMS/CHEMISTRY/AASequence.h>
#include <OpenMS/CONCEPT/Macros.h>
#include <OpenMS/MATH/STATISTICS/StatisticFunctions.h>

#include <fstream>
#include <iostream>
<<<<<<< HEAD
=======
#include <map>
>>>>>>> bd254914

// #define SIMPLE_DEBUG2
// #undef  SIMPLE_DEBUG2

// #define HIDDEN_MARKOV_MODEL_DEBUG
// #undef  HIDDEN_MARKOV_MODEL_DEBUG

// #define STATE_DEBUG
// #undef  STATE_DEBUG

// #define EVALUATE_DEBUG
// #undef  EVALUATE_DEBUG

using namespace std;

namespace OpenMS
{
  // HMMState implementation
  HMMState::HMMState() :
    hidden_(true)
  {
  }

  HMMState::HMMState(const String & name, bool hidden) :
    hidden_(hidden),
    name_(name)
  {
#ifdef STATE_DEBUG
    cerr << "State: " << name << ", hidden=" << hidden << endl;
#endif
  }

  HMMState::HMMState(const HMMState & state) :
    hidden_(state.hidden_),
    name_(state.name_)
  {
  }

  /*		pre_states_(state.pre_states_),
          succ_states_(state.succ_states_)
  {

  }*/

  HMMState::~HMMState()
  {
  }

  void HMMState::setName(const String & name)
  {
    name_ = name;
  }

  const String & HMMState::getName() const
  {
    return name_;
  }

  HMMState & HMMState::operator=(const HMMState & state)
  {
    hidden_ = state.hidden_;
    name_ = state.name_;
    pre_states_.clear();
    succ_states_.clear();
    //pre_states_ = state.pre_states_;
    //succ_states_ = state.succ_states_;
    return *this;
  }

  void HMMState::addSuccessorState(HMMState * state)
  {
#ifdef SIMPLE_DEBUG
    cerr << "'" << state->getName() << "'" << endl;
#endif
    succ_states_.insert(state);
  }

  void HMMState::deleteSuccessorState(HMMState * state)
  {
#ifdef SIMPLE_DEBUG
    cerr << "'" << state->getName() << "'" << endl;
#endif
    succ_states_.erase(state);
  }

  void HMMState::addPredecessorState(HMMState * state)
  {
#ifdef SIMPLE_DEBUG
    cerr << "'" << state->getName() << "'" << endl;
#endif
    pre_states_.insert(state);
  }

  void HMMState::deletePredecessorState(HMMState * state)
  {
#ifdef SIMPLE_DEBUG
    cerr << "'" << state->getName() << "'" << endl;
#endif
    pre_states_.erase(state);
  }

  const set<HMMState *> & HMMState::getPredecessorStates() const
  {
    return pre_states_;
  }

  const set<HMMState *> & HMMState::getSuccessorStates() const
  {
    return succ_states_;
  }

  bool HMMState::isHidden() const
  {
    return hidden_;
  }

  void HMMState::setHidden(bool hidden)
  {
    hidden_ = hidden;
  }

  // The hidden markov model
  HiddenMarkovModel::HiddenMarkovModel() :
    pseudo_counts_(0.0)
  {
  }

  HiddenMarkovModel::HiddenMarkovModel(const HiddenMarkovModel & hmm)
  {
    copy_(hmm);
  }

  HiddenMarkovModel::~HiddenMarkovModel()
  {
    clear();
  }

  HiddenMarkovModel & HiddenMarkovModel::operator=(const HiddenMarkovModel & hmm)
  {
    if (&hmm != this)
    {
      clear();
      copy_(hmm);
    }
    return *this;
  }

  HMMState * HiddenMarkovModel::getState(const String & name)
  {
    if (name_to_state_.find(name) == name_to_state_.end())
    {
      throw Exception::ElementNotFound(__FILE__, __LINE__, OPENMS_PRETTY_FUNCTION, name);
    }
    return name_to_state_[name];
  }

  const HMMState * HiddenMarkovModel::getState(const String & name) const
  {
    if (name_to_state_.find(name) == name_to_state_.end())
    {
      throw Exception::ElementNotFound(__FILE__, __LINE__, OPENMS_PRETTY_FUNCTION, name);
    }
    return name_to_state_.find(name)->second;
  }

  void HiddenMarkovModel::writeGraphMLFile(const String & filename)
  {
    set<HMMState *> states = states_;
    std::map<HMMState *, vector<HMMState *> > transitions;

    ofstream out(filename.c_str());
    out << R"(<?xml version="1.0" encoding="UTF-8"?>)" << endl;

    out << R"(<graphml xmlns="http://graphml.graphdrawing.org/xmlns/graphml" xmlns:xsi="http://www.w3.org/2001/XMLSchema-instance" )" <<
    "xsi:schemaLocation=\"http://graphml.graphdrawing.org/xmlns/graphml http://www.yworks.com/xml/schema/graphml/1.0/ygraphml.xsd\" " <<
    "xmlns:y=\"http://www.yworks.com/xml/graphml\">" << endl;

    out << R"(<key id="d0" for="node" yfiles.type="nodegraphics"/>)" << endl;
    out << R"(<key id="d1" for="edge" yfiles.type="edgegraphics"/>)" << endl;
    out << R"(  <graph id="G" edgedefault="directed">)" << endl;
    for (set<HMMState *>::const_iterator it = states.begin(); it != states.end(); ++it)
    {
      out << "    <node id=\"" << (*it)->getName() << "\">" << endl;
      out << "      <data key=\"d0\">" << endl;
      out << "        <y:ShapeNode>" << endl;
      out << "          <y:NodeLabel>" << (*it)->getName() << "</y:NodeLabel>" << endl;
      out << "        </y:ShapeNode>" << endl;
      out << "      </data>" << endl;
      out << "    </node>" << endl;

      set<HMMState *> succ = (*it)->getSuccessorStates();
      for (set<HMMState *>::const_iterator sit = succ.begin(); sit != succ.end(); ++sit)
      {
        transitions[*it].push_back(*sit);
      }
    }



    for (std::map<HMMState *, vector<HMMState *> >::const_iterator it = transitions.begin(); it != transitions.end(); ++it)
    {
      for (vector<HMMState *>::const_iterator it1 = it->second.begin(); it1 != it->second.end(); ++it1)
      {
        out << "    <edge source=\"" << it->first->getName() << "\" target=\"" << (*it1)->getName() << R"(" directed="true">)" << endl;
        out << "      <data key=\"d1\">" << endl;
        out << "        <y:PolyLineEdge>" << endl;
        out << "          <y:EdgeLabel>" << getTransitionProbability_(it->first, *it1) << "</y:EdgeLabel>" << endl;
        out << "        </y:PolyLineEdge>" << endl;
        out << "      </data>" << endl;
        out << "    </edge>" << endl;
      }
    }

    out << "  </graph>" << endl;
    out << "</graphml>" << endl;

  }

  void HiddenMarkovModel::write(ostream & out) const
  {
    // write states
    for (set<HMMState *>::const_iterator it = states_.begin(); it != states_.end(); ++it)
    {
      out << "State " << (*it)->getName();

      if (!(*it)->isHidden())
      {
        out << " false";
      }
      out << endl;
    }

    // write transitions
    for (std::map<HMMState *, std::map<HMMState *, double> >::const_iterator it1 = trans_.begin(); it1 != trans_.end(); ++it1)
    {
      for (std::map<HMMState *, double>::const_iterator it2 = it1->second.begin(); it2 != it1->second.end(); ++it2)
      {
        out << "Transition " << it1->first->getName() << " " << it2->first->getName() << " " << it2->second << endl;
      }
    }

    // write synonyms
    /*
    for (Map<String, Map<String, pair<String, String> > >::const_iterator it = synonym_trans_names_.begin(); it != synonym_trans_names_.end(); ++it)
    {
        for (Map<String, pair<String, String> >::const_iterator it2 = it->second.begin(); it2 != it->second.end(); ++it2)
        {
            out << "Synonym " << it->first << " " << it2->first << " " << it2->second.first << " " << it2->second.second << endl;
        }
    }*/

    for (std::map<HMMState *, std::map<HMMState *, std::pair<HMMState *, HMMState *> > >::const_iterator it1 = synonym_trans_.begin(); it1 != synonym_trans_.end(); ++it1)
    {
      for (std::map<HMMState *, std::pair<HMMState *, HMMState *> >::const_iterator it2 = it1->second.begin(); it2 != it1->second.end(); ++it2)
      {
        //cerr << "Synonym " << it1->first->getName() << " " << it2->first->getName() << " " << it2->second.first->getName() << " " << it2->second.second->getName() << endl;
        out << "Synonym " << it1->first->getName() << " " << it2->first->getName() << " " << it2->second.first->getName() << " " << it2->second.second->getName() << endl;
      }
    }

    return;
  }

  void HiddenMarkovModel::clear()
  {
    for (set<HMMState *>::const_iterator it = states_.begin(); it != states_.end(); ++it)
    {
      delete *it;
    }
    trans_.clear();
    count_trans_.clear();
    train_count_trans_all_.clear();
    forward_.clear();
    backward_.clear();
    name_to_state_.clear();
    train_emission_prob_.clear();
    init_prob_.clear();
    states_.clear();
    trained_trans_.clear();
    synonym_trans_.clear();
    synonym_trans_names_.clear();
    var_modifications_ = ListUtils::create<String>("");
    return;
  }

  Size HiddenMarkovModel::getNumberOfStates() const
  {
    return states_.size();
  }

  void HiddenMarkovModel::addNewState(HMMState * s)
  {
    states_.insert(s);
    if (name_to_state_.find(s->getName()) == name_to_state_.end())
    {
      name_to_state_[s->getName()] = s;
    }
    else
    {
      cerr << "HiddenMarkovModel: state name '" << s->getName() << "' (" << s << ") already used!" << endl;
    }
  }

  void HiddenMarkovModel::addNewState(const String & name)
  {
    HMMState * s = new HMMState(name);
    states_.insert(s);
    if (name_to_state_.find(name) == name_to_state_.end())
    {
      name_to_state_[name] = s;
    }
    else
    {
      cerr << "HiddenMarkovModel: state name '" << name << "' (" << name_to_state_[name] << ") already used!" << endl;
    }
    return;
  }

  void HiddenMarkovModel::addSynonymTransition(const String & name1, const String & name2, const String & synonym1, const String & synonym2)
  {
#ifdef SIMPLE_DEBUG2
    cerr << "addSynonymTransition: '" << name1 << "' -> '" << name2 << "' :: '" << synonym1 << "' -> '" << synonym2 << "'" << endl;
#endif
    if (name_to_state_.find(name1) == name_to_state_.end())
    {
      cerr << "state '" << name1 << "' unknown" << endl;
    }
    if (name_to_state_.find(name2) == name_to_state_.end())
    {
      cerr << "state '" << name2 << "' unknown" << endl;
    }
    if (name_to_state_.find(synonym1) == name_to_state_.end())
    {
      cerr << "state '" << synonym1 << "' unknown" << endl;
    }
    if (name_to_state_.find(synonym2) == name_to_state_.end())
    {
      cerr << "state '" << synonym2 << "' unknown" << endl;
    }
    synonym_trans_names_[synonym1][synonym2] = make_pair(name1, name2);

    synonym_trans_[name_to_state_[synonym1]][name_to_state_[synonym2]] = make_pair(name_to_state_[name1], name_to_state_[name2]);

/*
        for (Map<String, Map<String, std::pair<String, String> > >::const_iterator it = synonym_trans_names_.begin(); it != synonym_trans_names_.end(); ++it)
    {
      for (Map<String, pair<String, String> >::const_iterator it2 = it->second.begin(); it2 != it->second.end(); ++it2)
      {
        synonym_trans_[name_to_state_[it->first]][name_to_state_[it2->first]] =
            make_pair(name_to_state_[it2->second.first], name_to_state_[it2->second.second]);
      }
    }
    */
  }

  void HiddenMarkovModel::setTransitionProbability_(HMMState * s1, HMMState * s2, double trans_prob)
  {
    trans_[s1][s2] = trans_prob;
    s1->addSuccessorState(s2);
    s2->addPredecessorState(s1);
    enabled_trans_[s1].insert(s2);
    training_steps_count_[s1][s2] = 0;
  }

  void HiddenMarkovModel::setTransitionProbability(const String & s1, const String & s2, double trans_prob)
  {
    OPENMS_PRECONDITION(
      name_to_state_.find(s1) != name_to_state_.end() && name_to_state_.find(s2) != name_to_state_.end(),
      String("HiddenMarkovModel::setTransitionProbability(" + String(s1) + ", " + String(s2) + ", " +  String(trans_prob) + "), no suchstate!").c_str());
#ifdef SIMPLE_DEBUG2
    cerr << "setTransitionProbability: '" << s1 << "' -> '" << s2 << "'" << " " << trans_prob << endl;
#endif

    trans_[name_to_state_[s1]][name_to_state_[s2]] = trans_prob;
    name_to_state_[s1]->addSuccessorState(name_to_state_[s2]);
    name_to_state_[s2]->addPredecessorState(name_to_state_[s1]);
    enabled_trans_[name_to_state_[s1]].insert(name_to_state_[s2]);
    training_steps_count_[name_to_state_[s1]][name_to_state_[s2]] = 0;
  }

  double HiddenMarkovModel::getTransitionProbability(const String & s1, const String & s2) const
  {
    if (name_to_state_.find(s1) == name_to_state_.end())
    {
      throw Exception::ElementNotFound(__FILE__, __LINE__, OPENMS_PRETTY_FUNCTION, s1);
    }
    HMMState * state1 = name_to_state_.at(s1);
    if (name_to_state_.find(s2) == name_to_state_.end())
    {
      throw Exception::ElementNotFound(__FILE__, __LINE__, OPENMS_PRETTY_FUNCTION, s2);
    }
    HMMState * state2 = name_to_state_.at(s2);
    return getTransitionProbability_(state1, state2);
  }

  double HiddenMarkovModel::getTransitionProbability_(HMMState * s1, HMMState * s2) const
  {
    HMMState * state1 = s1;
    HMMState * state2 = s2;

#ifdef SIMPLE_DEBUG2
    cerr << "getTransitionProbability(" << s1->getName() << ", " << s2->getName() << ")" << endl;
#endif

    // check if transition is a synonym transition
    if (synonym_trans_.find(state1) != synonym_trans_.end() &&
        synonym_trans_.find(state1)->second.find(state2) != synonym_trans_.find(state1)->second.end())
    {
      HMMState * tmp = synonym_trans_.find(state1)->second.find(state2)->second.first;
      state2 = synonym_trans_.find(state1)->second.find(state2)->second.second;       //name_to_state_[p.second];
      state1 = tmp;
    }

#ifdef SIMPLE_DEBUG2
    cerr << "getTransitionProbability: " << state1->getName() << " " << state2->getName() << endl;
#endif

    // get the transition prob
    if (trans_.find(state1) != trans_.end() && trans_.find(state1)->second.find(state2) != trans_.find(state1)->second.end())
    {
      /*
          // TODO !!!! ???? path length correction
          if (state2->getName().hasSubstring("next"))
          {
              return sqrt(trans_[state1][state2]);
          }
          else
          {*/
      return trans_.find(state1)->second.find(state2)->second;
      /*
  }
  */
    }
    else
    {
      return 0;
    }
  }

  void HiddenMarkovModel::train()
  {
#ifdef HIDDEN_MARKOV_MODEL_DEBUG
    cerr << "HiddenMarkovModel::train()" << endl;
#endif
    trained_trans_.clear();

#ifdef HIDDEN_MARKOV_MODEL_DEBUG
    cerr << "calc forward part" << endl;
#endif

    calculateForwardPart_();

#ifdef HIDDEN_MARKOV_MODEL_DEBUG
    cerr << "calc backward part" << endl;
#endif

    calculateBackwardPart_();


#ifdef HIDDEN_MARKOV_MODEL_DEBUG
    cerr << "calc px" << endl;
#endif

    // calc p_x from forward part
    double px(0);

    for (std::map<HMMState *, double>::const_iterator it1 = train_emission_prob_.begin(); it1 != train_emission_prob_.end(); ++it1)
    {
      for (set<HMMState *>::const_iterator it2 = it1->first->getPredecessorStates().begin(); it2 != it1->first->getPredecessorStates().end(); ++it2)
      {
        px += getForwardVariable_(*it2);
      }
    }

    double num_px(0);
    if (px != 0)
    {
      num_px = 1.0 / px;
    }

#ifdef HIDDEN_MARKOV_MODEL_DEBUG
    cerr << "px=" << num_px << endl;
    cerr << "add contributions to count_trans" << endl;
#endif

    // add contributions to count_trans_
    for (set<pair<HMMState *, HMMState *> >::const_iterator it = trained_trans_.begin(); it != trained_trans_.end(); ++it)
    {
      double tmp(0);
      tmp = num_px * getForwardVariable_(it->first) * getBackwardVariable_(it->second) * getTransitionProbability_(it->first, it->second);
      tmp += pseudo_counts_;
      HMMState * s1 = it->first;
      HMMState * s2 = it->second;

      if (synonym_trans_.find(s1) != synonym_trans_.end() && synonym_trans_[s1].find(s2) != synonym_trans_[s1].end())
      {
        HMMState * tmp_state = synonym_trans_[s1][s2].first;
        s2 = synonym_trans_[s1][s2].second;
        s1 = tmp_state;
      }

      train_count_trans_all_[s1][s2].push_back(tmp);
      if (count_trans_.find(s1) != count_trans_.end() && count_trans_[s1].find(s2) != count_trans_[s1].end())
      {
        count_trans_[s1][s2] += tmp;
      }
      else
      {
        count_trans_[s1][s2] = tmp;
      }
      training_steps_count_[s1][s2]++;
    }
  }

  void HiddenMarkovModel::calculateForwardPart_()
  {
    forward_.clear();
    set<HMMState *> succ;
    for (std::map<HMMState *, double>::iterator it = init_prob_.begin(); it != init_prob_.end(); ++it)
    {
      //cerr << it->first << " " << it->second << endl;
      //cerr << it->first->getName() << endl;
      forward_[it->first] = it->second;
    }

    for (std::map<HMMState *, double>::iterator outer_it = init_prob_.begin(); outer_it != init_prob_.end(); ++outer_it)
    {
      succ.insert(outer_it->first->getSuccessorStates().begin(), outer_it->first->getSuccessorStates().end());

      while (!succ.empty())
      {
        set<HMMState *> succ_new;
        for (set<HMMState *>::const_iterator inner_it = succ.begin(); inner_it != succ.end(); ++inner_it)
        {
          set<HMMState *> pre = (*inner_it)->getPredecessorStates();
          double sum(0);
          for (set<HMMState *>::const_iterator it2 = pre.begin(); it2 != pre.end(); ++it2)
          {
#ifdef HIDDEN_MARKOV_MODEL_DEBUG
            cerr << "\tadding from " << (*it2)->getName() << " " << getForwardVariable_(*it2) << " * " << getTransitionProbability(*it2, *inner_it) << endl;
#endif
            sum += getForwardVariable_(*it2) * getTransitionProbability_(*it2, *inner_it);
            trained_trans_.insert(make_pair(*it2, *inner_it));
          }
          forward_[*inner_it] = sum;
          succ_new.insert((*inner_it)->getSuccessorStates().begin(), (*inner_it)->getSuccessorStates().end());
#ifdef HIDDEN_MARKOV_MODEL_DEBUG
          cerr << "f: " << (*inner_it)->getName() << "\t" << sum << endl;
#endif
        }
        succ = succ_new;
      }
    }
  }

  void HiddenMarkovModel::calculateBackwardPart_()
  {
    backward_.clear();
    set<HMMState *> pre;
    for (std::map<HMMState *, double>::iterator it = train_emission_prob_.begin(); it != train_emission_prob_.end(); ++it)
    {
      backward_[it->first] = it->second;
    }

    for (std::map<HMMState *, double>::iterator outer_it = train_emission_prob_.begin(); outer_it != train_emission_prob_.end(); ++outer_it)
    {
#ifdef HIDDEN_MARKOV_MODEL_DEBUG
      cerr << "b:" << outer_it->first << " " <<  outer_it->first->getName() << " " << outer_it->second << endl;
#endif
      pre.insert(outer_it->first->getPredecessorStates().begin(), outer_it->first->getPredecessorStates().end());

      while (!pre.empty())
      {
        set<HMMState *> pre_new;
        for (set<HMMState *>::const_iterator inner_it = pre.begin(); inner_it != pre.end(); ++inner_it)
        {
          set<HMMState *> succ = (*inner_it)->getSuccessorStates();
          double sum(0);
          for (set<HMMState *>::const_iterator it2 = succ.begin(); it2 != succ.end(); ++it2)
          {
#ifdef HIDDEN_MARKOV_MODEL_DEBUG
            cerr << "\tadding from " << (*it2)->getName() << " " << getBackwardVariable_(*it2) << " * " << getTransitionProbability(*inner_it, *it2) << endl;
#endif
            sum += getBackwardVariable_(*it2) * getTransitionProbability_(*inner_it, *it2);
            trained_trans_.insert(make_pair(*inner_it, *it2));
          }
          backward_[*inner_it] = sum;
          pre_new.insert((*inner_it)->getPredecessorStates().begin(), (*inner_it)->getPredecessorStates().end());
#ifdef HIDDEN_MARKOV_MODEL_DEBUG
          cerr << "b: " << (*inner_it)->getName() << "\t" << sum << endl;
#endif
        }
        pre = pre_new;
      }
    }
  }

  double HiddenMarkovModel::getForwardVariable_(HMMState * state)
  {
    return forward_.find(state) != forward_.end() ? forward_[state] : 0;
  }

  double HiddenMarkovModel::getBackwardVariable_(HMMState * state)
  {
    return backward_.find(state) != backward_.end() ? backward_[state] : 0;
  }

  void HiddenMarkovModel::evaluate()
  {
    for (std::map<HMMState *, std::map<HMMState *, double> >::const_iterator it1 = count_trans_.begin(); it1 != count_trans_.end(); ++it1)
    {
#ifdef EVALUATE_DEBUG
      cerr <<  it1->first->getName() << endl;
#endif
      double sum(0);
      for (std::map<HMMState *, double>::const_iterator it2 = it1->second.begin(); it2 != it1->second.end(); ++it2)
      {
        if (count_trans_.find(it1->first) != count_trans_.end() &&
            count_trans_[it1->first].find(it2->first) != count_trans_[it1->first].end())
        {
          sum += count_trans_[it1->first][it2->first];
#ifdef EVALUATE_DEBUG
          cerr << it1->first->getName() << " " << it2->first->getName() << " ";

          //<< count_trans_[it1->first][it2->first] << endl;
          for (vector<double>::const_iterator it = train_count_trans_all_[it1->first][it2->first].begin(); it != train_count_trans_all_[it1->first][it2->first].end(); ++it)
          {
            cerr << *it << " ";
          }
          vector<double> data = train_count_trans_all_[it1->first][it2->first];
          std::sort(data.begin(), data.end());
          double mean = Math::mean(data.begin(), data.end());
          double variance = Math::variance(data.begin(), data.end(), mean);
          cerr << "mean=" << mean << ", variance=" << variance << endl;
#endif
        }
      }

      if (sum != 0)
      {
        for (std::map<HMMState *, double>::const_iterator it2 = it1->second.begin(); it2 != it1->second.end(); ++it2)
        {
          if (count_trans_.find(it1->first) != count_trans_.end() &&
              count_trans_[it1->first].find(it2->first) != count_trans_[it1->first].end())
          {
            trans_[it1->first][it2->first] = count_trans_[it1->first][it2->first] / sum;
          }
        }
      }
    }
  }

  void HiddenMarkovModel::setInitialTransitionProbability(const String & state, double prob)
  {
    OPENMS_PRECONDITION(name_to_state_.find(state) != name_to_state_.end(), String("HiddenMarkovModel::setInitialTransitionProbability(" + state + ", " + String(prob) + "), no suchstate!").c_str());
    //cerr << state << " " << prob << endl;
    init_prob_[name_to_state_[state]] = prob;
  }

  void HiddenMarkovModel::clearInitialTransitionProbabilities()
  {
    init_prob_.clear();
  }

  void HiddenMarkovModel::setTrainingEmissionProbability(const String & state, double prob)
  {
#ifdef SIMPLE_DEBUG2
    cerr << "setTrainingEmissionProbability(" << state << "(" << name_to_state_[state] << "), " << prob << ")" << endl;
#endif

    OPENMS_PRECONDITION(name_to_state_.find(state) != name_to_state_.end(), String("HiddenMarkovModel::setTrainingEmissionProbability(" + state + ", " + String(prob) + "), no such state!").c_str());
    train_emission_prob_[name_to_state_[state]] = prob;
  }

  void HiddenMarkovModel::clearTrainingEmissionProbabilities()
  {
    train_emission_prob_.clear();
  }

  void HiddenMarkovModel::enableTransition(const String & s1, const String & s2)
  {
#ifdef SIMPLE_DEBUG2
    cerr << "enableTransition: '" << s1 << "' -> '" << s2 << "'" << endl;
#endif
    enableTransition_(name_to_state_[s1], name_to_state_[s2]);
  }

  void HiddenMarkovModel::enableTransition_(HMMState * s1, HMMState * s2)
  {
    s1->addSuccessorState(s2);
    s2->addPredecessorState(s1);
    enabled_trans_[s1].insert(s2);
  }

  void HiddenMarkovModel::disableTransition(const String & s1, const String & s2)
  {
    disableTransition_(name_to_state_[s1], name_to_state_[s2]);
  }

  void HiddenMarkovModel::disableTransition_(HMMState * s1, HMMState * s2)
  {
    s1->deleteSuccessorState(s2);
    s2->deletePredecessorState(s1);
    enabled_trans_[s1].erase(s2);
  }

  void HiddenMarkovModel::disableTransitions()
  {
    for (std::map<HMMState *, set<HMMState *> >::const_iterator it = enabled_trans_.begin(); it != enabled_trans_.end(); ++it)
    {
      for (set<HMMState *>::const_iterator it2 = it->second.begin(); it2 != it->second.end(); ++it2)
      {
        it->first->deleteSuccessorState(*it2);
        (*it2)->deletePredecessorState(it->first);
      }
    }
    enabled_trans_.clear();
  }

  void HiddenMarkovModel::calculateEmissionProbabilities(std::map<HMMState *, double> & emission_probs)
  {
    std::map<HMMState *, double> states = init_prob_;

    while (!states.empty())
    {
      std::map<HMMState *, double> tmp = states;
      for (std::map<HMMState *, double>::const_iterator it = tmp.begin(); it != tmp.end(); ++it)
      {
        for (set<HMMState *>::const_iterator it2 = it->first->getSuccessorStates().begin(); it2 != it->first->getSuccessorStates().end(); ++it2)
        {
          //cerr << "->" << (*it2)->getName() << "=(from " << it->first->getName() << "): "; // << states[it->first] << " * " << getTransitionProbability_(it->first, *it2) << " ";
          if (states.find(*it2) != states.end())
          {
            //cerr << " += " << states[it->first] * getTransitionProbability_(it->first, *it2);
            states[*it2] += states[it->first] * getTransitionProbability_(it->first, *it2);
          }
          else
          {
            //cerr << " = " << states[it->first] * getTransitionProbability_(it->first, *it2);
            states[*it2] = states[it->first] * getTransitionProbability_(it->first, *it2);
          }
          if (!(*it2)->isHidden())
          {
            if (emission_probs.find(*it2) != emission_probs.end())
            {
              //cerr << " emission: += " << states[it->first] * getTransitionProbability_(it->first, *it2);
              emission_probs[*it2] += states[it->first] * getTransitionProbability_(it->first, *it2);
            }
            else
            {
              //cerr << " emission: += " << states[it->first] * getTransitionProbability_(it->first, *it2);
              emission_probs[*it2] = states[it->first] * getTransitionProbability_(it->first, *it2);
            }
          }
          //cerr << endl;
        }
        states.erase(it->first);
      }
    }

    return;
  }

  void HiddenMarkovModel::dump()
  {
    cerr << "dump of transitions: " << endl;
    for (std::map<HMMState *, std::map<HMMState *, double> >::const_iterator it = trans_.begin(); it != trans_.end(); ++it)
    {
      for (std::map<HMMState *, double>::const_iterator it1 = it->second.begin(); it1 != it->second.end(); ++it1)
      {
        cout << it->first->getName() << " -> " << it1->first->getName() << " " << it1->second << " " << training_steps_count_[it->first][it1->first] << ": ";
        vector<double> all_trans = train_count_trans_all_[it->first][it1->first];

        if (!all_trans.empty())
        {
          double sum = accumulate(all_trans.begin(), all_trans.end(), 0.0);
          double avg(sum / double(all_trans.size()));
          double rsd(0);
          for (Size i = 0; i != all_trans.size(); ++i)
          {
            cout << all_trans[i] << " ";
            rsd += abs(all_trans[i] - avg);
          }
          cout << "rsd=" << rsd / double(all_trans.size()) / avg;
          cout << ", avg=" << avg;
        }

        cout << endl;
      }
    }

    cerr << "dump completed" << endl;
  }

  void HiddenMarkovModel::forwardDump()
  {
    set<HMMState *> succ;
    for (std::map<HMMState *, double>::iterator outer_it = init_prob_.begin(); outer_it != init_prob_.end(); ++outer_it)
    {
      succ.insert(outer_it->first->getSuccessorStates().begin(), outer_it->first->getSuccessorStates().end());

      while (!succ.empty())
      {
        set<HMMState *> succ_new;
        for (set<HMMState *>::const_iterator inner_it = succ.begin(); inner_it != succ.end(); ++inner_it)
        {
          cerr << (*inner_it)->getName() << endl;
          succ_new.insert((*inner_it)->getSuccessorStates().begin(), (*inner_it)->getSuccessorStates().end());
        }
        succ = succ_new;
      }
    }
  }

  void HiddenMarkovModel::estimateUntrainedTransitions()
  {
#ifdef HIDDEN_MARKOV_MODEL_DEBUG
    cerr << "Transition training stats" << endl;
    for (Map<HMMState *, Map<HMMState *, Size> >::const_iterator it = training_steps_count_.begin(); it != training_steps_count_.end(); ++it)
    {
      for (Map<HMMState *, Size>::const_iterator it1 = it->second.begin(); it1 != it->second.end(); ++it1)
      {
        cerr << it->first->getName() << " " << it1->first->getName() << " " << it1->second << endl;
      }
    }

    cerr << "Estimation" << endl;
#endif


    set<const Residue *> residues(ResidueDB::getInstance()->getResidues("Natural20"));
    for (StringList::const_iterator it = var_modifications_.begin(); it != var_modifications_.end(); ++it)
    {
      residues.insert(ResidueDB::getInstance()->getModifiedResidue(*it));
    }

    // pathways axyz and bxyz and the first two explicitly modeled ones
    HMMState * s2 = nullptr;
    HMMState * end_state = name_to_state_["end"];
    StringList pathways = ListUtils::create<String>("axyz,axyz1,axyz1,bxyz,bxyz1,bxyz2");
    for (StringList::const_iterator pathway_it = pathways.begin(); pathway_it != pathways.end(); ++pathway_it)
    {
      String pathway = *pathway_it;
      for (set<const Residue *>::const_iterator it = residues.begin(); it != residues.end(); ++it)
      {
        s2 = name_to_state_[pathway];
        for (set<const Residue *>::const_iterator jt = residues.begin(); jt != residues.end(); ++jt)
        {
          AASequence first_aa, second_aa;
          first_aa += *it;
          second_aa += *jt;
          String aa1(first_aa.toString()), aa2(second_aa.toString());
#ifdef HIDDEN_MARKOV_MODEL_DEBUG
          cerr << "Estimating: " << aa1 << " -> " << aa2 << " (" << training_steps_count_[name_to_state_[aa1 + aa2 + "_" + pathway]][s2] << ") :: ";
#endif

          if (training_steps_count_[name_to_state_[aa1 + aa2 + "_" + pathway]][s2] == 0)
          {
            Size count(0);
            double sum(0);
            // "rows" of the amino acid matrix
            for (set<const Residue *>::const_iterator kt = residues.begin(); kt != residues.end(); ++kt)
            {
              AASequence third_aa;
              third_aa += *kt;
              String aa3(third_aa.toString());
              if (training_steps_count_[name_to_state_[aa1 + aa3 + "_" + pathway]][s2] != 0)
              {
                sum += trans_[name_to_state_[aa1 + aa3 + "_" + pathway]][s2];
                count++;
              }
            }
            // "columns" of the amino acid matrix
            for (set<const Residue *>::const_iterator kt = residues.begin(); kt != residues.end(); ++kt)
            {
              AASequence third_aa;
              third_aa += *kt;
              String aa3(third_aa.toString());

              if (training_steps_count_[name_to_state_[aa3 + aa2 + "_" + pathway]][s2] != 0)
              {
                sum += trans_[name_to_state_[aa3 + aa2 + "_" + pathway]][s2];
                count++;
              }
            }

#ifdef HIDDEN_MARKOV_MODEL_DEBUG
            cerr << trans_[name_to_state_[aa1 + aa2 + "_" + pathway]][s2] << " to ";
#endif
            if (count != 0)
            {
#ifdef HIDDEN_MARKOV_MODEL_DEBUG
              cerr << "setting transitions of " << aa1 << aa2 << "_" << pathway << " -> " << pathway << " to " << sum / double(count) << endl;
#endif
              trans_[name_to_state_[aa1 + aa2 + "_" + pathway]][s2] = sum / double(count);
              trans_[name_to_state_[aa1 + aa2 + "_" + pathway]][end_state] = 1 - sum / double(count);
            }
#ifdef HIDDEN_MARKOV_MODEL_DEBUG
            cerr << sum / double(count) << endl;
          }
          else
          {
            cerr << "not needed" << endl;
#endif
          }
        }
      }
    }

    // sc and cr
    String sc_residues("HKRDE");
    for (String::ConstIterator it = sc_residues.begin(); it != sc_residues.end(); ++it)
    {
      String sc_res = *it;

      for (set<const Residue *>::const_iterator jt = residues.begin(); jt != residues.end(); ++jt)
      {
        AASequence second_aa;
        second_aa += *jt;
        String aa2(second_aa.toString());

        s2 = name_to_state_[sc_res];
        if (training_steps_count_[name_to_state_[aa2 + "_" + sc_res]][s2] == 0)
        {
          Size count(0);
          double sum(0);
          for (set<const Residue *>::const_iterator kt = residues.begin(); kt != residues.end(); ++kt)
          {
            AASequence third_aa;
            third_aa += *kt;
            String aa3(third_aa.toString());

            HMMState * s1 = name_to_state_[aa3 + "_" + sc_res];
            if (training_steps_count_[s1][s2] != 0)
            {
              sum += trans_[s1][s2];
              count++;
            }
          }

          if (count != 0)
          {
            trans_[name_to_state_[aa2 + "_" + sc_res]][s2] = sum / double(count);
            trans_[name_to_state_[aa2 + "_" + sc_res]][end_state] = 1 - sum / double(count);
          }
        }
      }
    }

    StringList bk_pathways = ListUtils::create<String>("bk-1,bk-2");

    for (StringList::const_iterator pathway_it = bk_pathways.begin(); pathway_it != bk_pathways.end(); ++pathway_it)
    {
      String pathway = *pathway_it;
      s2 = name_to_state_[pathway];
      for (set<const Residue *>::const_iterator it = residues.begin(); it != residues.end(); ++it)
      {
        AASequence first_aa;
        first_aa += *it;
        String aa1(first_aa.toString());
        if (training_steps_count_[name_to_state_[aa1 + "_" + pathway]][s2] == 0)
        {
          Size count(0);
          double sum(0);
          for (set<const Residue *>::const_iterator jt = residues.begin(); jt != residues.end(); ++jt)
          {
            AASequence second_aa;
            second_aa += *jt;
            String aa2(second_aa.toString());
            HMMState * s1 = name_to_state_[aa2 + "_" + pathway];
            if (training_steps_count_[s1][s2] != 0)
            {
              sum += trans_[s1][s2];
              count++;
            }
            //cerr << "Estimating transition of '" << aa1 << pathway << "' -> '" << pathway << "' to " << sum/(double)count << endl;
            if (count != 0)
            {
              trans_[name_to_state_[aa1 + "_" + pathway]][s2] = sum / static_cast<double>(count);
              trans_[name_to_state_[aa1 + "_" + pathway]][end_state] = 1 - sum / static_cast<double>(count);
            }
          }
        }
      }
    }

  }

  void HiddenMarkovModel::setPseudoCounts(double pseudo_counts)
  {
    pseudo_counts_ = pseudo_counts;
    return;
  }

  double HiddenMarkovModel::getPseudoCounts() const
  {
    return pseudo_counts_;
  }

  void HiddenMarkovModel::setVariableModifications(const StringList & modifications)
  {
    var_modifications_ = modifications;
  }

  void HiddenMarkovModel::copy_(const HiddenMarkovModel & source)
  {
    std::map<HMMState *, HMMState *> old_to_new;
    for (set<HMMState *>::const_iterator it = source.states_.begin(); it != source.states_.end(); ++it)
    {
      HMMState * s = new HMMState(**it);
      states_.insert(s);
      name_to_state_[s->getName()] = s;
      old_to_new[*it] = s;
    }

    // trans_
    for (std::map<HMMState *, std::map<HMMState *, double> >::const_iterator it1 = source.trans_.begin(); it1 != source.trans_.end(); ++it1)
    {
      for (std::map<HMMState *, double>::const_iterator it2 = it1->second.begin(); it2 != it1->second.end(); ++it2)
      {
        trans_[old_to_new[it1->first]][old_to_new[it2->first]] = it2->second;
      }
    }

    // count_trans_
    for (std::map<HMMState *, std::map<HMMState *, double> >::const_iterator it1 = source.count_trans_.begin(); it1 != source.count_trans_.end(); ++it1)
    {
      for (std::map<HMMState *, double>::const_iterator it2 = it1->second.begin(); it2 != it1->second.end(); ++it2)
      {
        count_trans_[old_to_new[it1->first]][old_to_new[it2->first]] = it2->second;
      }
    }

    for (std::map<HMMState *, std::map<HMMState *, std::vector<double> > >::const_iterator it1 = source.train_count_trans_all_.begin(); it1 != source.train_count_trans_all_.end(); ++it1)
    {
      for (std::map<HMMState *, vector<double> >::const_iterator it2 = it1->second.begin(); it2 != it1->second.end(); ++it2)
      {
        train_count_trans_all_[old_to_new[it1->first]][old_to_new[it2->first]] = it2->second;
      }

    }


    for (std::map<HMMState *, std::map<HMMState *, Size> >::const_iterator it1 = source.training_steps_count_.begin(); it1 != source.training_steps_count_.end(); ++it1)
    {
      for (std::map<HMMState *, Size>::const_iterator it2 = it1->second.begin(); it2 != it1->second.end(); ++it2)
      {
        training_steps_count_[old_to_new[it1->first]][old_to_new[it2->first]] = it2->second;
      }
    }

    // forward and backward are just temporary objects

    for (std::map<HMMState *, double>::const_iterator it = source.train_emission_prob_.begin(); it != source.train_emission_prob_.end(); ++it)
    {
      train_emission_prob_[old_to_new[it->first]] = it->second;
    }

    for (std::map<HMMState *, double>::const_iterator it = source.init_prob_.begin(); it != source.init_prob_.end(); ++it)
    {
      init_prob_[old_to_new[it->first]] = it->second;
    }

    for (std::set<std::pair<HMMState *, HMMState *> >::const_iterator it = source.trained_trans_.begin(); it != source.trained_trans_.end(); ++it)
    {
      trained_trans_.insert(make_pair(old_to_new[it->first], old_to_new[it->second]));
    }

    synonym_trans_names_ = source.synonym_trans_names_;
    pseudo_counts_ = source.pseudo_counts_;
    var_modifications_ = source.var_modifications_;


    for (std::map<String, std::map<String, std::pair<String, String> > >::const_iterator it = synonym_trans_names_.begin(); it != synonym_trans_names_.end(); ++it)
    {
      for (std::map<String, pair<String, String> >::const_iterator it2 = it->second.begin(); it2 != it->second.end(); ++it2)
      {
        synonym_trans_[name_to_state_[it->first]][name_to_state_[it2->first]] =
          make_pair(name_to_state_[it2->second.first], name_to_state_[it2->second.second]);
      }
    }


    for (std::map<HMMState *, set<HMMState *> >::const_iterator it1 = source.enabled_trans_.begin(); it1 != source.enabled_trans_.end(); ++it1)
    {
      for (set<HMMState *>::const_iterator it2 = it1->second.begin(); it2 != it1->second.end(); ++it2)
      {
        enabled_trans_[old_to_new[it1->first]].insert(old_to_new[*it2]);
      }
    }

  }

}<|MERGE_RESOLUTION|>--- conflicted
+++ resolved
@@ -40,10 +40,7 @@
 
 #include <fstream>
 #include <iostream>
-<<<<<<< HEAD
-=======
 #include <map>
->>>>>>> bd254914
 
 // #define SIMPLE_DEBUG2
 // #undef  SIMPLE_DEBUG2
