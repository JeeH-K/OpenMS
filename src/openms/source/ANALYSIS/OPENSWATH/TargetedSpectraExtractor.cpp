--- conflicted
+++ resolved
@@ -221,7 +221,6 @@
       }
       const double spectrum_mz = precursors.empty() ? 0.0 : precursors.front().getMZ();
 
-<<<<<<< HEAD
       // Lambda to check the mz/rt thresholds
       auto checkRtAndMzTol = [](const double& spectrum_mz, const double& spectrum_rt, 
         const double& target_mz, const double& target_rt, const double& mz_window, const double& rt_window) 
@@ -242,6 +241,50 @@
 
       for (const auto& feature : ms1_features)
       {
+        const auto& peptide_ref_s = feature.getMetaValue("PeptideRef");
+        const auto& native_id_s = feature.getMetaValue("native_id");
+
+        // check for null annotations resulting from unnanotated features
+        if (peptide_ref_s != "null")
+        {
+          const double target_mz = feature.getMZ();
+          const double target_rt = feature.getRT();
+          if (target_rt >= rt_left_lim && target_rt <= rt_right_lim)
+          {
+            OPENMS_LOG_DEBUG << "annotateSpectra(): " << peptide_ref_s << "]";
+            OPENMS_LOG_DEBUG << " (target_rt: " << target_rt << ") (target_mz: " << target_mz << ")" << std::endl;
+            MSSpectrum annotated_spectrum = spectrum;
+            annotated_spectrum.setName(peptide_ref_s);
+            annotated_spectra.push_back(std::move(annotated_spectrum));
+            // fill the ms2 features map
+            Feature ms2_feature;
+            ms2_feature.setRT(spectrum_rt);
+            ms2_feature.setMZ(spectrum_mz);
+            ms2_feature.setIntensity(feature.getIntensity());
+            ms2_feature.setMetaValue("native_id", native_id_s);
+            ms2_feature.setMetaValue("PeptideRef", peptide_ref_s);
+            ms2_features.push_back(std::move(ms2_feature));
+          }
+        }
+      };
+
+      for (const auto& feature : ms1_features)
+      {
+        if (!feature.getSubordinates().empty())
+        {
+          // iterate through the subordinate level
+          for (const auto& subordinate : feature.getSubordinates())
+          {
+            construct_feature(subordinate);
+          }
+        }
+        else
+        {
+          construct_feature(feature);
+        }
+      }
+    }
+  }
         if (!feature.getSubordinates().empty())
         {
           // iterate through the subordinate level
@@ -301,57 +344,7 @@
               ms2_feature.setMetaValue("PeptideRef", peptide_ref_f);
               ms2_features.push_back(ms2_feature);
             }
-=======
-      auto construct_feature = [rt_left_lim,
-                                rt_right_lim,
-                                spectrum_rt,
-                                spectrum_mz,
-                                &ms2_features,
-                                &annotated_spectra,
-                                &spectrum]
-                                (const OpenMS::Feature& feature) 
-      {
-        const auto& peptide_ref_s = feature.getMetaValue("PeptideRef");
-        const auto& native_id_s = feature.getMetaValue("native_id");
-
-        // check for null annotations resulting from unnanotated features
-        if (peptide_ref_s != "null")
-        {
-          const double target_mz = feature.getMZ();
-          const double target_rt = feature.getRT();
-          if (target_rt >= rt_left_lim && target_rt <= rt_right_lim)
-          {
-            OPENMS_LOG_DEBUG << "annotateSpectra(): " << peptide_ref_s << "]";
-            OPENMS_LOG_DEBUG << " (target_rt: " << target_rt << ") (target_mz: " << target_mz << ")" << std::endl;
-            MSSpectrum annotated_spectrum = spectrum;
-            annotated_spectrum.setName(peptide_ref_s);
-            annotated_spectra.push_back(std::move(annotated_spectrum));
-            // fill the ms2 features map
-            Feature ms2_feature;
-            ms2_feature.setRT(spectrum_rt);
-            ms2_feature.setMZ(spectrum_mz);
-            ms2_feature.setIntensity(feature.getIntensity());
-            ms2_feature.setMetaValue("native_id", native_id_s);
-            ms2_feature.setMetaValue("PeptideRef", peptide_ref_s);
-            ms2_features.push_back(std::move(ms2_feature));
           }
-        }
-      };
-
-      for (const auto& feature : ms1_features)
-      {
-        if (!feature.getSubordinates().empty())
-        {
-          // iterate through the subordinate level
-          for (const auto& subordinate : feature.getSubordinates())
-          {
-            construct_feature(subordinate);
->>>>>>> 7fcfaf66
-          }
-        }
-        else
-        {
-          construct_feature(feature);
         }
       }
     }
@@ -360,11 +353,9 @@
   void TargetedSpectraExtractor::searchSpectrum(
       OpenMS::FeatureMap& feat_map,
       OpenMS::FeatureMap& feat_map_output,
-<<<<<<< HEAD
+      bool add_unidentified_features) const
+      OpenMS::FeatureMap& feat_map_output,
       bool add_unknown_features) const
-=======
-      bool add_unidentified_features) const
->>>>>>> 7fcfaf66
   {
     OpenMS::AccurateMassSearchEngine ams;
     OpenMS::MzTab output;
@@ -399,11 +390,8 @@
               std::string adducts;
               try
               {
-<<<<<<< HEAD
-=======
                 // Extract adduct: the first letter stands for the actual metabolite and then everything after are the abducts up until the ";"
                 // For example, M-H;1- will give -H
->>>>>>> 7fcfaf66
                 std::string str = hit.getMetaValue("modifications").toString();
                 std::string delimiter = ";";
                 adducts = str.substr(1, str.find(delimiter) - 1);
@@ -420,32 +408,14 @@
               s.setMetaValue("mz_error_ppm", hit.getMetaValue("mz_error_ppm"));
               s.setMetaValue("mz_error_Da", hit.getMetaValue("mz_error_Da"));
               s.setCharge(hit.getCharge());
-<<<<<<< HEAD
-              std::vector<OpenMS::Feature> subs = {s};
-              f.setSubordinates(subs);
-              feat_map_output.push_back(f);
-            }
-            else if (add_unknown_features)
-=======
               f.setSubordinates({s});
               feat_map_output.push_back(f);
             }
             else if (add_unidentified_features)
->>>>>>> 7fcfaf66
             {
               //// "PeptideRef" metavalue should have been set during peak picking, but if not...
               std::ostringstream mass_of_the_peak;
               mass_of_the_peak << s.getMZ();
-<<<<<<< HEAD
-              //f.setMetaValue("PeptideRef", mass_of_the_peak.str());
-              //s.setMetaValue("PeptideRef", mass_of_the_peak.str());
-
-              //// "native_id" metavalue should have been set during peak picking, but if not...
-              //std::ostringstream native_id;
-              //native_id << "Unknown " << unknown_feature_counter++;
-              //s.setMetaValue("native_id", native_id.str());
-=======
->>>>>>> 7fcfaf66
 
               // Fill in accurateMassSearch metavalues
               DataValue identifiers(std::vector<std::string>({mass_of_the_peak.str()}));
@@ -458,12 +428,83 @@
               s.setMetaValue("mz_error_ppm", 0);
               s.setMetaValue("mz_error_Da", 0);
               // s.setCharge(hit.getCharge()); // The polarity should have been set during peak picking
-<<<<<<< HEAD
+              f.setSubordinates({s});
+              feat_map_output.push_back(f);
+            }
+          }
+        }
+      }
+    }
+  }
+      const auto& peptide_identifications = feature.getPeptideIdentifications();
+      if (peptide_identifications.size())
+      {
+        for (const auto& ident : peptide_identifications)
+        {
+          for (const auto& hit : ident.getHits())
+          {
+            OpenMS::Feature f;
+            OpenMS::Feature s = feature;
+            f.setUniqueId();
+            s.setUniqueId();
+            if (hit.getMetaValue("identifier").toStringList().at(0) != "null")
+            {
+              f.setMetaValue("PeptideRef", hit.getMetaValue("identifier").toStringList().at(0));
+              s.setMetaValue("PeptideRef", hit.getMetaValue("identifier").toStringList().at(0));
+              std::string native_id = hit.getMetaValue("chemical_formula").toString() + ";" + hit.getMetaValue("modifications").toString();
+              s.setMetaValue("native_id", native_id);
+              s.setMetaValue("identifier", hit.getMetaValue("identifier"));
+              s.setMetaValue("description", hit.getMetaValue("description"));
+              s.setMetaValue("modifications", hit.getMetaValue("modifications"));
+              std::string adducts;
+              try
+              {
+                std::string str = hit.getMetaValue("modifications").toString();
+                std::string delimiter = ";";
+                adducts = str.substr(1, str.find(delimiter) - 1);
+              }
+              catch (const std::exception& e)
+              {
+                OPENMS_LOG_ERROR << e.what();
+              }
+              s.setMetaValue("adducts", adducts);
+              OpenMS::EmpiricalFormula chemform(hit.getMetaValue("chemical_formula").toString());
+              double adduct_mass = s.getMZ() * std::abs(hit.getCharge()) + static_cast<double>(hit.getMetaValue("mz_error_Da")) - chemform.getMonoWeight();
+              s.setMetaValue("dc_charge_adduct_mass", adduct_mass);
+              s.setMetaValue("chemical_formula", hit.getMetaValue("chemical_formula"));
+              s.setMetaValue("mz_error_ppm", hit.getMetaValue("mz_error_ppm"));
+              s.setMetaValue("mz_error_Da", hit.getMetaValue("mz_error_Da"));
+              s.setCharge(hit.getCharge());
               std::vector<OpenMS::Feature> subs = {s};
               f.setSubordinates(subs);
-=======
-              f.setSubordinates({s});
->>>>>>> 7fcfaf66
+              feat_map_output.push_back(f);
+            }
+            else if (add_unknown_features)
+            {
+              //// "PeptideRef" metavalue should have been set during peak picking, but if not...
+              std::ostringstream mass_of_the_peak;
+              mass_of_the_peak << s.getMZ();
+              //f.setMetaValue("PeptideRef", mass_of_the_peak.str());
+              //s.setMetaValue("PeptideRef", mass_of_the_peak.str());
+
+              //// "native_id" metavalue should have been set during peak picking, but if not...
+              //std::ostringstream native_id;
+              //native_id << "Unknown " << unknown_feature_counter++;
+              //s.setMetaValue("native_id", native_id.str());
+
+              // Fill in accurateMassSearch metavalues
+              DataValue identifiers(std::vector<std::string>({mass_of_the_peak.str()}));
+              s.setMetaValue("identifier", identifiers);
+              s.setMetaValue("description", "");
+              s.setMetaValue("modifications", "");
+              s.setMetaValue("adducts", "");
+              s.setMetaValue("dc_charge_adduct_mass", 0);
+              s.setMetaValue("chemical_formula", "");
+              s.setMetaValue("mz_error_ppm", 0);
+              s.setMetaValue("mz_error_Da", 0);
+              // s.setCharge(hit.getCharge()); // The polarity should have been set during peak picking
+              std::vector<OpenMS::Feature> subs = {s};
+              f.setSubordinates(subs);
               feat_map_output.push_back(f);
             }
           }
@@ -816,8 +857,6 @@
   void TargetedSpectraExtractor::extractSpectra(
     const MSExperiment& experiment,
     const FeatureMap& ms1_features,
-<<<<<<< HEAD
-=======
     std::vector<MSSpectrum>& extracted_spectra
   ) const
   {
@@ -838,18 +877,11 @@
   void TargetedSpectraExtractor::extractSpectra(
     const MSExperiment& experiment,
     const FeatureMap& ms1_features,
->>>>>>> 7fcfaf66
     std::vector<MSSpectrum>& extracted_spectra,
     FeatureMap& extracted_features,
     const bool compute_features
   ) const
   {
-<<<<<<< HEAD
-    // get the spectra from the experiment
-    const std::vector<MSSpectrum>& spectra = experiment.getSpectra();
-
-=======
->>>>>>> 7fcfaf66
     // annotate spectra
     std::vector<OpenMS::MSSpectrum> annotated_spectra;
     OpenMS::FeatureMap ms2_features;
@@ -868,11 +900,39 @@
 
     // select the best spectrum for each group of spectra having the same name
     selectSpectra(scored_spectra, ms2_features, extracted_spectra, extracted_features, compute_features);
-<<<<<<< HEAD
+  }
+
+  void TargetedSpectraExtractor::extractSpectra(
+    const MSExperiment& experiment,
+    const FeatureMap& ms1_features,
+    std::vector<MSSpectrum>& extracted_spectra,
+    FeatureMap& extracted_features,
+    const bool compute_features
+  ) const
+  {
+    // get the spectra from the experiment
+    const std::vector<MSSpectrum>& spectra = experiment.getSpectra();
+
+    // annotate spectra
+    std::vector<OpenMS::MSSpectrum> annotated_spectra;
+    OpenMS::FeatureMap ms2_features;
+    annotateSpectra(experiment.getSpectra(), ms1_features, ms2_features, annotated_spectra);
+
+    // pickSpectra
+    std::vector<MSSpectrum> picked_spectra(annotated_spectra.size());
+    for (Size i = 0; i < annotated_spectra.size(); ++i)
+    {
+      pickSpectrum(annotated_spectra[i], picked_spectra[i]);
+    }
+
+    // score and select
+    std::vector<OpenMS::MSSpectrum> scored_spectra;
+    scoreSpectra(annotated_spectra, picked_spectra, scored_spectra);
+
+    // select the best spectrum for each group of spectra having the same name
+    selectSpectra(scored_spectra, ms2_features, extracted_spectra, extracted_features, compute_features);
     //extracted_spectra = scored_spectra;
     //extracted_features = ms2_features;
-=======
->>>>>>> 7fcfaf66
   }
 
   void TargetedSpectraExtractor::matchSpectrum(
@@ -1004,11 +1064,8 @@
     {
       for (const auto& subordinate : feature.getSubordinates())
       {
-<<<<<<< HEAD
+        ms1_to_ms2[subordinate.getMetaValue("PeptideRef")].push_back(&subordinate);
         ms1_to_ms2[subordinate.getMetaValue("PeptideRef")].push_back(&subordinate); // TODO: "transition_name"
-=======
-        ms1_to_ms2[subordinate.getMetaValue("PeptideRef")].push_back(&subordinate);
->>>>>>> 7fcfaf66
       }
     }
 
@@ -1034,7 +1091,6 @@
       peptide.protein_refs.push_back(peptide_ref);
       peptide.rts.push_back(rt);
       peptides.push_back(peptide);
-<<<<<<< HEAD
 
       //OpenMS::TargetedExperiment::Compound compound;
       //compound.id = peptide_ref;
@@ -1043,8 +1099,6 @@
       //compound.rts.push_back(rt);
       //compounds.push_back(compound);
       
-=======
->>>>>>> 7fcfaf66
       for (const auto& ms2_feature : ms1_to_ms2[peptide_ref])
       {
         auto current_mz = ms2_feature->getMZ();
@@ -1052,6 +1106,12 @@
             (current_mz < ms1_feature.getMZ() + relative_allowable_product_mass_))
         {
           std::string native_id = ms2_feature->getMetaValue("native_id");
+          std::ostringstream os;
+          os << ms2_feature->getMetaValue("native_id") << "_" << peptide_ref;
+
+          OpenMS::ReactionMonitoringTransition rmt;
+          rmt.setLibraryIntensity(ms2_feature->getIntensity());
+          rmt.setName(ms2_feature->getMetaValue("native_id"));
           std::ostringstream os;
           os << ms2_feature->getMetaValue("native_id") << "_" << peptide_ref;
 
@@ -1128,13 +1188,22 @@
         std::string id_f;
         try
         {
-<<<<<<< HEAD
+          id_f = f_map.first.prefix('_');
+        }
+        catch (const std::exception& e)
+        {
+          OPENMS_LOG_ERROR << e.what();
+        }
+
+        f.setMetaValue("PeptideRef", id_f);
+
+        // parse the identifier
+        std::string id_f;
+        try
+        {
           std::string str = f_map.first;
           std::string delimiter = "_";
           id_f = str.substr(0, str.find(delimiter));
-=======
-          id_f = f_map.first.prefix('_');
->>>>>>> 7fcfaf66
         }
         catch (const std::exception& e)
         {
@@ -1228,25 +1297,19 @@
   {
     auto construct_feature = [&fmapmap](const OpenMS::Feature& feature)
     {
-<<<<<<< HEAD
+      if (feature.metaValueExists("PeptideRef") && feature.metaValueExists("identifier"))
       if (f.metaValueExists("PeptideRef") && f.metaValueExists("identifier"))
       {
+        std::string id = std::string(feature.getMetaValue("PeptideRef")) + std::string("_") + std::string(feature.getMetaValue("identifier").toStringList().at(0));
+        std::string id_f = id + std::string("_") + std::to_string(feature.getRT());
+        auto found_f = fmapmap.emplace(id_f, std::vector<OpenMS::Feature>({feature}));
         std::string id = std::string(f.getMetaValue("PeptideRef")) + std::string("_") + std::string(f.getMetaValue("identifier").toStringList().at(0));
         std::string id_f = id + std::string("_") + std::to_string(f.getRT());
         auto found_f = fmapmap.emplace(id_f, std::vector<OpenMS::Feature>({f}));
         if (!found_f.second)
         {
+          fmapmap.at(id_f).push_back(feature);
           fmapmap.at(id_f).push_back(f);
-=======
-      if (feature.metaValueExists("PeptideRef") && feature.metaValueExists("identifier"))
-      {
-        std::string id = std::string(feature.getMetaValue("PeptideRef")) + std::string("_") + std::string(feature.getMetaValue("identifier").toStringList().at(0));
-        std::string id_f = id + std::string("_") + std::to_string(feature.getRT());
-        auto found_f = fmapmap.emplace(id_f, std::vector<OpenMS::Feature>({feature}));
-        if (!found_f.second)
-        {
-          fmapmap.at(id_f).push_back(feature);
->>>>>>> 7fcfaf66
         }
       }
     };
@@ -1255,7 +1318,7 @@
       construct_feature(f);
       for (const OpenMS::Feature& s : f.getSubordinates())
       {
-<<<<<<< HEAD
+        construct_feature(s);
         if (s.metaValueExists("PeptideRef") && s.metaValueExists("identifier"))
         {
           std::string id = std::string(s.getMetaValue("PeptideRef")) + std::string("_") + std::string(s.getMetaValue("identifier").toStringList().at(0));
@@ -1266,9 +1329,6 @@
             fmapmap.at(id_s).push_back(s);
           }
         }
-=======
-        construct_feature(s);
->>>>>>> 7fcfaf66
       }
     }
   }
