--- conflicted
+++ resolved
@@ -526,13 +526,8 @@
         // so we need to convert between them
         //TODO MULTIPLEXED: needs to be adapted for multiplexed experiments
         size_t row = f.getMapIndex();  
-<<<<<<< HEAD
-        size_t fraction = ed.getRunSection()[row].fraction;
-        size_t sample = ed.getRunSection()[row].sample;
-=======
         size_t fraction = ed.getMSFileSection()[row].fraction;
         size_t sample = ed.getMSFileSection()[row].sample;
->>>>>>> 62bfacd5
         quantifyFeature_(f, fraction, sample, hit); // updates "stats_.quant_features"
       }
     }
@@ -593,15 +588,9 @@
       const String & ms_file_path = identifier_to_ms_file[p.getIdentifier()];
 
       // determine sample and fraction by MS file name (stored in protein identification)
-<<<<<<< HEAD
-      const ExperimentalDesign::RunRows & run_section = ed.getRunSection();
-      auto row = find_if(begin(run_section), end(run_section), 
-        [&ms_file_path](const ExperimentalDesign::RunRow& r)
-=======
       const ExperimentalDesign::MSFileSection & run_section = ed.getMSFileSection();
       auto row = find_if(begin(run_section), end(run_section), 
         [&ms_file_path](const ExperimentalDesign::MSFileSectionEntry& r)
->>>>>>> 62bfacd5
           { 
             return r.path == ms_file_path; 
           });
