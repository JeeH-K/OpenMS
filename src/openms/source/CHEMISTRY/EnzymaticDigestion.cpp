--- conflicted
+++ resolved
@@ -202,74 +202,7 @@
 
   void EnzymaticDigestion::digestAfterTokenize_(const std::vector<Size>& fragment_positions, const StringView& sequence, std::vector<StringView>& output, Size min_length, Size max_length) const
   {
-<<<<<<< HEAD
     Size count = fragment_positions.size();
-=======
-    // initialization
-    output.clear();
-    
-    Size mc = (enzyme_.getName() == UnspecificCleavage) ? std::numeric_limits<Size>::max() : missed_cleavages_;
-    
-    // naive cleavage sites
-    std::vector<Size> pep_positions = tokenize_(protein.toUnmodifiedString());
-    Size count = pep_positions.size();
-    Size begin = pep_positions[0];
-    for (Size i = 1; i < count; ++i)
-    {
-      output.push_back(protein.getSubsequence(begin, pep_positions[i] - begin));
-      begin = pep_positions[i];
-    }
-    output.push_back(protein.getSubsequence(begin, protein.size() - begin));
-
-    // missed cleavages
-    if (pep_positions.size() > 0 && mc != 0) // there is at least one cleavage site!
-    {
-      // generate fragments with missed cleavages
-      for (Size i = 1; ((i <= mc) && (count > i)); ++i)
-      {
-        begin = pep_positions[0];
-        for (Size j = 1; j < count - i; ++j)
-        {
-          output.push_back(protein.getSubsequence(begin, pep_positions[j + i] - begin));
-          begin = pep_positions[j];
-        }
-        output.push_back(protein.getSubsequence(begin, protein.size() - begin));
-      }
-    }
-  }
-
-  void EnzymaticDigestion::digestUnmodifiedString(const StringView sequence, std::vector<StringView>& output, Size min_length, Size max_length) const
-  {
-    // initialization
-    output.clear();
-
-    // disable max length filter by setting to maximum length
-    if (max_length == 0 || max_length > sequence.size())
-    {
-      max_length = sequence.size();
-    }
-
-    // Unspecific cleavage:
-    // For unspecific cleavage every amino acid is a cutting position.
-    // All substrings of length min_size..max_size are generated.
-    if (enzyme_.getName() == UnspecificCleavage)
-    {
-      output.reserve(sequence.size() * (max_length - min_length + 1));
-      for (Size i = 0; i <= sequence.size() - min_length; ++i)
-      {
-        const Size limit = std::min(max_length, sequence.size() - i);
-        for (Size j = min_length; j <= limit; ++j)
-        {
-          output.push_back(sequence.substr(i, j));
-        }
-      }
-      return;
-    }
-    
-    // naive cleavage sites
-    std::vector<Size> pep_positions = tokenize_(sequence.getString());
-    Size count = pep_positions.size();
->>>>>>> 9886726b
 
     // no cleavage sites? return full string
     if (count == 0)
@@ -287,11 +220,7 @@
       Size l = fragment_positions[i] - fragment_positions[i - 1];
       if (l >= min_length && l <= max_length)
       {
-<<<<<<< HEAD
-        output.push_back(sequence.substr(fragment_positions[i - 1], fragment_positions[i] - 1));
-=======
         output.push_back(sequence.substr(pep_positions[i - 1], l));
->>>>>>> 9886726b
       }
     }
 
@@ -299,11 +228,7 @@
     Size l = sequence.size() - fragment_positions[count - 1];
     if (l >= min_length && l <= max_length)
     {
-<<<<<<< HEAD
-      output.push_back(sequence.substr(fragment_positions[count - 1], sequence.size() - 1));
-=======
       output.push_back(sequence.substr(pep_positions[count - 1], l));
->>>>>>> 9886726b
     }
 
     // generate fragments with missed cleavages
@@ -314,11 +239,7 @@
         Size l = fragment_positions[j + i] - fragment_positions[j - 1];
         if (l >= min_length && l <= max_length)
         {
-<<<<<<< HEAD
-          output.push_back(sequence.substr(fragment_positions[j - 1], fragment_positions[j + i] - 1));
-=======
           output.push_back(sequence.substr(pep_positions[j - 1], l));
->>>>>>> 9886726b
         }
       }
 
@@ -326,11 +247,7 @@
       Size l = sequence.size() - fragment_positions[count - i - 1];
       if (l >= min_length && l <= max_length)
       {
-<<<<<<< HEAD
-        output.push_back(sequence.substr(fragment_positions[count - i - 1], sequence.size() - 1 ));
-=======
         output.push_back(sequence.substr(pep_positions[count - i - 1], l));
->>>>>>> 9886726b
       }
     }
   }
@@ -367,4 +284,5 @@
     std::vector<Size> fragment_positions = tokenize_(sequence.getString());
     digestAfterTokenize_(fragment_positions, sequence, output, min_length, max_length);
   }
+
 } //namespace