// --------------------------------------------------------------------------
//                   OpenMS -- Open-Source Mass Spectrometry
// --------------------------------------------------------------------------
// Copyright The OpenMS Team -- Eberhard Karls University Tuebingen,
// ETH Zurich, and Freie Universitaet Berlin 2002-2015.
//
// This software is released under a three-clause BSD license:
//  * Redistributions of source code must retain the above copyright
//    notice, this list of conditions and the following disclaimer.
//  * Redistributions in binary form must reproduce the above copyright
//    notice, this list of conditions and the following disclaimer in the
//    documentation and/or other materials provided with the distribution.
//  * Neither the name of any author or any participating institution
//    may be used to endorse or promote products derived from this software
//    without specific prior written permission.
// For a full list of authors, refer to the file AUTHORS.
// --------------------------------------------------------------------------
// THIS SOFTWARE IS PROVIDED BY THE COPYRIGHT HOLDERS AND CONTRIBUTORS "AS IS"
// AND ANY EXPRESS OR IMPLIED WARRANTIES, INCLUDING, BUT NOT LIMITED TO, THE
// IMPLIED WARRANTIES OF MERCHANTABILITY AND FITNESS FOR A PARTICULAR PURPOSE
// ARE DISCLAIMED. IN NO EVENT SHALL ANY OF THE AUTHORS OR THE CONTRIBUTING
// INSTITUTIONS BE LIABLE FOR ANY DIRECT, INDIRECT, INCIDENTAL, SPECIAL,
// EXEMPLARY, OR CONSEQUENTIAL DAMAGES (INCLUDING, BUT NOT LIMITED TO,
// PROCUREMENT OF SUBSTITUTE GOODS OR SERVICES; LOSS OF USE, DATA, OR PROFITS;
// OR BUSINESS INTERRUPTION) HOWEVER CAUSED AND ON ANY THEORY OF LIABILITY,
// WHETHER IN CONTRACT, STRICT LIABILITY, OR TORT (INCLUDING NEGLIGENCE OR
// OTHERWISE) ARISING IN ANY WAY OUT OF THE USE OF THIS SOFTWARE, EVEN IF
// ADVISED OF THE POSSIBILITY OF SUCH DAMAGE.
//
// --------------------------------------------------------------------------
// $Maintainer: Chris Bielow, Xiao Liang $
// $Authors: Marc Sturm, Chris Bielow$
// --------------------------------------------------------------------------

#include <OpenMS/CHEMISTRY/EnzymaticDigestion.h>
#include <OpenMS/CHEMISTRY/EnzymesDB.h>
#include <OpenMS/SYSTEM/File.h>
#include <OpenMS/CONCEPT/LogStream.h>
#include <boost/regex.hpp>

#include <iostream>

using namespace std;

namespace OpenMS
{
  const std::string EnzymaticDigestion::NamesOfSpecificity[] = {"full", "semi", "none"};


  EnzymaticDigestion::EnzymaticDigestion() :
    missed_cleavages_(0),
    enzyme_(*EnzymesDB::getInstance()->getEnzyme("Trypsin")),
    specificity_(SPEC_FULL)
  {
  }

  EnzymaticDigestion::EnzymaticDigestion(const EnzymaticDigestion& rhs) :
    missed_cleavages_(rhs.missed_cleavages_),
    enzyme_(rhs.enzyme_),
    specificity_(rhs.specificity_)
  {
  }

  /// Assignment operator
  EnzymaticDigestion& EnzymaticDigestion::operator=(const EnzymaticDigestion& rhs)
  {
    if (this != &rhs)
    {
      missed_cleavages_ = rhs.missed_cleavages_;
      enzyme_ = rhs.enzyme_;
      specificity_ = rhs.specificity_;
    }
    return *this;
  }

  Size EnzymaticDigestion::getMissedCleavages() const
  {
    return missed_cleavages_;
  }

  void EnzymaticDigestion::setMissedCleavages(Size missed_cleavages)
  {
    missed_cleavages_ = missed_cleavages;
  }

  void EnzymaticDigestion::setEnzyme(const String enzyme_name)
  {
    enzyme_ = *EnzymesDB::getInstance()->getEnzyme(enzyme_name);
  }

  String EnzymaticDigestion::getEnzymeName() const
  {
    return enzyme_.getName();
  }

  EnzymaticDigestion::Specificity EnzymaticDigestion::getSpecificityByName(const String& name)
  {
    for (Size i = 0; i < SIZE_OF_SPECIFICITY; ++i)
    {
      if (name == NamesOfSpecificity[i]) return Specificity(i);
    }
    return SIZE_OF_SPECIFICITY;
  }

  EnzymaticDigestion::Specificity EnzymaticDigestion::getSpecificity() const
  {
    return specificity_;
  }

  void EnzymaticDigestion::setSpecificity(Specificity spec)
  {
    specificity_ = spec;
  }

  std::vector<Size> EnzymaticDigestion::tokenize_(const String& s) const
  {
    std::vector<Size> pep_positions;
    Size pos = 0;
    boost::regex re(enzyme_.getRegEx());
    if (enzyme_.getRegEx() != "()") // if it's not "no cleavage"
    {
      boost::sregex_token_iterator i(s.begin(), s.end(), re, -1);
      boost::sregex_token_iterator j;
      while (i != j)
      {
        pep_positions.push_back(pos);
        pos += (i++)->length();
      }
    }
    else
    {
      pep_positions.push_back(pos);
    }
    return pep_positions;
  }

  bool EnzymaticDigestion::isValidProduct(const AASequence& protein, Size pep_pos, Size pep_length, bool methionine_cleavage)
  {
    if (pep_pos >= protein.size())
    {
      LOG_WARN << "Error: start of peptide is beyond end of protein!" << endl;
      return false;
    }
    else if (pep_pos + pep_length > protein.size())
    {
      LOG_WARN << "Error: end of peptide is beyond end of protein!" << endl;
      return false;
    }
    else if (pep_length == 0 || protein.size() == 0)
    {
      LOG_WARN << "Error: peptide or protein must not be empty!" << endl;
      return false;
    }

    if (specificity_ == SPEC_NONE)
    {
      return true; // we don't care about terminal ends
    }
    else // either SPEC_SEMI or SPEC_FULL
    {
      bool spec_c = false, spec_n = false;

      std::vector<Size> pep_positions = tokenize_(protein.toUnmodifiedString());
      // test each end
      if (pep_pos == 0 ||
          std::find(pep_positions.begin(), pep_positions.end(), pep_pos) != pep_positions.end())
      {
        spec_n = true;
      }
      // if allow methionine cleavage at the protein start position
      if (pep_pos == 1 && methionine_cleavage && protein.getResidue((Size)0).getOneLetterCode() == 'M')
      {
        spec_n = true;
      }
      if (pep_pos + pep_length == protein.size() ||
          std::find(pep_positions.begin(), pep_positions.end(), pep_pos  + pep_length) != pep_positions.end())
      {
        spec_c = true;
      }

      if (spec_n && spec_c)
      {
        return true; // if both are fine, its definitely valid
      }
      else if ((specificity_ == SPEC_SEMI) && (spec_n || spec_c))
      {
        return true; // one only for SEMI
      }
      else
      {
        return false;
      }
    }
  }

  Size EnzymaticDigestion::peptideCount(const AASequence& protein)
  {
    std::vector<Size> pep_positions = tokenize_(protein.toUnmodifiedString());
    Size count = pep_positions.size();
    // missed cleavages
    Size sum = count;
    for (Size i = 1; i < count; ++i)
    {
      if (i > missed_cleavages_) break;
      sum += count - i;
    }
    return sum;
  }

  void EnzymaticDigestion::digest(const AASequence& protein, vector<AASequence>& output) const
  {
    // initialization
    output.clear();
    // naive cleavage sites
    Size missed_cleavages = missed_cleavages_;
    std::vector<Size> pep_positions = tokenize_(protein.toUnmodifiedString());
    Size count = pep_positions.size();
    Size begin = pep_positions[0];
    for (Size i = 1; i < count; ++i)
    {
      output.push_back(protein.getSubsequence(begin, pep_positions[i] - begin));
      begin = pep_positions[i];
    }
    output.push_back(protein.getSubsequence(begin, protein.size() - begin));

    //missed cleavages
    if (pep_positions.size() > 0 && missed_cleavages_ != 0) //there is at least one cleavage site!
    {
      //generate fragments with missed cleavages
      for (Size i = 1; ((i <= missed_cleavages) && (count > i)); ++i)
      {
        begin = pep_positions[0];
        for (Size j = 1; j < count - i; ++j)
        {
          output.push_back(protein.getSubsequence(begin, pep_positions[j + i] - begin));
          begin = pep_positions[j];
        }
        output.push_back(protein.getSubsequence(begin, protein.size() - begin));
      }
    }
  }

  void EnzymaticDigestion::digestUnmodifiedString(const StringView sequence, std::vector<StringView>& output, Size min_length, Size max_length) const
  {
    // initialization
    output.clear();

    // naive cleavage sites
    std::vector<Size> pep_positions = tokenize_(sequence.getString());
    Size count = pep_positions.size();

<<<<<<< HEAD
    if (count == 0 && sequence.size() >= min_length)
    {
      output.push_back(sequence);
=======
    // disable max length filter by setting to maximum length
    if (max_length == 0)
    {
      max_length = sequence.size();
    }

    // no cleavage sites? return full string
    if (count == 0) 
    {
      if (sequence.size() >= min_length && sequence.size() <= max_length)
      {
        output.push_back(sequence);
      }
>>>>>>> 7f7648aa
      return;
    }

    for (Size i = 1; i != count; ++i)
    {
      // add if cleavage product larger then min length
      Size l = pep_positions[i] - pep_positions[i - 1];
      if (l >= min_length && l <= max_length)
      {
        output.push_back(sequence.substr(pep_positions[i - 1], pep_positions[i] - 1));
      }
    }

<<<<<<< HEAD
    // add last cleavage product (if it is larger then min length)
    if (sequence.size() - pep_positions[count - 1] >= min_length)
=======
    // add last cleavage product (need to add because end is not a cleavage site) if larger then min length
    Size l = sequence.size() - pep_positions[count - 1];
    if (l >= min_length && l <= max_length)
>>>>>>> 7f7648aa
    {
      output.push_back(sequence.substr(pep_positions[count - 1], sequence.size() - 1));
    }

    // generate fragments with missed cleavages
    for (Size i = 1; ((i <= missed_cleavages_) && (i < count)); ++i)
    {
      for (Size j = 1; j < count - i; ++j)
      {
        Size l = pep_positions[j + i] - pep_positions[j - 1];
        if (l >= min_length && l <= max_length)
        {
          output.push_back(sequence.substr(pep_positions[j - 1], pep_positions[j + i] - 1));
        }
      }

      // add last cleavage product (need to add because end is not a cleavage site)
      Size l = sequence.size() - pep_positions[count - i - 1];
      if (l >= min_length && l <= max_length)
      {
        output.push_back(sequence.substr(pep_positions[count - i - 1], sequence.size() - 1 ));
      }
    }
  }
<<<<<<< HEAD

=======
>>>>>>> 7f7648aa
} //namespace
<|MERGE_RESOLUTION|>--- conflicted
+++ resolved
@@ -249,11 +249,7 @@
     std::vector<Size> pep_positions = tokenize_(sequence.getString());
     Size count = pep_positions.size();
 
-<<<<<<< HEAD
-    if (count == 0 && sequence.size() >= min_length)
-    {
-      output.push_back(sequence);
-=======
+
     // disable max length filter by setting to maximum length
     if (max_length == 0)
     {
@@ -267,7 +263,7 @@
       {
         output.push_back(sequence);
       }
->>>>>>> 7f7648aa
+
       return;
     }
 
@@ -281,14 +277,9 @@
       }
     }
 
-<<<<<<< HEAD
-    // add last cleavage product (if it is larger then min length)
-    if (sequence.size() - pep_positions[count - 1] >= min_length)
-=======
     // add last cleavage product (need to add because end is not a cleavage site) if larger then min length
     Size l = sequence.size() - pep_positions[count - 1];
     if (l >= min_length && l <= max_length)
->>>>>>> 7f7648aa
     {
       output.push_back(sequence.substr(pep_positions[count - 1], sequence.size() - 1));
     }
@@ -313,8 +304,4 @@
       }
     }
   }
-<<<<<<< HEAD
-
-=======
->>>>>>> 7f7648aa
 } //namespace
