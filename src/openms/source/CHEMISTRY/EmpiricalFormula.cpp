// --------------------------------------------------------------------------
//                   OpenMS -- Open-Source Mass Spectrometry
// --------------------------------------------------------------------------
// Copyright The OpenMS Team -- Eberhard Karls University Tuebingen,
// ETH Zurich, and Freie Universitaet Berlin 2002-2021.
//
// This software is released under a three-clause BSD license:
//  * Redistributions of source code must retain the above copyright
//    notice, this list of conditions and the following disclaimer.
//  * Redistributions in binary form must reproduce the above copyright
//    notice, this list of conditions and the following disclaimer in the
//    documentation and/or other materials provided with the distribution.
//  * Neither the name of any author or any participating institution
//    may be used to endorse or promote products derived from this software
//    without specific prior written permission.
// For a full list of authors, refer to the file AUTHORS.
// --------------------------------------------------------------------------
// THIS SOFTWARE IS PROVIDED BY THE COPYRIGHT HOLDERS AND CONTRIBUTORS "AS IS"
// AND ANY EXPRESS OR IMPLIED WARRANTIES, INCLUDING, BUT NOT LIMITED TO, THE
// IMPLIED WARRANTIES OF MERCHANTABILITY AND FITNESS FOR A PARTICULAR PURPOSE
// ARE DISCLAIMED. IN NO EVENT SHALL ANY OF THE AUTHORS OR THE CONTRIBUTING
// INSTITUTIONS BE LIABLE FOR ANY DIRECT, INDIRECT, INCIDENTAL, SPECIAL,
// EXEMPLARY, OR CONSEQUENTIAL DAMAGES (INCLUDING, BUT NOT LIMITED TO,
// PROCUREMENT OF SUBSTITUTE GOODS OR SERVICES; LOSS OF USE, DATA, OR PROFITS;
// OR BUSINESS INTERRUPTION) HOWEVER CAUSED AND ON ANY THEORY OF LIABILITY,
// WHETHER IN CONTRACT, STRICT LIABILITY, OR TORT (INCLUDING NEGLIGENCE OR
// OTHERWISE) ARISING IN ANY WAY OUT OF THE USE OF THIS SOFTWARE, EVEN IF
// ADVISED OF THE POSSIBILITY OF SUCH DAMAGE.
//
// --------------------------------------------------------------------------
// $Maintainer: Chris Bielow, Ahmed Khalil $
// $Authors: Andreas Bertsch, Chris Bielow $
// --------------------------------------------------------------------------
//

#include <OpenMS/CHEMISTRY/EmpiricalFormula.h>

#include <OpenMS/CHEMISTRY/Element.h>
#include <OpenMS/CHEMISTRY/ElementDB.h>
#include <OpenMS/CHEMISTRY/ISOTOPEDISTRIBUTION/IsotopePatternGenerator.h>
#include <OpenMS/CHEMISTRY/ISOTOPEDISTRIBUTION/IsotopeDistribution.h>
#include <OpenMS/CHEMISTRY/ISOTOPEDISTRIBUTION/CoarseIsotopePatternGenerator.h>
#include <OpenMS/CONCEPT/LogStream.h>
#include <OpenMS/CONCEPT/Constants.h>
#include <OpenMS/MATH/MISC/MathFunctions.h>

#include <boost/math/special_functions/binomial.hpp>

#include <iostream>
#include <algorithm>

using namespace std;

namespace OpenMS
{
  EmpiricalFormula::EmpiricalFormula() :
    charge_(0)
  {}

  EmpiricalFormula::EmpiricalFormula(const String& formula)
  {
    charge_ = parseFormula_(formula_, formula);
  }

  EmpiricalFormula::EmpiricalFormula(SignedSize number, const Element* element, SignedSize charge)
  {
    formula_[element] = number;
    charge_ = charge;
  }

  EmpiricalFormula::~EmpiricalFormula()
  {
  }

  double EmpiricalFormula::getMonoWeight() const
  {
    double weight = Constants::PROTON_MASS_U * charge_;
    for (const auto& it : formula_)
    {
      weight += it.first->getMonoWeight() * (double)it.second;
    }
    return weight;
  }

  double EmpiricalFormula::getAverageWeight() const
  {
    double weight = Constants::PROTON_MASS_U * charge_;
    for (const auto& it : formula_)
    {
      weight += it.first->getAverageWeight() * (double)it.second;
    }
    return weight;
  }

  double EmpiricalFormula::calculateTheoreticalIsotopesNumber() const
  {
    double total = 1;
    for (const auto& element : formula_)
    {
      UInt non_trace_isotopes = 0;
      const auto& distr = element.first->getIsotopeDistribution();
      for (const auto& isotope : distr)
      {
        if (isotope.getIntensity() != 0)
        {
          non_trace_isotopes++;
        }
      }
      if (non_trace_isotopes>1 && element.second!=1)
      {
        total *= boost::math::binomial_coefficient<double>(UInt(element.second), non_trace_isotopes);
      }
      else
      {
        total *= element.second*non_trace_isotopes;
      }
    }
    return total;
  }

  bool EmpiricalFormula::estimateFromWeightAndCompAndS(double average_weight, UInt S, double C, double H, double N, double O, double P)
  {
    const ElementDB* db = ElementDB::getInstance();

    double remaining_weight = average_weight - S * db->getElement("S")->getAverageWeight();

    // The number of sulfurs is set to 0 because we're explicitly specifying their count.
    // We propagate the return value to let the programmer know if the approximation succeeded
    // without requesting a negative number of hydrogens.
    bool ret = estimateFromWeightAndComp(remaining_weight, C, H, N, O, 0.0, P);

    formula_.at(db->getElement("S")) = S;

    return ret;
  }

  bool EmpiricalFormula::estimateFromWeightAndComp(double average_weight, double C, double H, double N, double O, double S, double P)
  {
    const ElementDB* db = ElementDB::getInstance();

    double avgTotal = (C * db->getElement("C")->getAverageWeight() +
                       H * db->getElement("H")->getAverageWeight() +
                       N * db->getElement("N")->getAverageWeight() +
                       O * db->getElement("O")->getAverageWeight() +
                       S * db->getElement("S")->getAverageWeight() +
                       P * db->getElement("P")->getAverageWeight());

    double factor = average_weight / avgTotal;

    formula_.clear();

    formula_.insert(make_pair(db->getElement("C"), (SignedSize) Math::round(C * factor)));
    formula_.insert(make_pair(db->getElement("N"), (SignedSize) Math::round(N * factor)));
    formula_.insert(make_pair(db->getElement("O"), (SignedSize) Math::round(O * factor)));
    formula_.insert(make_pair(db->getElement("S"), (SignedSize) Math::round(S * factor)));
    formula_.insert(make_pair(db->getElement("P"), (SignedSize) Math::round(P * factor)));

    double remaining_mass = average_weight-getAverageWeight();
    SignedSize adjusted_H = Math::round(remaining_mass / db->getElement("H")->getAverageWeight());

    // It's possible for a very small mass to get a negative value here.
    if (adjusted_H < 0)
    {
      // The approximation can still be useful, but we set the return flag to false to explicitly notify the programmer.
      return false;
    }

    // Only insert hydrogens if their number is not negative.
    formula_.insert(make_pair(db->getElement("H"), adjusted_H));
    // The approximation had no issues.
    return true;
  }

  IsotopeDistribution EmpiricalFormula::getIsotopeDistribution(const IsotopePatternGenerator& solver) const
  {
    return solver.run(*this);
  }

  IsotopeDistribution EmpiricalFormula::getConditionalFragmentIsotopeDist(const EmpiricalFormula& precursor,
                                                                          const std::set<UInt>& precursor_isotopes,
                                                                          const CoarseIsotopePatternGenerator& solver) const
  {
    // A fragment's isotopes can only be as high as the largest isolated precursor isotope.
    UInt max_depth = *std::max_element(precursor_isotopes.begin(), precursor_isotopes.end())+1;

    // Treat *this as the fragment molecule
    EmpiricalFormula complementary_fragment = precursor-*this;

    IsotopeDistribution fragment_isotope_dist = getIsotopeDistribution(CoarseIsotopePatternGenerator(max_depth));
    IsotopeDistribution comp_fragment_isotope_dist = complementary_fragment.getIsotopeDistribution(CoarseIsotopePatternGenerator(max_depth));

    IsotopeDistribution result = solver.calcFragmentIsotopeDist(fragment_isotope_dist, comp_fragment_isotope_dist, precursor_isotopes, getMonoWeight());

    // Renormalize to make these conditional probabilities (conditioned on the isolated precursor isotopes)
    result.renormalize();

    return result;
  }

  SignedSize EmpiricalFormula::getNumberOf(const Element* element) const
  {
    const auto& it  = formula_.find(element);
    if (it != formula_.end())
    {
      return it->second;
    }
    return 0;
  }

  SignedSize EmpiricalFormula::getNumberOfAtoms() const
  {
    SignedSize num_atoms(0);
    for (const auto& it : formula_) num_atoms += it.second;
    return num_atoms;
  }

  void EmpiricalFormula::setCharge(Int charge)
  {
    charge_ = charge;
  }

  Int EmpiricalFormula::getCharge() const
  {
    return charge_;
  }

  String EmpiricalFormula::toString() const
  {
    String formula;
    auto formula_map = toMap();
    for (const auto& it : formula_map)
    {
      (formula += it.first) += String(it.second);
    }
    return formula;
  }

  std::map<std::string, int> EmpiricalFormula::toMap() const
  {
    std::map<std::string, int> formula_map;
    for (const auto & it : formula_)
    {
      formula_map[it.first->getSymbol()] = it.second;
    }
    return formula_map;
  }

  EmpiricalFormula EmpiricalFormula::operator*(const SignedSize& times) const
  {
    EmpiricalFormula ef(*this);
    for (const auto& it : formula_) ef.formula_[it.first] *= times;
    ef.charge_ *= times;
    ef.removeZeroedElements_();
    return ef;
  }

  EmpiricalFormula EmpiricalFormula::operator+(const EmpiricalFormula& formula) const
  {
    EmpiricalFormula ef;
    ef.formula_ = formula.formula_;
    for (const auto& it : formula_)
    {
      auto ef_it  = ef.formula_.find(it.first);
      if (ef_it != ef.formula_.end())
      {
        ef_it->second += it.second;
      }
      else
      {
        ef.formula_.insert(it);
      }
    }
    ef.charge_ = charge_ + formula.charge_;
    ef.removeZeroedElements_();
    return ef;
  }

  EmpiricalFormula& EmpiricalFormula::operator+=(const EmpiricalFormula& formula)
  {
    for (const auto& it : formula.formula_)
    {
      auto f_it  = formula_.find(it.first);
      if (f_it != formula_.end())
      {
        f_it->second += it.second;
      }
      else
      {
        formula_.insert(it);
      }
    }
    charge_ += formula.charge_;
    removeZeroedElements_();
    return *this;
  }

  EmpiricalFormula EmpiricalFormula::operator-(const EmpiricalFormula& formula) const
  {
    EmpiricalFormula ef(*this);
    for (const auto& it : formula.formula_)
    {
      const Element* e = it.first;
      SignedSize num = it.second;
      auto ef_it  = ef.formula_.find(e);
      if (ef_it != ef.formula_.end())
      {
        ef_it->second -= num;
      }
      else
      {
        ef.formula_[e] = -num;
      }
    }

    ef.charge_ = charge_ - formula.charge_;
    ef.removeZeroedElements_();
    return ef;
  }

  EmpiricalFormula& EmpiricalFormula::operator-=(const EmpiricalFormula& formula)
  {
    for (const auto& it : formula.formula_)
    {
      auto f_it  = formula_.find(it.first);
      if (f_it != formula_.end())
      {
        f_it->second -= it.second;
      }
      else
      {
        formula_[it.first] = -it.second;
      }
    }
    charge_ -= formula.charge_;
    removeZeroedElements_();
    return *this;
  }

  bool EmpiricalFormula::isCharged() const
  {
    return charge_ != 0;
  }

  bool EmpiricalFormula::isEmpty() const
  {
    return formula_.empty();
  }

  bool EmpiricalFormula::hasElement(const Element* element) const
  {
    return formula_.find(element) != formula_.end();
  }

  bool EmpiricalFormula::contains(const EmpiricalFormula& ef) const
  {
    for (const auto& it : ef)
    {
      if (this->getNumberOf(it.first) < it.second)
      {
        return false;
      }
    }
    return true;
  }

  bool EmpiricalFormula::operator==(const EmpiricalFormula& formula) const
  {
    return formula_ == formula.formula_ && charge_ == formula.charge_;
  }

  bool EmpiricalFormula::operator!=(const EmpiricalFormula& formula) const
  {
    return formula_ != formula.formula_ || charge_ != formula.charge_;
  }

  ostream& operator<<(ostream& os, const EmpiricalFormula& formula)
  {
    std::map<String, SignedSize> new_formula;
    for (const auto& it : formula.formula_)
    {
      new_formula[it.first->getSymbol()] = it.second;
    }

    for (const auto& it : new_formula)
    {
      os << it.first;
      if (it.second > 1) os << it.second;
    }
    if (formula.charge_ == 0)
    {
      return os;
    }

    if (formula.charge_ > 0)
    {
      if (formula.charge_ == 1)
      {
        os << "+";
      }
      else
      {
        os << "+" << formula.charge_;
      }
    }
    else
    {
      if (formula.charge_ == -1)
      {
        os << "-";
      }
      else
      {
        os << "-" << formula.charge_;
      }
    }
    return os;
  }

  Int EmpiricalFormula::parseFormula_(std::map<const Element*, SignedSize>& ef, const String& input_formula) const
  {
    Int charge{0};
    String formula(input_formula);
    formula.trim();

    // we start with the charge part, read until the begin of the formula or a element symbol occurs
    String suffix;
    for (SignedSize reverse_i(formula.size() - 1); reverse_i >= 0; --reverse_i)
    {
      if (!isalpha(formula[reverse_i]))
      {
        suffix.insert(0,1, formula[reverse_i]); // pre-pend
      }
      else
      {
        break;
      }
    }

    // determine charge
    if (!suffix.empty())
    {
      Size i = 1;
      for (; i < suffix.size(); ++i)
      {
        if (!isdigit(suffix[i]))
        {
          break;
        }
      }

      if (i != suffix.size())
      {
        // we found the charge part
        String charge_str;
        for (Size j = i + 1; j < suffix.size(); ++j)
        {
          charge_str += suffix[j];
        }

        Int tmp_charge = 1;
        if (!charge_str.empty())
        {
          tmp_charge = charge_str.toInt();
        }

        if (suffix[i] == '-')
        {
          charge = -1 * tmp_charge;
        }
        else
        {
          if (suffix[i] == '+')
          {
            charge = tmp_charge;
          }
          else
          {
            throw Exception::ParseError(__FILE__, __LINE__, OPENMS_PRETTY_FUNCTION, formula, "Cannot parse charge part of formula!");
          }
        }

        // now remove the charge part from the formula
        formula.resize(formula.size() - charge_str.size() - 1);
      }
    }

    if (suffix.size() == 1 && suffix[0] == '+')
    {
      charge = 1;
      formula.resize(formula.size() - 1);
    }
    else if (suffix.size() == formula.size())
    {
      if (suffix.size() > 1)
      {
        if (suffix[0] == '-' || suffix[0] == '+')
        {
          charge = suffix.toInt();
          return charge;
        }
      }
      else
      {
        if (suffix == "-")
        {
          charge = -1;
          return charge;
        }
      }
    }

    // split the formula
<<<<<<< HEAD
    vector<String> splitter;
=======
    std::vector<std::string> splitter;
    splitter.reserve(formula.size() / 2); // reasonable estimate for small formulae like C6H12O6
>>>>>>> bd254914
    if (!formula.empty())
    {
      if (!isdigit(formula[0]) || formula[0] == '(')
      {
        bool is_isotope(false), is_symbol(false);
        bool char_is_upper, is_bracket;
        std::string split;
        for (const auto& curr : formula)
        {
          char_is_upper = isupper(curr);
          is_bracket = (curr == '(');
          if ((char_is_upper && (!is_isotope || is_symbol)) || is_bracket)
          {
            if (!split.empty())
            {
              splitter.push_back(std::move(split));
              is_isotope = false;
              is_symbol = false;
            }
            split = curr;
          }
          else
          {
            split += curr;
          }
          if (is_bracket)
          {
            is_isotope = true;
          }
          if (char_is_upper)
          {
            is_symbol = true;
          }
        }
        splitter.push_back(std::move(split));
      }
      else
      {
        throw Exception::ParseError(__FILE__, __LINE__, OPENMS_PRETTY_FUNCTION, formula, "This formula does not begin with an element!");
      }
    }

    // add up the elements
    const ElementDB* db = ElementDB::getInstance();
    for (Size i = 0; i != splitter.size(); ++i)
    {
      const String& split = splitter[i];
      String number;
      String symbol;
      bool had_symbol(false);
      for (SignedSize j = split.size() - 1; j >= 0; --j)
      {
        if (!had_symbol && (isdigit(split[j]) || split[j] == '-'))
        {
          number.insert(0,1, split[j]); // pre-pend
        }
        else
        {
          symbol.insert(0,1, split[j]); // pre-pend
          had_symbol = true;
        }
      }

      SignedSize num(1);
      if (!number.empty())
      {
        num = number.toInt();
      }

      const Element* e = db->getElement(symbol);
      if (e != nullptr)
      {
        if (num != 0)
        {
          auto it = ef.find(e);
          if (it != ef.end())
          {
            it->second += num;
          }
          else
          {
            ef.insert(std::make_pair(e, num));
          }
        }
      }
      else
      {
        throw Exception::ParseError(__FILE__, __LINE__, OPENMS_PRETTY_FUNCTION, "Unknown element '" + split + "'", "'" + symbol + "' found.");
      }
    }

    // remove elements with 0 counts
    auto it = ef.begin();
    while (it != ef.end())
    {
      if (it->second == 0)
      {
        ef.erase(it++);   // Note: post increment needed! Otherwise iterator is invalidated
      }
      else
      {
        ++it;
      }
    }

    return charge;
  }

  void EmpiricalFormula::removeZeroedElements_()
  {
    MapType_::iterator it = formula_.begin();
    while (it != formula_.end())
    {
      if (it->second == 0)
      {
        formula_.erase(it++);   // Note: post increment needed! Otherwise iterator is invalidated
      }
      else
      {
        ++it;
      }
    }
  }

  bool EmpiricalFormula::operator<(const EmpiricalFormula& rhs) const
  {
    if (formula_.size() != rhs.formula_.size())
    {
      return formula_.size() < rhs.formula_.size();
    }

    if (charge_ != rhs.charge_) 
    {
      return charge_ < rhs.charge_;
    }
    
    return formula_ < rhs.formula_;
  }

  EmpiricalFormula EmpiricalFormula::hydrogen(int n_atoms)
  {
    const ElementDB* db = ElementDB::getInstance();
    return EmpiricalFormula(n_atoms, db->getElement(1));
  }

  EmpiricalFormula EmpiricalFormula::water(int n_molecules)
  {
    const ElementDB* db = ElementDB::getInstance();
    EmpiricalFormula formula;
    formula.formula_[db->getElement(1)] = n_molecules * 2; // hydrogen
    formula.formula_[db->getElement(8)] = n_molecules; // oxygen
    return formula;
  }

} // namespace OpenMS<|MERGE_RESOLUTION|>--- conflicted
+++ resolved
@@ -510,12 +510,8 @@
     }
 
     // split the formula
-<<<<<<< HEAD
-    vector<String> splitter;
-=======
     std::vector<std::string> splitter;
     splitter.reserve(formula.size() / 2); // reasonable estimate for small formulae like C6H12O6
->>>>>>> bd254914
     if (!formula.empty())
     {
       if (!isdigit(formula[0]) || formula[0] == '(')
