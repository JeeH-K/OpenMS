--- conflicted
+++ resolved
@@ -272,14 +272,7 @@
     for (auto& p : raw)
     {
       UInt index = round((p.getMZ() - raw.front().getMZ())/resolution);
-<<<<<<< HEAD
-      if (index >= distribution.size())
-      {
-        continue;
-      }
-=======
       if (index >= distribution.size()) {continue;}
->>>>>>> 2bae7196
       double mass = raw.front().getMZ() + (index * delta);
       distribution[index].setMZ(mass);
       distribution[index].setIntensity(distribution[index].getIntensity() + p.getIntensity());
