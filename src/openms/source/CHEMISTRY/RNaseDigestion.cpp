// --------------------------------------------------------------------------
//                   OpenMS -- Open-Source Mass Spectrometry
// --------------------------------------------------------------------------
// Copyright The OpenMS Team -- Eberhard Karls University Tuebingen,
// ETH Zurich, and Freie Universitaet Berlin 2002-2021.
//
// This software is released under a three-clause BSD license:
//  * Redistributions of source code must retain the above copyright
//    notice, this list of conditions and the following disclaimer.
//  * Redistributions in binary form must reproduce the above copyright
//    notice, this list of conditions and the following disclaimer in the
//    documentation and/or other materials provided with the distribution.
//  * Neither the name of any author or any participating institution
//    may be used to endorse or promote products derived from this software
//    without specific prior written permission.
// For a full list of authors, refer to the file AUTHORS.
// --------------------------------------------------------------------------
// THIS SOFTWARE IS PROVIDED BY THE COPYRIGHT HOLDERS AND CONTRIBUTORS "AS IS"
// AND ANY EXPRESS OR IMPLIED WARRANTIES, INCLUDING, BUT NOT LIMITED TO, THE
// IMPLIED WARRANTIES OF MERCHANTABILITY AND FITNESS FOR A PARTICULAR PURPOSE
// ARE DISCLAIMED. IN NO EVENT SHALL ANY OF THE AUTHORS OR THE CONTRIBUTING
// INSTITUTIONS BE LIABLE FOR ANY DIRECT, INDIRECT, INCIDENTAL, SPECIAL,
// EXEMPLARY, OR CONSEQUENTIAL DAMAGES (INCLUDING, BUT NOT LIMITED TO,
// PROCUREMENT OF SUBSTITUTE GOODS OR SERVICES; LOSS OF USE, DATA, OR PROFITS;
// OR BUSINESS INTERRUPTION) HOWEVER CAUSED AND ON ANY THEORY OF LIABILITY,
// WHETHER IN CONTRACT, STRICT LIABILITY, OR TORT (INCLUDING NEGLIGENCE OR
// OTHERWISE) ARISING IN ANY WAY OUT OF THE USE OF THIS SOFTWARE, EVEN IF
// ADVISED OF THE POSSIBILITY OF SUCH DAMAGE.
//
// --------------------------------------------------------------------------
// $Maintainer: Chris Bielow, Xiao Liang $
// $Authors: Marc Sturm, Chris Bielow $
// --------------------------------------------------------------------------

#include <OpenMS/CHEMISTRY/RNaseDB.h>
#include <OpenMS/CHEMISTRY/RNaseDigestion.h>
#include <OpenMS/CHEMISTRY/RibonucleotideDB.h>

using namespace std;

namespace OpenMS
{
  void RNaseDigestion::setEnzyme(const DigestionEnzyme* enzyme)
  {
    EnzymaticDigestion::setEnzyme(enzyme);

    const DigestionEnzymeRNA* rnase =
        dynamic_cast<const DigestionEnzymeRNA*>(enzyme_);
    String five_prime_code = rnase->getFivePrimeGain();
    if (five_prime_code == "p")
    {
      five_prime_code = "5'-p";
    }
    String three_prime_code = rnase->getThreePrimeGain();
    if (three_prime_code == "p")
    {  
      three_prime_code = "3'-p";
    }

    static RibonucleotideDB* ribo_db = RibonucleotideDB::getInstance();
    five_prime_gain_ = five_prime_code.empty() ?
                           nullptr :
                           ribo_db->getRibonucleotide(five_prime_code);
    three_prime_gain_ = three_prime_code.empty() ?
                            nullptr :
                            ribo_db->getRibonucleotide(three_prime_code);

    cuts_after_regexes_.clear();
    cuts_before_regexes_.clear();

    StringList CAregexes, CBregexes;
    rnase->getCutsAfterRegEx().split(',', CAregexes);
    rnase->getCutsBeforeRegEx().split(',', CBregexes);
    for (auto it = std::begin(CAregexes); it != std::end(CAregexes); ++it)
    {
      cuts_after_regexes_.push_back(boost::regex(*it));
    }
    for (auto it = std::begin(CBregexes); it != std::end(CBregexes); ++it)
    {
      cuts_before_regexes_.push_back(boost::regex(*it));
    }
  }


  void RNaseDigestion::setEnzyme(const String& enzyme_name)
  {
    setEnzyme(RNaseDB::getInstance()->getEnzyme(enzyme_name));
  }


  vector<pair<Size, Size>> RNaseDigestion::getFragmentPositions_(
      const NASequence& rna, Size min_length, Size max_length) const
  {
    if (min_length == 0)
      {
        min_length = 1;
      }
    if ((max_length == 0) || (max_length > rna.size()))
    {
      max_length = rna.size();
    }

    vector<pair<Size, Size>> result;
    if (enzyme_->getName() == NoCleavage) // no cleavage
    {
      Size length = rna.size();
      if ((length >= min_length) && (length <= max_length))
      {
        result.emplace_back(0, length);
      }
    }
    else if (enzyme_->getName() == UnspecificCleavage) // unspecific cleavage
    {
      result.reserve(rna.size() * (max_length - min_length + 1));
      for (Size i = 0; i <= rna.size() - min_length; ++i)
      {
        const Size right = std::min(i + max_length, rna.size());
        for (Size j = i + min_length; j <= right; ++j)
        {
          result.emplace_back(i, j - i);
        }
      }
    }
    else // proper enzyme cleavage
    {
      vector<Size> fragment_pos(1, 0);
      for (Size i = 1; i < rna.size(); ++i)
      {
        bool is_match = true;
        // can't match if we don't have enough bases before or after
        if (i < cuts_after_regexes_.size() || rna.size() - i < cuts_before_regexes_.size())
        {
          is_match = false;
        }
        for (auto it = cuts_after_regexes_.begin(); it != cuts_after_regexes_.end() && is_match; ++it) // Check if the cuts_after_regexes all match
        {
          if (!boost::regex_search(rna[i - cuts_after_regexes_.size() + (it - cuts_after_regexes_.begin())]->getCode(), *it))
          {
            is_match = false;
          }
        }
        for (auto it = cuts_before_regexes_.begin(); it != cuts_before_regexes_.end() && is_match; ++it) // Check if the cuts_before_regexes all match
        {
          if (!boost::regex_search(rna[i + (it - cuts_before_regexes_.begin())]->getCode(), *it))
          {
            is_match = false;
          }
        }
        if (is_match)
        {
          fragment_pos.push_back(i);
        }
      }
      fragment_pos.push_back(rna.size());

      // "fragment_pos" has at least two elements (zero and "rna.size()"):
      for (Size start_it = 0; start_it < fragment_pos.size() - 1; ++start_it)
      {
        Size start_pos = fragment_pos[start_it];
        for (Size offset = 0; offset <= missed_cleavages_; ++offset)
        {
          Size end_it = start_it + offset + 1;
          if (end_it >= fragment_pos.size())
          {
            break;
          }
          Size end_pos = fragment_pos[end_it];

          Size length = end_pos - start_pos;
          if ((length >= min_length) && (length <= max_length))
          {
            result.emplace_back(start_pos, length);
          }
        }
      }
    }

    return result;
  }

  void RNaseDigestion::digest(const NASequence& rna, vector<NASequence>& output,
                              Size min_length, Size max_length) const
  {
    output.clear();
    if (rna.empty())
      return;

    vector<pair<Size, Size>> positions = getFragmentPositions_(rna, min_length,
                                                               max_length);

    for (const auto& pos : positions)
    {
      NASequence fragment = rna.getSubsequence(pos.first, pos.second);
      if (pos.first > 0)
      {
        fragment.setFivePrimeMod(five_prime_gain_);
      }
      if (pos.first + pos.second < rna.size())
      {
        fragment.setThreePrimeMod(three_prime_gain_);
      }
      output.push_back(fragment);
    }
  }


  void RNaseDigestion::digest(IdentificationData& id_data, Size min_length,
                              Size max_length) const
  {
<<<<<<< HEAD
    for (IdentificationData::ParentSequenceRef parent_ref =
           id_data.getParentSequences().begin(); parent_ref !=
           id_data.getParentSequences().end(); ++parent_ref)
=======
    for (IdentificationData::ParentMoleculeRef parent_ref =
             id_data.getParentMolecules().begin();
         parent_ref !=
         id_data.getParentMolecules().end();
         ++parent_ref)
>>>>>>> cef7d2ef
    {
      if (parent_ref->molecule_type != IdentificationData::MoleculeType::RNA)
      {
        continue;
      }

      NASequence rna = NASequence::fromString(parent_ref->sequence);
      vector<pair<Size, Size>> positions =
          getFragmentPositions_(rna, min_length, max_length);

      for (const auto& pos : positions)
      {
        NASequence fragment = rna.getSubsequence(pos.first, pos.second);
        if (pos.first > 0)
        {
          fragment.setFivePrimeMod(five_prime_gain_);
        }
        if (pos.first + pos.second < rna.size())
        {
          fragment.setThreePrimeMod(three_prime_gain_);
        }
        IdentificationData::IdentifiedOligo oligo(fragment);
<<<<<<< HEAD
        Size end_pos = pos.first + pos.second; // past-the-end position!
        IdentificationData::ParentMatch match(pos.first, end_pos - 1);
        match.left_neighbor = (pos.first > 0) ? rna[pos.first - 1]->getCode() :
          IdentificationData::ParentMatch::LEFT_TERMINUS;
        match.right_neighbor = (end_pos < rna.size()) ?
          rna[end_pos]->getCode() :
          IdentificationData::ParentMatch::RIGHT_TERMINUS;
=======
        Size end_pos = pos.first + pos.second;// past-the-end position!
        IdentificationData::MoleculeParentMatch match(pos.first, end_pos - 1);
        match.left_neighbor = (pos.first > 0) ? rna[pos.first - 1]->getCode() :
                                                IdentificationData::MoleculeParentMatch::LEFT_TERMINUS;
        match.right_neighbor = (end_pos < rna.size()) ?
                                   rna[end_pos]->getCode() :
                                   IdentificationData::MoleculeParentMatch::RIGHT_TERMINUS;
>>>>>>> cef7d2ef
        oligo.parent_matches[parent_ref].insert(match);
        id_data.registerIdentifiedOligo(oligo);
      }
    }
  }

} // namespace OpenMS<|MERGE_RESOLUTION|>--- conflicted
+++ resolved
@@ -53,7 +53,7 @@
     }
     String three_prime_code = rnase->getThreePrimeGain();
     if (three_prime_code == "p")
-    {  
+    {
       three_prime_code = "3'-p";
     }
 
@@ -207,17 +207,8 @@
   void RNaseDigestion::digest(IdentificationData& id_data, Size min_length,
                               Size max_length) const
   {
-<<<<<<< HEAD
-    for (IdentificationData::ParentSequenceRef parent_ref =
-           id_data.getParentSequences().begin(); parent_ref !=
-           id_data.getParentSequences().end(); ++parent_ref)
-=======
-    for (IdentificationData::ParentMoleculeRef parent_ref =
-             id_data.getParentMolecules().begin();
-         parent_ref !=
-         id_data.getParentMolecules().end();
-         ++parent_ref)
->>>>>>> cef7d2ef
+    for (IdentificationData::ParentSequenceRef parent_ref = id_data.getParentSequences().begin();
+         parent_ref != id_data.getParentSequences().end(); ++parent_ref)
     {
       if (parent_ref->molecule_type != IdentificationData::MoleculeType::RNA)
       {
@@ -240,23 +231,14 @@
           fragment.setThreePrimeMod(three_prime_gain_);
         }
         IdentificationData::IdentifiedOligo oligo(fragment);
-<<<<<<< HEAD
         Size end_pos = pos.first + pos.second; // past-the-end position!
         IdentificationData::ParentMatch match(pos.first, end_pos - 1);
-        match.left_neighbor = (pos.first > 0) ? rna[pos.first - 1]->getCode() :
-          IdentificationData::ParentMatch::LEFT_TERMINUS;
-        match.right_neighbor = (end_pos < rna.size()) ?
-          rna[end_pos]->getCode() :
-          IdentificationData::ParentMatch::RIGHT_TERMINUS;
-=======
-        Size end_pos = pos.first + pos.second;// past-the-end position!
-        IdentificationData::MoleculeParentMatch match(pos.first, end_pos - 1);
-        match.left_neighbor = (pos.first > 0) ? rna[pos.first - 1]->getCode() :
-                                                IdentificationData::MoleculeParentMatch::LEFT_TERMINUS;
-        match.right_neighbor = (end_pos < rna.size()) ?
-                                   rna[end_pos]->getCode() :
-                                   IdentificationData::MoleculeParentMatch::RIGHT_TERMINUS;
->>>>>>> cef7d2ef
+        match.left_neighbor = ((pos.first > 0) ?
+                               rna[pos.first - 1]->getCode() :
+                               IdentificationData::ParentMatch::LEFT_TERMINUS);
+        match.right_neighbor = ((end_pos < rna.size()) ?
+                                rna[end_pos]->getCode() :
+                                IdentificationData::ParentMatch::RIGHT_TERMINUS);
         oligo.parent_matches[parent_ref].insert(match);
         id_data.registerIdentifiedOligo(oligo);
       }
