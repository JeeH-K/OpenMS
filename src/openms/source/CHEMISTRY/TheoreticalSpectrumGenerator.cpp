// --------------------------------------------------------------------------
//                   OpenMS -- Open-Source Mass Spectrometry
// --------------------------------------------------------------------------
// Copyright The OpenMS Team -- Eberhard Karls University Tuebingen,
// ETH Zurich, and Freie Universitaet Berlin 2002-2015.
//
// This software is released under a three-clause BSD license:
//  * Redistributions of source code must retain the above copyright
//    notice, this list of conditions and the following disclaimer.
//  * Redistributions in binary form must reproduce the above copyright
//    notice, this list of conditions and the following disclaimer in the
//    documentation and/or other materials provided with the distribution.
//  * Neither the name of any author or any participating institution
//    may be used to endorse or promote products derived from this software
//    without specific prior written permission.
// For a full list of authors, refer to the file AUTHORS.
// --------------------------------------------------------------------------
// THIS SOFTWARE IS PROVIDED BY THE COPYRIGHT HOLDERS AND CONTRIBUTORS "AS IS"
// AND ANY EXPRESS OR IMPLIED WARRANTIES, INCLUDING, BUT NOT LIMITED TO, THE
// IMPLIED WARRANTIES OF MERCHANTABILITY AND FITNESS FOR A PARTICULAR PURPOSE
// ARE DISCLAIMED. IN NO EVENT SHALL ANY OF THE AUTHORS OR THE CONTRIBUTING
// INSTITUTIONS BE LIABLE FOR ANY DIRECT, INDIRECT, INCIDENTAL, SPECIAL,
// EXEMPLARY, OR CONSEQUENTIAL DAMAGES (INCLUDING, BUT NOT LIMITED TO,
// PROCUREMENT OF SUBSTITUTE GOODS OR SERVICES; LOSS OF USE, DATA, OR PROFITS;
// OR BUSINESS INTERRUPTION) HOWEVER CAUSED AND ON ANY THEORY OF LIABILITY,
// WHETHER IN CONTRACT, STRICT LIABILITY, OR TORT (INCLUDING NEGLIGENCE OR
// OTHERWISE) ARISING IN ANY WAY OUT OF THE USE OF THIS SOFTWARE, EVEN IF
// ADVISED OF THE POSSIBILITY OF SUCH DAMAGE.
//
// --------------------------------------------------------------------------
// $Maintainer: Sandro Andreotti $
// $Authors: Andreas Bertsch $
// --------------------------------------------------------------------------

#include <OpenMS/CHEMISTRY/TheoreticalSpectrumGenerator.h>
#include <OpenMS/DATASTRUCTURES/Map.h>
#include <OpenMS/DATASTRUCTURES/ListUtils.h>
#include <OpenMS/CHEMISTRY/IsotopeDistribution.h>
#include <OpenMS/CONCEPT/Exception.h>
#include <OpenMS/CONCEPT/Constants.h>
#include <OpenMS/CHEMISTRY/AASequence.h>
#include <OpenMS/CHEMISTRY/ResidueDB.h>

using namespace std;

namespace OpenMS
{

  TheoreticalSpectrumGenerator::TheoreticalSpectrumGenerator() :
    DefaultParamHandler("TheoreticalSpectrumGenerator")
  {
    defaults_.setValue("add_isotopes", "false", "If set to 1 isotope peaks of the product ion peaks are added");
    defaults_.setValidStrings("add_isotopes", ListUtils::create<String>("true,false"));

    defaults_.setValue("max_isotope", 2, "Defines the maximal isotopic peak which is added, add_isotopes must be set to 1");

    defaults_.setValue("add_metainfo", "false", "Adds the type of peaks as metainfo to the peaks, like y8+, [M-H2O+2H]++");
    defaults_.setValidStrings("add_metainfo", ListUtils::create<String>("true,false"));

    defaults_.setValue("add_losses", "false", "Adds common losses to those ion expect to have them, only water and ammonia loss is considered");
    defaults_.setValidStrings("add_losses", ListUtils::create<String>("true,false"));

    defaults_.setValue("add_precursor_peaks", "false", "Adds peaks of the precursor to the spectrum, which happen to occur sometimes");
    defaults_.setValidStrings("add_precursor_peaks", ListUtils::create<String>("true,false"));

    defaults_.setValue("add_abundant_immonium_ions", "false", "Add most abundant immonium ions");
    defaults_.setValidStrings("add_abundant_immonium_ions", ListUtils::create<String>("true,false"));

    defaults_.setValue("add_first_prefix_ion", "false", "If set to true e.g. b1 ions are added");
    defaults_.setValidStrings("add_first_prefix_ion", ListUtils::create<String>("true,false"));

    defaults_.setValue("add_y_ions", "true", "Add peaks of y-ions to the spectrum");
    defaults_.setValidStrings("add_y_ions", ListUtils::create<String>("true,false"));

    defaults_.setValue("add_b_ions", "true", "Add peaks of b-ions to the spectrum");
    defaults_.setValidStrings("add_b_ions", ListUtils::create<String>("true,false"));

    defaults_.setValue("add_a_ions", "false", "Add peaks of a-ions to the spectrum");
    defaults_.setValidStrings("add_a_ions", ListUtils::create<String>("true,false"));

    defaults_.setValue("add_c_ions", "false", "Add peaks of c-ions to the spectrum");
    defaults_.setValidStrings("add_c_ions", ListUtils::create<String>("true,false"));

    defaults_.setValue("add_x_ions", "false", "Add peaks of  x-ions to the spectrum");
    defaults_.setValidStrings("add_x_ions", ListUtils::create<String>("true,false"));

    defaults_.setValue("add_z_ions", "false", "Add peaks of z-ions to the spectrum");
    defaults_.setValidStrings("add_z_ions", ListUtils::create<String>("true,false"));


    // intensity options of the ions
    defaults_.setValue("y_intensity", 1.0, "Intensity of the y-ions");
    defaults_.setValue("b_intensity", 1.0, "Intensity of the b-ions");
    defaults_.setValue("a_intensity", 1.0, "Intensity of the a-ions");
    defaults_.setValue("c_intensity", 1.0, "Intensity of the c-ions");
    defaults_.setValue("x_intensity", 1.0, "Intensity of the x-ions");
    defaults_.setValue("z_intensity", 1.0, "Intensity of the z-ions");

    defaults_.setValue("relative_loss_intensity", 0.1, "Intensity of loss ions, in relation to the intact ion intensity");

    // precursor intensity
    defaults_.setValue("precursor_intensity", 1.0, "Intensity of the precursor peak");
    defaults_.setValue("precursor_H2O_intensity", 1.0, "Intensity of the H2O loss peak of the precursor");
    defaults_.setValue("precursor_NH3_intensity", 1.0, "Intensity of the NH3 loss peak of the precursor");

    defaultsToParam_();
  }

  TheoreticalSpectrumGenerator::TheoreticalSpectrumGenerator(const TheoreticalSpectrumGenerator & rhs) :
    DefaultParamHandler(rhs)
  {
  }

  TheoreticalSpectrumGenerator & TheoreticalSpectrumGenerator::operator=(const TheoreticalSpectrumGenerator & rhs)
  {
    if (this != &rhs)
    {
      DefaultParamHandler::operator=(rhs);
    }
    return *this;
  }

  TheoreticalSpectrumGenerator::~TheoreticalSpectrumGenerator()
  {
  }

  void TheoreticalSpectrumGenerator::getSpectrum(RichPeakSpectrum & spec, const AASequence & peptide, Int charge) const
  {
    for (Int z = 1; z <= charge; ++z)
    {
      if (add_b_ions_)
        addPeaks(spec, peptide, Residue::BIon, z);
      if (add_y_ions_)
        addPeaks(spec, peptide, Residue::YIon, z);
      if (add_a_ions_)
        addPeaks(spec, peptide, Residue::AIon, z);
      if (add_c_ions_)
        addPeaks(spec, peptide, Residue::CIon, z);
      if (add_x_ions_)
        addPeaks(spec, peptide, Residue::XIon, z);
      if (add_z_ions_)
        addPeaks(spec, peptide, Residue::ZIon, z);
    }

    if (add_precursor_peaks)
    {
      addPrecursorPeaks(spec, peptide, charge);
    }

    if (add_abundant_immonium_ions)
    {
      addAbundantImmoniumIons(spec, peptide);
    }

    spec.sortByPosition();
    return;
  }

  void TheoreticalSpectrumGenerator::addAbundantImmoniumIons(RichPeakSpectrum & spec, const AASequence& peptide) const
  {
    RichPeak1D p;

    // just in case someone wants the ion names;
    p.metaRegistry().registerName("IonName", "Name of the ion");

<<<<<<< HEAD
    // Histidin immonium ion (C5H8N3)
    if (peptide.has(*ResidueDB::getInstance()->getResidue('H')))
=======
    // Histidin immonium ion
    p.setMZ(110.0718);
    p.setIntensity(1.0);
    if (add_metainfo_)
>>>>>>> 179b29dc
    {
      p.setMZ(110.0718);
      p.setIntensity(1.0);
      if (add_metainfo)
      {
        String name("iH");
        p.setMetaValue("IonName", name);
      }    
      spec.push_back(p);
    }

<<<<<<< HEAD
    // Phenylalanin immonium ion (C8H10N)
    if (peptide.has(*ResidueDB::getInstance()->getResidue('F')))
=======
    // Phenylalanin immonium ion
    p.setMZ(120.0813);
    p.setIntensity(1.0);
    if (add_metainfo_)
>>>>>>> 179b29dc
    {
      p.setMZ(120.0813);
      p.setIntensity(1.0);
      if (add_metainfo)
      {
        String name("iF");
        p.setMetaValue("IonName", name);
      }
      spec.push_back(p);
    }

<<<<<<< HEAD
    // Tyrosine immonium ion (C8H10NO)
    if (peptide.has(*ResidueDB::getInstance()->getResidue('Y')))
=======
    // Tyrosine immonium ion
    p.setMZ(136.0762);
    p.setIntensity(1.0);
    if (add_metainfo_)
>>>>>>> 179b29dc
    {
      p.setMZ(136.0762);
      p.setIntensity(1.0);
      if (add_metainfo)
      {
        String name("iY");
        p.setMetaValue("IonName", name);
      }
      spec.push_back(p);
    }

    // Iso/Leucin immonium ion (same mass for immonium ion)
<<<<<<< HEAD
    if (peptide.has(*ResidueDB::getInstance()->getResidue('L')))
=======
    p.setMZ(86.09698);
    p.setIntensity(1.0);
    if (add_metainfo_)
>>>>>>> 179b29dc
    {
      p.setMZ(86.09698);
      p.setIntensity(1.0);
      if (add_metainfo)
      {
        String name("iL/I");
        p.setMetaValue("IonName", name);
      }
      spec.push_back(p);
    }

    // Tryptophan immonium ion
<<<<<<< HEAD
    if (peptide.has(*ResidueDB::getInstance()->getResidue('W')))
    {
      p.setMZ(159.0922);
      p.setIntensity(1.0);
      if (add_metainfo)
      {
        String name("iW");
        p.setMetaValue("IonName", name);
      }
      spec.push_back(p);
    }

    // Cysteine (C2H6NS)
    if (peptide.has(*ResidueDB::getInstance()->getResidue('C')))
=======
    p.setMZ(159.0922);
    p.setIntensity(1.0);
    if (add_metainfo_)
>>>>>>> 179b29dc
    {
      p.setMZ(76.0221);
      p.setIntensity(1.0);
      if (add_metainfo)
      {
        String name("iC");
        p.setMetaValue("IonName", name);
      }
      spec.push_back(p);
    }

    // Proline immonium ion (C4H8N)
    if (peptide.has(*ResidueDB::getInstance()->getResidue('P')))
    {
      p.setMZ(70.0656);
      p.setIntensity(1.0);
      if (add_metainfo)
      {
        String name("iP");
        p.setMetaValue("IonName", name);
      }
      spec.push_back(p);
    }

    spec.sortByPosition();
  }

  char TheoreticalSpectrumGenerator::residueTypeToIonLetter_(Residue::ResidueType res_type) const
  {
    switch (res_type)
    {
      case Residue::AIon: return 'a'; break;
      case Residue::BIon: return 'b'; break;
      case Residue::CIon: return 'c'; break;
      case Residue::XIon: return 'x'; break;
      case Residue::YIon: return 'y'; break;
      case Residue::ZIon: return 'z'; break;
      default:
       cerr << "Unknown residue type encountered. Can't map to ion letter." << endl;
    }
    return ' ';
  }

  void TheoreticalSpectrumGenerator::addIsotopeCluster_(RichPeakSpectrum & spectrum, const AASequence & ion, Residue::ResidueType res_type, Int charge, double intensity) const
  {
    double pos = ion.getMonoWeight(res_type, charge) / (double)charge;
    RichPeak1D p;
    IsotopeDistribution dist = ion.getFormula(res_type, charge).getIsotopeDistribution(max_isotope_);
    UInt j(0);
    for (IsotopeDistribution::ConstIterator it = dist.begin(); it != dist.end(); ++it, ++j)
    {
      // TODO: this is usually dominated by 13C-12C mass shift which deviates a bit from neutron mass
      p.setMZ((double)(pos + (double)j * Constants::NEUTRON_MASS_U) / (double)charge); 
      p.setIntensity(intensity * it->second);
      if (add_metainfo_ && j == 0)
      {
        String ion_name = String(residueTypeToIonLetter_(res_type)) + String(ion.size()) + String(charge, '+');
        p.setMetaValue("IonName", ion_name);
      }
      spectrum.push_back(p);
    }
  }

  void TheoreticalSpectrumGenerator::addPeak_(RichPeakSpectrum & spectrum, double pos, double intensity, Residue::ResidueType res_type, Size ion_index, int charge) const 
  {
    RichPeak1D p;
    p.setMZ(pos);
    p.setIntensity(intensity);
    if (add_metainfo_)
    {
      String ion_name = String(residueTypeToIonLetter_(res_type)) + String(ion_index) + String(charge, '+');
      p.setMetaValue("IonName", ion_name);
    }
    spectrum.push_back(p);    
  }

  void TheoreticalSpectrumGenerator::addLosses_(RichPeakSpectrum & spectrum, const AASequence & ion, double intensity, Residue::ResidueType res_type, int charge) const 
  {
    RichPeak1D p;

    set<String> losses;
    for (AASequence::ConstIterator it = ion.begin(); it != ion.end(); ++it)
    {
      if (it->hasNeutralLoss())
      {
        vector<EmpiricalFormula> loss_formulas = it->getLossFormulas();
        for (Size i = 0; i != loss_formulas.size(); ++i)
        {
          losses.insert(loss_formulas[i].toString());
        }
      }
    }

    if (!add_isotopes_)
    {
      p.setIntensity(intensity * rel_loss_intensity_);
    }

    for (set<String>::const_iterator it = losses.begin(); it != losses.end(); ++it)
    {
      EmpiricalFormula loss_ion = ion.getFormula(res_type, charge) - EmpiricalFormula(*it);
      // thanks to Chris and Sandro
      // check for negative element frequencies (might happen if losses are not allowed for specific ions)
      bool negative_elements(false);
      for (EmpiricalFormula::ConstIterator eit = loss_ion.begin(); eit != loss_ion.end(); ++eit)
      {
        if (eit->second < 0)
        {
          negative_elements = true;
          break;
        }
      }
      if (negative_elements)
      {
        continue;
      }
      double loss_pos = loss_ion.getMonoWeight() / (double)charge;
      const String& loss_name = *it;

      if (add_isotopes_)
      {
        IsotopeDistribution dist = loss_ion.getIsotopeDistribution(max_isotope_);
        UInt j(0);
        for (IsotopeDistribution::ConstIterator iso = dist.begin(); iso != dist.end(); ++iso)
        {
          p.setMZ((double)(loss_pos + j) / (double)charge);
          p.setIntensity(intensity * rel_loss_intensity_ * iso->second);
          if (add_metainfo_ && j == 0)
          {
            // note: important to construct a string from char. If omitted it will perform pointer arithmetics on the "-" string literal
            String ion_name = String(residueTypeToIonLetter_(res_type)) + String(ion.size()) + "-" + loss_name + String(charge, '+');
            p.setMetaValue("IonName", ion_name);
          }
          spectrum.push_back(p);
        }
      }
      else
      {
        p.setMZ(loss_pos);
        if (add_metainfo_)
        {
          // note: important to construct a string from char. If omitted it will perform pointer arithmetics on the "-" string literal
          String ion_name = String(residueTypeToIonLetter_(res_type)) + String(ion.size()) + "-" + loss_name + String(charge, '+');
          p.setMetaValue("IonName", ion_name);
        }
        spectrum.push_back(p);
      }
    }

  }

  void TheoreticalSpectrumGenerator::addPeaks(RichPeakSpectrum & spectrum, const AASequence & peptide, Residue::ResidueType res_type, Int charge) const
  {
    if (peptide.empty())
    {
      return;
    }

    spectrum.reserve(peptide.size());

    // Generate the ion peaks:
    // Does not generate peaks of full peptide (therefore "<").
    // They are added via precursor mass (and neutral losses).
    // Could be changed in the future.
    switch (res_type)
    {
    case Residue::AIon:
    {
      Size i = 1;
      if (!add_first_prefix_ion_)
      {
        i = 2;
      }
      for (; i < peptide.size(); ++i)
      {
        AASequence ion = peptide.getPrefix(i);

        if (add_isotopes_) // add isotope cluster
        {
          addIsotopeCluster_(spectrum, ion, res_type, charge, a_intensity_);
        }
        else  // add single peak
        {
          double pos = ion.getMonoWeight(Residue::AIon, charge) / static_cast<double>(charge);
          addPeak_(spectrum, pos, a_intensity_, res_type, i, charge);
        }

        if (add_losses_)
        {
          addLosses_(spectrum, ion, a_intensity_, res_type, charge);
        }
      }
      break;
    }

    case Residue::BIon:
    {
      Size i = 1;
      if (!add_first_prefix_ion_)
      {
        i = 2;
      }
      for (; i < peptide.size(); ++i)
      {
        AASequence ion = peptide.getPrefix(i);
        if (add_isotopes_)
        {
          addIsotopeCluster_(spectrum, ion, res_type, charge, b_intensity_);
        }
        else
        {
          double pos = ion.getMonoWeight(Residue::BIon, charge) / static_cast<double>(charge);
          addPeak_(spectrum, pos, b_intensity_, res_type, i, charge);
        }

        if (add_losses_)
        {
          addLosses_(spectrum, ion, b_intensity_, res_type, charge);
        }
      }
      break;
    }

    case Residue::CIon:
    {
      Size i = 1;
      if (!add_first_prefix_ion_)
      {
        i = 2;
      }
      for (; i < peptide.size(); ++i)
      {
        AASequence ion = peptide.getPrefix(i);
        if (add_isotopes_)
        {
          addIsotopeCluster_(spectrum, ion, res_type, charge, c_intensity_);
        }
        else
        {
          double pos = ion.getMonoWeight(Residue::CIon, charge) / static_cast<double>(charge);
          addPeak_(spectrum, pos, c_intensity_, res_type, i, charge);
        }

        if (add_losses_)
        {
          addLosses_(spectrum, ion, c_intensity_, res_type, charge);
        }
      }
      break;
    }

    case Residue::XIon:
    {
      for (Size i = 1; i < peptide.size(); ++i)
      {
        AASequence ion = peptide.getSuffix(i);
        if (add_isotopes_)
        {
          addIsotopeCluster_(spectrum, ion, res_type, charge, x_intensity_);
        }
        else
        {
          double pos = ion.getMonoWeight(Residue::XIon, charge) / static_cast<double>(charge);
          addPeak_(spectrum, pos, x_intensity_, res_type, i, charge);
        }

        if (add_losses_)
        {
          addLosses_(spectrum, ion, x_intensity_, res_type, charge);
        }
      }

      break;
    }

    case Residue::YIon:
    {
      for (Size i = 1; i < peptide.size(); ++i)
      {
        AASequence ion = peptide.getSuffix(i);
        if (add_isotopes_)
        {
          addIsotopeCluster_(spectrum, ion, res_type, charge, y_intensity_);
        }
        else
        {
          double pos = ion.getMonoWeight(Residue::YIon, charge) / static_cast<double>(charge);
          addPeak_(spectrum, pos, y_intensity_, res_type, i, charge);
        }

        if (add_losses_)
        {
          addLosses_(spectrum, ion, y_intensity_, res_type, charge);
        }
      }

      break;
    }

    case Residue::ZIon:
    {
      for (Size i = 1; i < peptide.size(); ++i)
      {
        AASequence ion = peptide.getSuffix(i);
        if (add_isotopes_)
        {
          addIsotopeCluster_(spectrum, ion, res_type, charge, z_intensity_);
        }
        else
        {
          double pos = ion.getMonoWeight(Residue::ZIon, charge) / static_cast<double>(charge);
          addPeak_(spectrum, pos, z_intensity_, res_type, i, charge);
        }

        if (add_losses_)
        {
          addLosses_(spectrum, ion, z_intensity_, res_type, charge);
        }
      }

      break;
    }

    default:
      cerr << "Cannot create peaks of that ion type" << endl;
    }

    spectrum.sortByPosition();

    return;
  }

  void TheoreticalSpectrumGenerator::addPrecursorPeaks(RichPeakSpectrum & spec, const AASequence & peptide, Int charge) const
  {
    RichPeak1D p;

    // precursor peak
    double mono_pos = peptide.getMonoWeight(Residue::Full, charge) / double(charge);
    if (add_isotopes_)
    {
      IsotopeDistribution dist = peptide.getFormula(Residue::Full, charge).getIsotopeDistribution(max_isotope_);
      UInt j(0);
      for (IsotopeDistribution::ConstIterator it = dist.begin(); it != dist.end(); ++it, ++j)
      {
        p.setMZ((double)(mono_pos + j * Constants::NEUTRON_MASS_U) / (double)charge);
        p.setIntensity(pre_int_ *  it->second);
        if (add_metainfo_)
        {
          String name("[M+H]+");
          if (charge == 2)
          {
            name = "[M+2H]++";
          }
          p.setMetaValue("IonName", name);
        }
        spec.push_back(p);
      }
    }
    else
    {
      p.setMZ(mono_pos);
      p.setIntensity(pre_int_);
      if (add_metainfo_)
      {
        String name("[M+H]+");
        if (charge == 2)
        {
          name = "[M+2H]++";
        }
        p.setMetaValue("IonName", name);
      }
      spec.push_back(p);
    }
    // loss peaks of the precursor

    //loss of water
    EmpiricalFormula ion = peptide.getFormula(Residue::Full, charge) - EmpiricalFormula("H2O");
    mono_pos = ion.getMonoWeight() / double(charge);
    if (add_isotopes_)
    {
      IsotopeDistribution dist = ion.getIsotopeDistribution(max_isotope_);
      UInt j(0);
      for (IsotopeDistribution::ConstIterator it = dist.begin(); it != dist.end(); ++it, ++j)
      {
        p.setMZ((double)(mono_pos + j * Constants::NEUTRON_MASS_U) / (double)charge);
        p.setIntensity(pre_int_H2O_ *  it->second);
        if (add_metainfo_)
        {
          String name("[M+H]-H2O+");
          if (charge == 2)
          {
            name = "[M+2H]-H2O++";
          }
          p.setMetaValue("IonName", name);
        }
        spec.push_back(p);
      }
    }
    else
    {
      p.setMZ(mono_pos);
      p.setIntensity(pre_int_H2O_);
      if (add_metainfo_)
      {
        String name("[M+H]-H2O+");
        if (charge == 2)
        {
          name = "[M+2H]-H2O++";
        }
        p.setMetaValue("IonName", name);
      }
      spec.push_back(p);
    }

    //loss of ammonia
    ion = peptide.getFormula(Residue::Full, charge) - EmpiricalFormula("NH3");
    mono_pos = ion.getMonoWeight() / double(charge);
    if (add_isotopes_)
    {
      IsotopeDistribution dist = ion.getIsotopeDistribution(max_isotope_);
      UInt j(0);
      for (IsotopeDistribution::ConstIterator it = dist.begin(); it != dist.end(); ++it, ++j)
      {
        p.setMZ((double)(mono_pos + j * Constants::NEUTRON_MASS_U) / (double)charge);
        p.setIntensity(pre_int_NH3_ *  it->second);
        if (add_metainfo_)
        {
          String name("[M+H]-NH3+");
          if (charge == 2)
          {
            name = "[M+2H]-NH3++";
          }
          p.setMetaValue("IonName", name);
        }
        spec.push_back(p);
      }
    }
    else
    {
      p.setMZ(mono_pos);
      p.setIntensity(pre_int_NH3_);
      if (add_metainfo_)
      {
        String name("[M+H]-NH3+");
        if (charge == 2)
        {
          name = "[M+2H]-NH3++";
        }
        p.setMetaValue("IonName", name);
      }
      spec.push_back(p);
    }

    spec.sortByPosition();
  }

  void TheoreticalSpectrumGenerator::updateMembers_()
  {
    add_b_ions_ = param_.getValue("add_b_ions").toBool();
    add_y_ions_ = param_.getValue("add_y_ions").toBool();
    add_a_ions_ = param_.getValue("add_a_ions").toBool();
    add_c_ions_ = param_.getValue("add_c_ions").toBool();
    add_x_ions_ = param_.getValue("add_x_ions").toBool();
    add_z_ions_ = param_.getValue("add_z_ions").toBool();
    add_first_prefix_ion_ = param_.getValue("add_first_prefix_ion").toBool();
    add_losses_ = param_.getValue("add_losses").toBool();
    add_metainfo_ = param_.getValue("add_metainfo").toBool();
    add_isotopes_ = param_.getValue("add_isotopes").toBool();
    add_precursor_peaks = param_.getValue("add_precursor_peaks").toBool();
    add_abundant_immonium_ions = param_.getValue("add_abundant_immonium_ions").toBool();
    a_intensity_ = (double)param_.getValue("a_intensity");
    b_intensity_ = (double)param_.getValue("b_intensity");
    c_intensity_ = (double)param_.getValue("c_intensity");
    x_intensity_ = (double)param_.getValue("x_intensity");
    y_intensity_ = (double)param_.getValue("y_intensity");
    z_intensity_ = (double)param_.getValue("z_intensity");
    max_isotope_ = (Int)param_.getValue("max_isotope");
    rel_loss_intensity_ = (double)param_.getValue("relative_loss_intensity");
    pre_int_ = (double)param_.getValue("precursor_intensity");
    pre_int_H2O_ = (double)param_.getValue("precursor_H2O_intensity");
    pre_int_NH3_ = (double)param_.getValue("precursor_NH3_intensity");
  }

}<|MERGE_RESOLUTION|>--- conflicted
+++ resolved
@@ -163,15 +163,8 @@
     // just in case someone wants the ion names;
     p.metaRegistry().registerName("IonName", "Name of the ion");
 
-<<<<<<< HEAD
     // Histidin immonium ion (C5H8N3)
     if (peptide.has(*ResidueDB::getInstance()->getResidue('H')))
-=======
-    // Histidin immonium ion
-    p.setMZ(110.0718);
-    p.setIntensity(1.0);
-    if (add_metainfo_)
->>>>>>> 179b29dc
     {
       p.setMZ(110.0718);
       p.setIntensity(1.0);
@@ -183,15 +176,8 @@
       spec.push_back(p);
     }
 
-<<<<<<< HEAD
     // Phenylalanin immonium ion (C8H10N)
     if (peptide.has(*ResidueDB::getInstance()->getResidue('F')))
-=======
-    // Phenylalanin immonium ion
-    p.setMZ(120.0813);
-    p.setIntensity(1.0);
-    if (add_metainfo_)
->>>>>>> 179b29dc
     {
       p.setMZ(120.0813);
       p.setIntensity(1.0);
@@ -203,15 +189,8 @@
       spec.push_back(p);
     }
 
-<<<<<<< HEAD
     // Tyrosine immonium ion (C8H10NO)
     if (peptide.has(*ResidueDB::getInstance()->getResidue('Y')))
-=======
-    // Tyrosine immonium ion
-    p.setMZ(136.0762);
-    p.setIntensity(1.0);
-    if (add_metainfo_)
->>>>>>> 179b29dc
     {
       p.setMZ(136.0762);
       p.setIntensity(1.0);
@@ -224,13 +203,7 @@
     }
 
     // Iso/Leucin immonium ion (same mass for immonium ion)
-<<<<<<< HEAD
     if (peptide.has(*ResidueDB::getInstance()->getResidue('L')))
-=======
-    p.setMZ(86.09698);
-    p.setIntensity(1.0);
-    if (add_metainfo_)
->>>>>>> 179b29dc
     {
       p.setMZ(86.09698);
       p.setIntensity(1.0);
@@ -243,7 +216,6 @@
     }
 
     // Tryptophan immonium ion
-<<<<<<< HEAD
     if (peptide.has(*ResidueDB::getInstance()->getResidue('W')))
     {
       p.setMZ(159.0922);
@@ -258,11 +230,6 @@
 
     // Cysteine (C2H6NS)
     if (peptide.has(*ResidueDB::getInstance()->getResidue('C')))
-=======
-    p.setMZ(159.0922);
-    p.setIntensity(1.0);
-    if (add_metainfo_)
->>>>>>> 179b29dc
     {
       p.setMZ(76.0221);
       p.setIntensity(1.0);
