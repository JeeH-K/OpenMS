--- conflicted
+++ resolved
@@ -225,15 +225,9 @@
     bool checkName_(const String& id, const String& name, bool ignore_case = true) const;
 
     /// Map from ID to CVTerm
-<<<<<<< HEAD
-    Map<String, CVTerm> terms_;
-    /// Map from name to id
-    Map<String, String> namesToIds_;
-=======
     std::map<String, CVTerm> terms_;
     /// Map from name to id
     std::map<String, String> namesToIds_;
->>>>>>> bd254914
     /// Name set in the load method
     String name_;
     /// CV label
