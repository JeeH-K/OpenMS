// --------------------------------------------------------------------------
//                   OpenMS -- Open-Source Mass Spectrometry
// --------------------------------------------------------------------------
// Copyright The OpenMS Team -- Eberhard Karls University Tuebingen,
// ETH Zurich, and Freie Universitaet Berlin 2002-2017.
//
// This software is released under a three-clause BSD license:
//  * Redistributions of source code must retain the above copyright
//    notice, this list of conditions and the following disclaimer.
//  * Redistributions in binary form must reproduce the above copyright
//    notice, this list of conditions and the following disclaimer in the
//    documentation and/or other materials provided with the distribution.
//  * Neither the name of any author or any participating institution
//    may be used to endorse or promote products derived from this software
//    without specific prior written permission.
// For a full list of authors, refer to the file AUTHORS.
// --------------------------------------------------------------------------
// THIS SOFTWARE IS PROVIDED BY THE COPYRIGHT HOLDERS AND CONTRIBUTORS "AS IS"
// AND ANY EXPRESS OR IMPLIED WARRANTIES, INCLUDING, BUT NOT LIMITED TO, THE
// IMPLIED WARRANTIES OF MERCHANTABILITY AND FITNESS FOR A PARTICULAR PURPOSE
// ARE DISCLAIMED. IN NO EVENT SHALL ANY OF THE AUTHORS OR THE CONTRIBUTING
// INSTITUTIONS BE LIABLE FOR ANY DIRECT, INDIRECT, INCIDENTAL, SPECIAL,
// EXEMPLARY, OR CONSEQUENTIAL DAMAGES (INCLUDING, BUT NOT LIMITED TO,
// PROCUREMENT OF SUBSTITUTE GOODS OR SERVICES; LOSS OF USE, DATA, OR PROFITS;
// OR BUSINESS INTERRUPTION) HOWEVER CAUSED AND ON ANY THEORY OF LIABILITY,
// WHETHER IN CONTRACT, STRICT LIABILITY, OR TORT (INCLUDING NEGLIGENCE OR
// OTHERWISE) ARISING IN ANY WAY OUT OF THE USE OF THIS SOFTWARE, EVEN IF
// ADVISED OF THE POSSIBILITY OF SUCH DAMAGE.
//
// --------------------------------------------------------------------------
// $Maintainer: Timo Sachsenberg $
// $Authors: Nico Pfeifer, Chris Bielow $
// --------------------------------------------------------------------------

#ifndef OPENMS_FORMAT_FASTAFILE_H
#define OPENMS_FORMAT_FASTAFILE_H

#include <OpenMS/CONCEPT/Exception.h>
#include <OpenMS/DATASTRUCTURES/String.h>

#include <functional>
#include <fstream>
#include <memory>
#include <utility>
#include <vector>

namespace OpenMS
{
  /**
    @brief This class serves for reading in and writing FASTA files

<<<<<<< HEAD
=======
    If the protein/gene sequence contains unusual symbols (such as translation end (*)),
    they will be kept!

>>>>>>> 604e4b94
    You can use aggregate methods load() and store() to read/write a
    set of protein sequences at the cost of memory.
    
    Or use single read/write of protein sequences using readStart(), readNext()
    and writeStart(), writeNext(), writeEnd() for more memory efficiency.
    Reading from one and writing to another FASTA file can be handled by 
    one single FASTAFile instance.

  */

  class OPENMS_DLLAPI FASTAFile
  {
public:
  /**
      @brief FASTA entry type (identifier, description and sequence)

      The first String corresponds to the identifier that is
      written after the > in the FASTA file. The part after the
      first whitespace is stored in description and the text
      from the next line until the next > (exclusive) is stored
      in sequence.
    */
    struct FASTAEntry
  {
      String identifier;
      String description;
      String sequence;

      FASTAEntry() :
        identifier(),
        description(),
        sequence()
      {
      }

      FASTAEntry(String id, String desc, String seq) :
        identifier(id),
        description(desc),
        sequence(seq)
      {
      }
      
      FASTAEntry(const FASTAEntry& rhs)
        :
        identifier(rhs.identifier),
        description(rhs.description),
        sequence(rhs.sequence)
      {
      }

      FASTAEntry(FASTAEntry&& rhs) noexcept
       :
        identifier(::std::move(rhs.identifier)),
        description(::std::move(rhs.description)),
        sequence(::std::move(rhs.sequence)) 
      {
      }

      FASTAEntry& operator=(const FASTAEntry& rhs)
      {
        if (*this == rhs) return *this;
        identifier = rhs.identifier;
        description = rhs.description;
        sequence = rhs.sequence;
        return *this;
      }

      bool operator==(const FASTAEntry& rhs) const
      {
        return identifier == rhs.identifier
               && description == rhs.description
               && sequence == rhs.sequence;
      }
    
      bool headerMatches(const FASTAEntry& rhs) const
      {
        return identifier == rhs.identifier && 
  	     description == rhs.description;
      }
 
      bool sequenceMatches(const FASTAEntry& rhs) const
      {
        return sequence == rhs.sequence;
      }
    };

    /// Default constructor
    FASTAFile();

    /// Destructor
    virtual ~FASTAFile();

    /**
      @brief Prepares a FASTA file given by 'filename' for streamed reading using readNext().

      @exception Exception::FileNotFound is thrown if the file does not exists.
      @exception Exception::ParseError is thrown if the file does not suit to the standard.
    */
    void readStart(const String& filename);

    /**
    @brief Prepares a FASTA file given by 'filename' for streamed reading using readNext().

    If you want to read all entries in one go, use load().

    @return true if entry was read; false if eof was reached
    @exception Exception::FileNotFound is thrown if the file does not exists.
    @exception Exception::ParseError is thrown if the file does not suit to the standard.
    */
    bool readNext(FASTAEntry& protein);

    /// current stream position
    std::streampos position() const;

    /// is stream at EOF?
    bool atEnd() const;

    /// seek stream to @p pos
    bool setPosition(const std::streampos& pos);

    /**
    @brief Prepares a FASTA file given by 'filename' for streamed writing using writeNext().

    @exception Exception::UnableToCreateFile is thrown if the process is not able to write to the file (disk full?).
    */
    void writeStart(const String& filename);

    /**
    @brief Stores the data given by @p protein. Call writeStart() once before calling writeNext().

    Call writeEnd() when done to close the file!

    @exception Exception::UnableToCreateFile is thrown if the process is not able to write the file.
    */
    void writeNext(const FASTAEntry& protein);

    /**
    @brief Closes the file (flush). Called implicitly when FASTAFile object does out of scope.

    */
    void writeEnd();
    

    /**
      @brief loads a FASTA file given by 'filename' and stores the information in 'data'

      This uses more RAM than readStart() and readNext().

      @exception Exception::FileNotFound is thrown if the file does not exists.
      @exception Exception::ParseError is thrown if the file does not suit to the standard.
    */
    void static load(const String& filename, std::vector<FASTAEntry>& data);

  /**
      @brief stores the data given by 'data' at the file 'filename'
      
      This uses more RAM than writeStart() and writeNext().

      @exception Exception::UnableToCreateFile is thrown if the process is not able to write the file.
    */
    void static store(const String& filename, const std::vector<FASTAEntry>& data);

protected:
    std::fstream infile_;   //< filestream for reading; init using FastaFile::readStart()
    std::ofstream outfile_; //< filestream for writing; init using FastaFile::writeStart()
    std::unique_ptr<void, std::function<void(void*) > > reader_; //< filestream for reading; init using FastaFile::readStart(); needs to be a pointer, since its not copy-constructable; we use void* here, to avoid pulling in seqan includes
    Size entries_read_; //< some internal book-keeping during reading
  };

} // namespace OpenMS

#endif // OPENMS_FORMAT_FASTAFILE_H<|MERGE_RESOLUTION|>--- conflicted
+++ resolved
@@ -49,12 +49,9 @@
   /**
     @brief This class serves for reading in and writing FASTA files
 
-<<<<<<< HEAD
-=======
     If the protein/gene sequence contains unusual symbols (such as translation end (*)),
     they will be kept!
 
->>>>>>> 604e4b94
     You can use aggregate methods load() and store() to read/write a
     set of protein sequences at the cost of memory.
     
