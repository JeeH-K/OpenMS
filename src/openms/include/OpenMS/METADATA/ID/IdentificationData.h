--- conflicted
+++ resolved
@@ -672,15 +672,8 @@
     }
 
 
-<<<<<<< HEAD
     // these classes need access to manipulate data:
     friend class IDFilter;
     friend class MapAlignmentTransformer;
-=======
-    // these classes/functions need access to manipulate data:
-    friend class IDFilter;
-    // friend static void MapAlignmentTransformer::transformRetentionTimes(
-    //   IdentificationData&, const TransformationDescription&, bool)
->>>>>>> 4dfa9a95
   };
 }