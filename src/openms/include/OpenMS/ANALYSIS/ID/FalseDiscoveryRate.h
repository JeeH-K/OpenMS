--- conflicted
+++ resolved
@@ -79,11 +79,7 @@
     /**
     @brief Calculates the FDR of one run from a concatenated sequence db search
 
-<<<<<<< HEAD
-        @param id peptide identifications, containing target and decoy hits
-=======
     @param id peptide identifications, containing target and decoy hits
->>>>>>> b772b6d0
     */
     void apply(std::vector<PeptideIdentification> & id) const;
 
@@ -93,11 +89,7 @@
     @param fwd_ids forward protein identifications
     @param rev_ids reverse protein identifications
     */
-<<<<<<< HEAD
-    void apply(std::vector<ProteinIdentification> & fwd_ids, std::vector<ProteinIdentification> & rev_ids) const;
-=======
     void apply(std::vector<ProteinIdentification>& fwd_ids, std::vector<ProteinIdentification>& rev_ids);
->>>>>>> b772b6d0
 
     /**
     @brief Calculate the FDR of one run from a concatenated sequence db search
@@ -111,9 +103,6 @@
 
     @param ids protein identifications, containing PEP scores (not necessarily) annotated with target decoy.
     */
-<<<<<<< HEAD
-    void apply(std::vector<ProteinIdentification> & ids) const;
-=======
     void applyEstimated(std::vector<ProteinIdentification>& ids);
 
     /**
@@ -131,7 +120,6 @@
     void applyBasic(std::vector<PeptideIdentification> & ids);
     void applyBasic(ProteinIdentification & id);
 
->>>>>>> b772b6d0
 
 private:
 
@@ -141,10 +129,6 @@
     ///Not implemented
     FalseDiscoveryRate & operator=(const FalseDiscoveryRate &);
 
-<<<<<<< HEAD
-    /// calculates the fdr stored into fdrs, given two vectors of scores
-    void calculateFDRs_(Map<double, double> & score_to_fdr, std::vector<double> & target_scores, std::vector<double> & decoy_scores, bool q_value, bool higher_score_better) const;
-=======
     //TODO we could add identifier here. If we need to combine runs.
     void getScores_(std::vector<std::pair<double,bool>>& scores_labels, const ProteinIdentification & id);
 
@@ -254,7 +238,6 @@
     /// calculates the trapezoidal area for a trapezoid with a flat horizontal base e.g. for an AUC
     double trapezoidal_area(double x1, double x2, double y1, double y2);
 
->>>>>>> b772b6d0
 
   };
 
