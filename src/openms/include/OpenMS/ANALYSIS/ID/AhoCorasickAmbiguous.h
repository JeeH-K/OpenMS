--- conflicted
+++ resolved
@@ -423,7 +423,9 @@
     **/
     bool addHits_(Index i, const size_t text_pos, std::vector<Hit>& hits) const;
 
-<<<<<<< HEAD
+    /// same as addHits_, but only follows the suffix chain until the spawn loses its prefix
+    bool addHitsSpawn_(Index i, const ACSpawn& spawn, const size_t text_pos, std::vector<Hit>& hits, const int current_spawn_depths) const;
+
     /// Starting at node @p i, find the child with label @p edge
     /// If no child exists, follow the suffix link and try again (until root is reached)
     /// Note: This operates on the BFS trie (after compressTrie()), not the naive one.
@@ -451,38 +453,6 @@
     /// Same as createSpawns_, but instantiate all possible AA's except for those in the range from @p except_fromAA to @p except_toAA and the @p except_edge itself.
     void createMMSpawns_(const Index i, const AA except_fromAA, const AA except_toAA, const AA except_edge, ACTrieState& state, const uint32_t aaa_left, const uint32_t mm_left) const;
 
-=======
-    /// same as addHits_, but only follows the suffix chain until the spawn loses its prefix
-    bool addHitsSpawn_(Index i, const ACSpawn& spawn, const size_t text_pos, std::vector<Hit>& hits, const int current_spawn_depths) const;
-
-    /// Starting at node @p i, find the child with label @p edge
-    /// If no child exists, follow the suffix link and try again (until root is reached)
-    /// Note: This operates on the BFS trie (after compressTrie()), not the naive one.
-    Index follow_(const Index i, const AA edge) const;
-
-    /// Advances @p spawn by consuming @p edge; same as follow_(), just for a spawn
-    /// Returns true if spawn is still alive, false otherwise
-    bool followSpawn_(ACSpawn& spawn, const AA edge, ACTrieState& state) const;
-
-    /// Same as follow_, but considers trying mismatches and AAA's if possible (by adding spawns to @p state)
-    /// @return The new tree node, where Master is at after consuming @p edge
-    Index stepMaster_(const Index i, const AA edge, ACTrieState& state) const;
-
-    /// Same as follow_, but considers trying mismatches and AAA's if possible (by adding spawns to @p state)
-    /// @return true if spawn is still alive, false otherwise (i.e. did loose its prefix)
-    bool stepSpawn_(ACSpawn& spawn, ACTrieState& state) const;
-
-    /// Create spawns from an AAA or MM, starting at trie node @p i, following edges in range @p fromAA to @p toAA
-    /// The number of AAA's/MM's left for the spawn must be passed (these numbers already reflect the original edge label)
-    void createSpawns_(const Index i, const AA fromAA, const AA toAA, ACTrieState& state, const uint32_t aaa_left, const uint32_t mm_left) const;
-
-    /// Create spawns from a spawn with an AAA or MM, using @p prototype as template, following edges in range @p fromAA to @p toAA
-    void createSubSpawns_(const ACSpawn& prototype, const AA fromAA, const AA toAA, ACTrieState& state) const;
-
-    /// Same as createSpawns_, but instantiate all possible AA's except for those in the range from @p except_fromAA to @p except_toAA and the @p except_edge itself.
-    void createMMSpawns_(const Index i, const AA except_fromAA, const AA except_toAA, const AA except_edge, ACTrieState& state, const uint32_t aaa_left, const uint32_t mm_left) const;
-
->>>>>>> bd254914
     /// Same as createSubSpawns_, but instantiate all possible AA's except for those in the range from @p except_fromAA to @p except_toAA and the @p except_edge itself.
     void createMMSubSpawns_(const ACSpawn& prototype, const AA except_fromAA, const AA except_toAA, const AA except_edge, ACTrieState& state) const;
 
