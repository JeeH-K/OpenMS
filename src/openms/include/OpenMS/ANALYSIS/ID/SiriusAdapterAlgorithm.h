--- conflicted
+++ resolved
@@ -69,7 +69,6 @@
       static SiriusAdapterAlgorithm::SiriusTmpStruct constructSiriusTmpStruct();
 
       /**
-<<<<<<< HEAD
       @brief Removes temporary directory and file structure
 
       @param debug_level Debug level
@@ -80,18 +79,6 @@
       static void removeSiriusTmp(const int& debug_level, const String& tmp_dir_path, const String& tmp_file_path);
 
       /**
-      @brief Checks if executable was povided 
-
-      @return Pair "path to executable" and "path to the working directory"
-
-      @param executable Path to the executable
-      */
-      static std::pair<String, String> checkSiriusExecutablePath(String& executable);
-
-
-      /**
-=======
->>>>>>> e5748645
       @brief Preprocessing needed for SIRIUS
 
       @return FeatureToMS2Indices
