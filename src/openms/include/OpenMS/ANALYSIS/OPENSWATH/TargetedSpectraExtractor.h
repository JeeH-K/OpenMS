// --------------------------------------------------------------------------
//                   OpenMS -- Open-Source Mass Spectrometry
// --------------------------------------------------------------------------
// Copyright The OpenMS Team -- Eberhard Karls University Tuebingen,
// ETH Zurich, and Freie Universitaet Berlin 2002-2021.
//
// This software is released under a three-clause BSD license:
//  * Redistributions of source code must retain the above copyright
//    notice, this list of conditions and the following disclaimer.
//  * Redistributions in binary form must reproduce the above copyright
//    notice, this list of conditions and the following disclaimer in the
//    documentation and/or other materials provided with the distribution.
//  * Neither the name of any author or any participating institution
//    may be used to endorse or promote products derived from this software
//    without specific prior written permission.
// For a full list of authors, refer to the file AUTHORS.
// --------------------------------------------------------------------------
// THIS SOFTWARE IS PROVIDED BY THE COPYRIGHT HOLDERS AND CONTRIBUTORS "AS IS"
// AND ANY EXPRESS OR IMPLIED WARRANTIES, INCLUDING, BUT NOT LIMITED TO, THE
// IMPLIED WARRANTIES OF MERCHANTABILITY AND FITNESS FOR A PARTICULAR PURPOSE
// ARE DISCLAIMED. IN NO EVENT SHALL ANY OF THE AUTHORS OR THE CONTRIBUTING
// INSTITUTIONS BE LIABLE FOR ANY DIRECT, INDIRECT, INCIDENTAL, SPECIAL,
// EXEMPLARY, OR CONSEQUENTIAL DAMAGES (INCLUDING, BUT NOT LIMITED TO,
// PROCUREMENT OF SUBSTITUTE GOODS OR SERVICES; LOSS OF USE, DATA, OR PROFITS;
// OR BUSINESS INTERRUPTION) HOWEVER CAUSED AND ON ANY THEORY OF LIABILITY,
// WHETHER IN CONTRACT, STRICT LIABILITY, OR TORT (INCLUDING NEGLIGENCE OR
// OTHERWISE) ARISING IN ANY WAY OUT OF THE USE OF THIS SOFTWARE, EVEN IF
// ADVISED OF THE POSSIBILITY OF SUCH DAMAGE.
//
// --------------------------------------------------------------------------
// $Maintainer: Douglas McCloskey, Pasquale Domenico Colaianni $
// $Authors: Douglas McCloskey, Pasquale Domenico Colaianni $
// --------------------------------------------------------------------------

#pragma once

#include <OpenMS/config.h> // OPENMS_DLLAPI
#include <OpenMS/ANALYSIS/TARGETED/TargetedExperiment.h>
#include <OpenMS/COMPARISON/SPECTRA/BinnedSpectralContrastAngle.h>
#include <OpenMS/COMPARISON/SPECTRA/BinnedSpectrum.h>
#include <OpenMS/DATASTRUCTURES/DefaultParamHandler.h>
#include <OpenMS/KERNEL/MSExperiment.h>
#include <OpenMS/KERNEL/FeatureMap.h>

namespace OpenMS
{
  /**
    @brief This class filters, annotates, picks, and scores spectra (e.g., taken
    from a DDA experiment) based on a target list.

    The input experiment is expected to be a standard .mzML file.
    The input target list is expected to be a standard TraML formatted .csv file.

    The class deals with filtering and annotating only those spectra that reflect
    the characteristics described by the target list.
    The filtering is done based on the transition_name, PrecursorMz and RetentionTime.
    The spectra are smoothed and peaks are picked for each spectrum.
    The spectra are then scored based on total TIC, FWHM and SNR.
    One spectrum is chosen for each of those transitions for which at least one
    valid spectrum was found and matched.

    The user can decide to use only extractSpectra(), otherwise run the methods
    in the following order:
    annotateSpectra()
    pickSpectrum() (called once for each annotated spectrum)
    scoreSpectra()
    selectSpectra()
  */
  class OPENMS_DLLAPI TargetedSpectraExtractor :
    public DefaultParamHandler
  {
public:
    TargetedSpectraExtractor();
    ~TargetedSpectraExtractor() override = default;

    /**
      Structure for a match against a spectral library
      TODO: Replace with MzTab once the final implementation is done
    */
    struct Match
    {
      Match() = default;
      Match(MSSpectrum a, double b) : spectrum(std::move(a)), score(b) {}
      MSSpectrum spectrum;
      double score = 0.0;
    };

    class OPENMS_DLLAPI Comparator
    {
    public:
      virtual ~Comparator() = default;
      virtual void generateScores(
        const MSSpectrum& spec,
        std::vector<std::pair<Size,double>>& scores,
        double min_score
      ) const = 0;

      virtual void init(
        const std::vector<MSSpectrum>& library,
        const std::map<String,DataValue>& options
      ) = 0;

      const std::vector<MSSpectrum>& getLibrary() const
      {
        return library_;
      }

    protected:
      std::vector<MSSpectrum> library_;
    };

    class OPENMS_DLLAPI BinnedSpectrumComparator : public Comparator
    {
    public:
      ~BinnedSpectrumComparator() override = default;
      void generateScores (
        const MSSpectrum& spec,
        std::vector<std::pair<Size,double>>& scores,
        double min_score
      ) const override
      {
        scores.clear();
        const BinnedSpectrum in_bs(spec, bin_size_, false, peak_spread_, bin_offset_);
        for (Size i = 0; i < bs_library_.size(); ++i)
        {
          const double cmp_score = cmp_bs_(in_bs, bs_library_[i]);
          if (cmp_score >= min_score)
          {
            scores.emplace_back(i, cmp_score);
          }
        }
      }

      void init(const std::vector<MSSpectrum>& library, const std::map<String,DataValue>& options) override;

    private:
      BinnedSpectralContrastAngle cmp_bs_;
      std::vector<BinnedSpectrum> bs_library_;
      double bin_size_ = 1.0;
      UInt peak_spread_ = 0;
      double bin_offset_ = 0.4;
    };

    void getDefaultParameters(Param& params) const;

    /**
      @brief Filters and annotates those spectra that could potentially match the
      transitions of the target list.

      The spectra taken into account are those that fall within the precursor RT
      window and MZ tolerance set by the user through the parameters "rt_window"
      and "mz_tolerance". Default values are provided for both parameters.

      @warning The picked spectrum could be empty, meaning no peaks were found.

      @param[in] spectra The spectra to filter
      @param[in] targeted_exp The target list
      @param[out] annotated_spectra The spectra annotated with the related transition's name
      @param[out] features A FeatureMap which will contain informations about the name, precursor RT and precursor MZ of the matched transition
      @param[in] compute_features If false, `features` will be ignored
    */
    void annotateSpectra(
      const std::vector<MSSpectrum>& spectra,
      const TargetedExperiment& targeted_exp,
      std::vector<MSSpectrum>& annotated_spectra,
      FeatureMap& features,
      bool compute_features = true
    ) const;

    /**
      @brief Filters and annotates those spectra that could potentially match the
      transitions of the target list.

      The spectra taken into account are those that fall within the precursor RT
      window and MZ tolerance set by the user through the parameters "rt_window"
      and "mz_tolerance". Default values are provided for both parameters.

      @warning The picked spectrum could be empty, meaning no peaks were found.

      @param[in] spectra The spectra to filter
      @param[in] targeted_exp The target list
      @param[out] annotated_spectra The spectra annotated with the related transition's name
    */
    void annotateSpectra(
      const std::vector<MSSpectrum>& spectra,
      const TargetedExperiment& targeted_exp,
      std::vector<MSSpectrum>& annotated_spectra
    ) const;

    /**
      @brief Annotates the MS2 spectra with the likely MS1 feature that it was derived from

      Annotating based on MS1 feature results from AccurateMassSearch.
      In this case, the input will be e.g., const FeatureMap& ms1_features and the RTs and names (i.e., PeptideRef),
      defined in the FeatureMap.

      @param[in] spectra The spectra to filter
      @param[in] ms1_features The MS1 features
      @param[out] ms2_features The MS2 features
      @param[out] annotated_spectra The resulting annotated spectra
    */
    void annotateSpectra(
        const std::vector<MSSpectrum>& spectra,
        const FeatureMap& ms1_features,
        FeatureMap& ms2_features,
        std::vector<MSSpectrum>& annotated_spectra) const;
    
    /**
      @brief Search accurate masses and add identification (peptide hits) as features/sub-features

      @param[in] feat_map The feature map to search in
      @param[out] feat_map_output The output feature map, with peptide identifaction as sub features
<<<<<<< HEAD
      @param[in] add_unknown_features Adds unknown features to the feature map
=======
      @param[in] add_unidentified_features Adds unidentified features to the feature map
>>>>>>> 7fcfaf66
    */
    void searchSpectrum(
        OpenMS::FeatureMap& feat_map,
        OpenMS::FeatureMap& feat_map_output,
<<<<<<< HEAD
        bool add_unknown_features = false) const;
=======
        bool add_unidentified_features = false) const;
>>>>>>> 7fcfaf66

    /**
      @brief Picks a spectrum's peaks and saves them in picked_spectrum.

      The spectrum is first smoothed with a Gaussian filter (default) or using the
      Savitzky-Golay method. The parameter "use_gauss" handles this choice.
      The peak picking is executed with PeakPickerHiRes.
      Custom parameters provided with the prefix "GaussFilter:", "SavitzkyGolayFilter:"
      and "PeakPickerHiRes:" are taken into account.
      Peaks are then filtered by their heights and FWHM values.
      It is possible to set the peaks' limits through the parameters: "peak_height_min",
      "peak_height_max" and "fwhm_threshold".

      @throw Exception::IllegalArgument If `spectrum` is not sorted by position (mz).

      @param[in] spectrum The input spectrum
      @param[out] picked_spectrum A spectrum containing only the picked peaks
    */
    void pickSpectrum(const MSSpectrum& spectrum, MSSpectrum& picked_spectrum) const;

    /**
      @brief Assigns a score to the spectra given an input and saves them in scored_spectra.

      Also add the informations to the FeatureMap first constructed in annotateSpectra().
      The scores are based on total TIC, SNR and FWHM. It is possible to assign a
      weight to these parameters using: "tic_weight", "fwhm_weight" and "snr_weight".
      For each spectrum, the TIC and the SNR are computed on the entire spectrum.
      The FWHMs are computed only on picked peaks. Both SNR and FWHM are averaged values.
      The informations are added as FloatDataArray in scored_spectra and as MetaValue in features.

      @throw Exception::InvalidSize If `features` and `annotated_spectra` sizes don't match.

      @param[in] annotated_spectra The annotated spectra to score (for TIC and SNR)
      @param[in] picked_spectra The picked peaks found on each of the annotated spectra (for FWHM)
      @param[in,out] features The score informations are also added to this FeatureMap. Picked peaks' FWHMs are saved in features' subordinates.
      @param[out] scored_spectra The scored spectra. Basically a copy of annotated_spectra with the added score informations
      @param[in] compute_features If false, `features` will be ignored
    */
    void scoreSpectra(
      const std::vector<MSSpectrum>& annotated_spectra,
      const std::vector<MSSpectrum>& picked_spectra,
      FeatureMap& features,
      std::vector<MSSpectrum>& scored_spectra,
      bool compute_features = true
    ) const;

    /**
      @brief Assigns a score to the spectra given an input and saves them in scored_spectra.

      Also add the informations to the FeatureMap first constructed in annotateSpectra().
      The scores are based on total TIC, SNR and FWHM. It is possible to assign a
      weight to these parameters using: "tic_weight", "fwhm_weight" and "snr_weight".
      For each spectrum, the TIC and the SNR are computed on the entire spectrum.
      The FWHMs are computed only on picked peaks. Both SNR and FWHM are averaged values.

      @param[in] annotated_spectra The annotated spectra to score (for TIC and SNR)
      @param[in] picked_spectra The picked peaks found on each of the annotated spectra (for FWHM)
      @param[out] scored_spectra The scored spectra. Basically a copy of annotated_spectra with the added score informations
    */
    void scoreSpectra(
      const std::vector<MSSpectrum>& annotated_spectra,
      const std::vector<MSSpectrum>& picked_spectra,
      std::vector<MSSpectrum>& scored_spectra
    ) const;

    /**
      @brief The method selects the highest scoring spectrum for each possible
      annotation (i.e., transition name)

      @throw Exception::InvalidSize If `scored_spectra` and `features` sizes don't match.

      @param[in] scored_spectra Input annotated and scored spectra
      @param[in] features Input features
      @param[out] selected_spectra Output selected spectra
      @param[out] selected_features Output selected features
      @param[in] compute_features If false, `selected_features` will be ignored
    */
    void selectSpectra(
      const std::vector<MSSpectrum>& scored_spectra,
      const FeatureMap& features,
      std::vector<MSSpectrum>& selected_spectra,
      FeatureMap& selected_features,
      bool compute_features = true
    ) const;

    /**
      @brief The method selects the highest scoring spectrum for each possible
      annotation (i.e., transition name)

      @param[in] scored_spectra Input annotated and scored spectra
      @param[out] selected_spectra Output selected spectra
    */
    void selectSpectra(
      const std::vector<MSSpectrum>& scored_spectra,
      std::vector<MSSpectrum>& selected_spectra
    ) const;

    /**
      @brief Combines the functionalities given by all the other methods implemented
      in this class.

      The method expects an experiment and a target list in input,
      and constructs the extracted spectra and features.
      For each transition of the target list, the method tries to find its best
      spectrum match. A FeatureMap is also filled with informations about the
      extracted spectra.

      @param[in] experiment The input experiment
      @param[in] targeted_exp The target list
      @param[out] extracted_spectra The spectra related to the transitions
      @param[out] extracted_features The features related to the output spectra
      @param[in] compute_features If false, `extracted_features` will be ignored
    */
    void extractSpectra(
      const MSExperiment& experiment,
      const TargetedExperiment& targeted_exp,
      std::vector<MSSpectrum>& extracted_spectra,
      FeatureMap& extracted_features,
      bool compute_features = true
    ) const;

    /**
      @brief Combines the functionalities given by all the other methods implemented
      in this class.

      The method expects an experiment and a target list in input,
      and constructs the extracted spectra.
      For each transition of the target list, the method tries to find its best
      spectrum match.

      @param[in] experiment The input experiment
      @param[in] targeted_exp The target list
      @param[out] extracted_spectra The spectra related to the transitions
    */
    void extractSpectra(
      const MSExperiment& experiment,
      const TargetedExperiment& targeted_exp,
      std::vector<MSSpectrum>& extracted_spectra
    ) const;


    void extractSpectra(
        const MSExperiment& experiment,
        const FeatureMap& ms1_features,
        std::vector<MSSpectrum>& extracted_spectra,
        FeatureMap& extracted_features,
        const bool compute_features
    ) const;
    
    /**
      @brief Combines the functionalities given by all the other methods implemented
      in this class.

      The method expects an experiment and MS1 features in input,
      and constructs the extracted spectra and features.
      For each transition of the target list, the method tries to find its best
      spectrum match. A FeatureMap is also filled with informations about the
      extracted spectra.

      @param[in] experiment The input experiment
      @param[in] ms1_features The MS1 features map
      @param[out] extracted_spectra The spectra related to the transitions
    */
    void extractSpectra(
      const MSExperiment& experiment,
      const FeatureMap& ms1_features,
      std::vector<MSSpectrum>& extracted_spectra
    ) const;
    
    /**
      @brief Combines the functionalities given by all the other methods implemented
      in this class.

      The method expects an experiment and MS1 features in input,
      and constructs the extracted spectra and features.
      For each transition of the target list, the method tries to find its best
      spectrum match. A FeatureMap is also filled with informations about the
      extracted spectra.

      @param[in] experiment The input experiment
      @param[in] ms1_features The MS1 features map
      @param[out] extracted_spectra The spectra related to the transitions
      @param[out] extracted_features The features related to the output spectra
    */
    void extractSpectra(
      const MSExperiment& experiment,
      const FeatureMap& ms1_features,
      std::vector<MSSpectrum>& extracted_spectra,
      FeatureMap& extracted_features
    ) const; 
    
    /**
      @brief Searches the spectral library for the top scoring candidates that
      match the input spectrum.

      @param[in] input_spectrum The input spectrum for which a match is desired
      @param[in] cmp The comparator object containing the library and the logic for matching
      @param[out] matches A vector of `Match`es, containing the matched spectra and their scores
    */
    void matchSpectrum(
      const MSSpectrum& input_spectrum,
      const Comparator& cmp,
      std::vector<Match>& matches
    ) const;

    /**
      @brief Compares a list of spectra against a spectral library and updates
      the related features.

      The metavalues added to each `Feature` within the `FeatureMap` are:
      - spectral_library_name The name of the match's spectrum found in the library
      - spectral_library_score The match score [0-1]
      - spectral_library_comments The comments for the match's spectrum

      If a match for a given input spectrum is not found, the metavalues will be
      assigned a default value:
      - spectral_library_name and spectral_library_comments: an empty string
      - spectral_library_score: a value of 0.0

      @note The input `spectra` (and related `features`) are assumed to be the
      result of `extractSpectra()`, meaning they went (at least) through the process
      of peak picking.

      @param[in] spectra The input spectra
      @param[in] cmp The `Comparator` object containing the spectral library
      @param[in/out] features The `FeatureMap` to be updated with matching info
    */
    void targetedMatching(
      const std::vector<MSSpectrum>& spectra,
      const Comparator& cmp,
      FeatureMap& features
    );

    /**
      @brief Compares a list of spectra against a spectral library and creates
      a `FeatureMap` with the relevant information.

      The metavalues added to each `Feature` within the `FeatureMap` are:
      - spectral_library_name The name of the match's spectrum found in the library
      - spectral_library_score The match score [0-1]
      - spectral_library_comments The comments for the match's spectrum

      If a match for a given input spectrum is not found, the metavalues will be
      assigned a default value:
      - spectral_library_name and spectral_library_comments: an empty string
      - spectral_library_score: a value of 0.0

      @note The input `spectra` (and related `features`) are assumed to be unprocessed,
      therefore undergoing a process of peak picking during execution of this method.

      @param[in] spectra The input spectra
      @param[in] cmp The `Comparator` object containing the spectral library
      @param[out] features The `FeatureMap` to be filled with matching info
    */
    void untargetedMatching(
      const std::vector<MSSpectrum>& spectra,
      const Comparator& cmp,
      FeatureMap& features
    );

    /**
      @brief compute transitions list from MS1 and the associated MS2 features

      @param[in] ms1_features the MS1 features
      @param[in] ms2_features the MS2 features
      @param[out] t_exp the targeted experiment, containing the transitions
    */
    void constructTransitionsList(const OpenMS::FeatureMap& ms1_features, const OpenMS::FeatureMap& ms2_features, TargetedExperiment& t_exp) const;

    /**
      @brief store spectra in MSP format

      @param[in] filename the filename of the file to write
      @param[in] experiment the experiment to store
    */
    void storeSpectraMSP(const String& filename, MSExperiment& experiment) const;
    
    /**
      @brief organize into a map by combining features and subordinates with the same `identifier`

      @param[in] fmap_input input features map
      @param[in] fmap_output output features map
    */
    void mergeFeatures(const OpenMS::FeatureMap& fmap_input, OpenMS::FeatureMap& fmap_output) const;

protected:
    /// Overridden function from DefaultParamHandler to keep members up to date, when a parameter is changed
    void updateMembers_() override;

    /// Deisotope MS2 spectra
    void deisotopeMS2Spectra_(MSExperiment& experiment) const;

    /// Remove peaks form MS2 which are at a higher mz than the precursor + 10 ppm
    void removeMS2SpectraPeaks_(MSExperiment& experiment) const;

    /// organize into a map by combining features and subordinates with the same `identifier`
    void organizeMapWithSameIdentifier(const OpenMS::FeatureMap& fmap_input, std::map<OpenMS::String, std::vector<OpenMS::Feature>>& fmapmap) const;

  private:
    /**
      @brief Combines the functionalities given by all the other methods implemented
      in this class.

      The method expects an experiment and MS1 features in input,
      and constructs the extracted spectra and features.
      For each transition of the target list, the method tries to find its best
      spectrum match. A FeatureMap is also filled with informations about the
      extracted spectra.

      @param[in] experiment The input experiment
      @param[in] ms1_features The MS1 features map
      @param[out] extracted_spectra The spectra related to the transitions
      @param[out] extracted_features The features related to the output spectra
      @param[in] compute_features If false, `extracted_features` will be ignored
    */
    void extractSpectra(
      const MSExperiment& experiment,
      const FeatureMap& ms1_features,
      std::vector<MSSpectrum>& extracted_spectra,
      FeatureMap& extracted_features,
      const bool compute_features
    ) const;

  private:
    /**
      Unit to use for mz_tolerance_ and fwhm_threshold_: true for Da, false for ppm.
    */
    bool mz_unit_is_Da_;

    /**
      Precursor Retention Time window used during the annotation phase.
      For each transition in the target list, annotateSpectra() looks for
      the first spectrum whose RT time falls within the RT Window, whose
      left and right limits are computed at each analyzed spectrum.
      Also the spectrum's precursor MZ is checked against the transition MZ.
    */
    double rt_window_;

    /**
      Precursor MZ tolerance used during the annotation phase.
      For each transition in the target list, annotateSpectra() looks for
      the first spectrum whose precursor MZ is close enough (+-mz_tolerance_)
      to the transition's MZ.
      Also the spectrum's precursor RT is checked against the transition RT.
    */
    double mz_tolerance_;

    /**
      Used in pickSpectrum(), a peak's intensity needs to be >= peak_height_min_
      for it to be picked.
    */
    double peak_height_min_;

    /**
      Used in pickSpectrum(), a peak's intensity needs to be <= peak_height_max_
      for it to be picked.
    */
    double peak_height_max_;

    /**
      Used in pickSpectrum(), a peak's FWHM needs to be >= fwhm_threshold_
      for it to be picked.
    */
    double fwhm_threshold_;

    double tic_weight_; /**< Total TIC's weight when computing a spectrum's score */
    double fwhm_weight_; /**< FWHM's weight when computing a spectrum's score */
    double snr_weight_; /**< SNR's weight when computing a spectrum's score */

    /**
      Used in selectSpectra(), after the spectra have been assigned a score.
      Remained transitions will have at least one spectrum assigned.
      Each spectrum needs to have a score >= min_select_score_ to be valid,
      otherwise it gets filtered out.
    */
    double min_select_score_;

    /**
      Used in pickSpectrum(), it selects which filtering method is used during
      the smoothing phase.
      By default the Gauss filter is selected. Set to false for the Savitzky-Golay method.
    */
    bool use_gauss_;

    /**
      The number of matches to output from `matchSpectrum()`.
      These will be the matches of highest scores, sorted in descending order.
    */
    Size top_matches_to_report_;

    /// Minimum score for a match to be considered valid in `matchSpectrum()`.
    double min_match_score_;

    double min_fragment_mz_;
    double max_fragment_mz_;

    double relative_allowable_product_mass_;

    bool deisotoping_use_deisotoper_;
    double deisotoping_fragment_tolerance_;
    std::string deisotoping_fragment_unit_;
    int deisotoping_min_charge_;
    int deisotoping_max_charge_;
    int deisotoping_min_isopeaks_;
    int deisotoping_max_isopeaks_;
    bool deisotoping_keep_only_deisotoped_;
    bool deisotoping_annotate_charge_;

    double max_precursor_mass_threashold_;
  };
}<|MERGE_RESOLUTION|>--- conflicted
+++ resolved
@@ -210,20 +210,12 @@
 
       @param[in] feat_map The feature map to search in
       @param[out] feat_map_output The output feature map, with peptide identifaction as sub features
-<<<<<<< HEAD
-      @param[in] add_unknown_features Adds unknown features to the feature map
-=======
       @param[in] add_unidentified_features Adds unidentified features to the feature map
->>>>>>> 7fcfaf66
     */
     void searchSpectrum(
         OpenMS::FeatureMap& feat_map,
         OpenMS::FeatureMap& feat_map_output,
-<<<<<<< HEAD
-        bool add_unknown_features = false) const;
-=======
         bool add_unidentified_features = false) const;
->>>>>>> 7fcfaf66
 
     /**
       @brief Picks a spectrum's peaks and saves them in picked_spectrum.
