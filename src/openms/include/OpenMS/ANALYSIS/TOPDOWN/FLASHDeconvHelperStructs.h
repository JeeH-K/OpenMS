--- conflicted
+++ resolved
@@ -27,7 +27,8 @@
    * @reference: FeatureFinderAlgorithmPickedHelperStructs
    */
 
-  struct OPENMS_DLLAPI FLASHDeconvHelperStructs {
+  struct OPENMS_DLLAPI FLASHDeconvHelperStructs
+  {
     /// @brief Averagine patterns pre-calculated for speed up. Other variables are also calculated for fast cosine calculation
     class OPENMS_DLLAPI PrecalculatedAveragine
     {
@@ -71,10 +72,6 @@
        @param use_RNA_averagine if set, nucleotide-based isotope patters are calculated
     */
       PrecalculatedAveragine(double min_mass, double max_mass, double delta, CoarseIsotopePatternGenerator& generator, bool use_RNA_averagine);
-<<<<<<< HEAD
-
-=======
->>>>>>> 9cab646d
 
       /// copy constructor
       PrecalculatedAveragine(const PrecalculatedAveragine&) = default;
@@ -125,7 +122,8 @@
     };
 
     /// Mass feature (Deconvolved masses in spectra are traced by Mass tracing to generate mass features - like LC-MS features).
-    struct OPENMS_DLLAPI MassFeature {
+    struct OPENMS_DLLAPI MassFeature
+    {
     public:
       /// feature index;
       uint index;
