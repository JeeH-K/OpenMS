--- conflicted
+++ resolved
@@ -190,14 +190,8 @@
 
       /**
         @brief constructor from Peak1D.
-<<<<<<< HEAD
         @param positive determines the charge carrier mass. Can be obtained by getChargeMass(true) for positive mode (Constants::PROTON_MASS_U) and getChargeMass(false) for negative mode
         (-Constants::PROTON_MASS_U)
-=======
-        
-        @param peak Input peak (using its m/z and intensity)
-        @param positive determines the charge carrier mass. Can be obtained by getChargeMass(true) for positive mode (Constants\::PROTON_MASS_U) and getChargeMass(false) for negative mode (-Constants\::PROTON_MASS_U)
->>>>>>> ab566c7b
       */
       explicit LogMzPeak(const Peak1D& peak, bool positive);
 
