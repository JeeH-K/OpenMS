--- conflicted
+++ resolved
@@ -53,20 +53,12 @@
       Method 1: Using a banded (width via 'tolerance' parameter) alignment if absolute tolerances are given.
                 Scoring function is the m/z distance between peaks. Intensity does not play a role!
 
-<<<<<<< HEAD
-        Using a banded (width via 'tolerance' parameter) alignment if absolute tolerances are given.
-        Scoring function is the m/z distance between peaks. Intensity does not play a role!
-
-        If relative tolerance (ppm) is given simple matching of peaks is performed.
-        @htmlinclude OpenMS_SpectrumAlignment.parameters
-=======
       Method 2: If relative tolerance (ppm) is specified a simple matching of peaks is performed:
       Peaks from s1 (usually the theoretical spectrum) are assigned to the closest peak in s2 if it lies in the tolerance window
       @note: a peak in s2 can be matched to none, one or multiple peaks in s1. Peaks in s1 may be matched to none or one peak in s2.
       @note: intensity is ignored TODO: improve time complexity, currently O(|s1|*log(|s2|))
 
       @htmlinclude OpenMS_SpectrumAlignment.parameters
->>>>>>> 5ed8b61f
 
       @ingroup SpectraComparison
   */
