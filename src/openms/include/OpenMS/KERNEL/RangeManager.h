--- conflicted
+++ resolved
@@ -84,17 +84,6 @@
     /// D'tor
     ~RangeBase() noexcept = default;
 
-    /// Copy C'tor
-    RangeBase(const RangeBase& rhs) = default;
-
-    /// Assignment operator
-    RangeBase& operator=(const RangeBase& rhs)
-    {
-      min_ = rhs.min_;
-      max_ = rhs.max_;
-      return *this;
-    }
-
     /// make the range empty, i.e. isEmpty() will be true
     void clear()
     {
@@ -315,15 +304,6 @@
       RangeBase::operator=(rhs);
       return *this;
     }
-
-<<<<<<< HEAD
-    RangeRT& operator=(const RangeBase& rhs)
-    {
-      RangeBase::operator=(rhs);
-      return *this;
-    }
-=======
->>>>>>> 9c05ab5c
 
     /** @name Accessors for min and max
       
@@ -960,9 +940,5 @@
 
   /// Range which contains all known dimensions
   using RangeAllType = RangeManager<RangeRT, RangeMZ, RangeIntensity, RangeMobility>;
-<<<<<<< HEAD
-
-
-=======
->>>>>>> 9c05ab5c
+
 }  // namespace OpenMS