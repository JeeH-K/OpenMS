--- conflicted
+++ resolved
@@ -78,15 +78,6 @@
     static ElementDB* getInstance();
 
     /// returns a hashmap that contains names mapped to pointers to the elements
-<<<<<<< HEAD
-    const std::map<std::string, const Element*>& getNames() const;
-
-    /// returns a hashmap that contains symbols mapped to pointers to the elements
-    const std::map<std::string, const Element*>& getSymbols() const;
-
-    /// returns a hashmap that contains atomic numbers mapped to pointers of the elements
-    const std::map<unsigned int, const Element*>& getAtomicNumbers() const;
-=======
     const std::unordered_map<std::string, const Element*>& getNames() const;
 
     /// returns a hashmap that contains symbols mapped to pointers to the elements
@@ -94,7 +85,6 @@
 
     /// returns a hashmap that contains atomic numbers mapped to pointers of the elements
     const std::unordered_map<unsigned int, const Element*>& getAtomicNumbers() const;
->>>>>>> bd254914
 
     /** returns a pointer to the element with name or symbol given in parameter name;
         *	if no element exists with that name or symbol 0 is returned
@@ -105,8 +95,6 @@
     /// returns a pointer to the element of atomic number; if no element is found 0 is returned
     const Element* getElement(unsigned int atomic_number) const;
 
-<<<<<<< HEAD
-=======
     /** Adds or replaces a new element to the database
      *
      * Adds a new element (or replaces an existing one if @em replace_existing is true). 
@@ -125,7 +113,6 @@
                     const std::map<unsigned int, double>& abundance,
                     const std::map<unsigned int, double>& mass,
                     bool replace_existing);
->>>>>>> bd254914
     //@}
 
     /** @name Predicates
@@ -145,15 +132,6 @@
     **/
     IsotopeDistribution parseIsotopeDistribution_(const std::map<unsigned int, double>& abundance, const std::map<unsigned int, double>& mass);
 
-<<<<<<< HEAD
-    /*_ calculates the average weight based on isotope abundance and mass
-     */
-    double calculateAvgWeight_(const std::map<unsigned int, double>& abundance, const std::map<unsigned int, double>& mass);
-
-    /*_ calculates the mono weight based on the smallest isotope mass
-     */
-    double calculateMonoWeight_(const std::map<unsigned int, double>& Z_to_mass);
-=======
     /** calculates the average weight based on isotope abundance and mass
      **/
     double calculateAvgWeight_(const std::map<unsigned int, double>& abundance, const std::map<unsigned int, double>& mass);
@@ -161,7 +139,6 @@
     /**_ calculates the mono weight based on the most abundant isotope 
      **/
     double calculateMonoWeight_(const std::map<unsigned int, double>& abundance, const std::map<unsigned int, double>& mass);
->>>>>>> bd254914
 
 	  /// constructs element objects
     void storeElements_();
@@ -179,19 +156,11 @@
     **/
     void clear_();
 
-<<<<<<< HEAD
-    std::map<std::string, const Element*> names_;
-
-    std::map<std::string, const Element*> symbols_;
-
-    std::map<unsigned int, const Element*> atomic_numbers_;
-=======
     std::unordered_map<std::string, const Element*> names_;
 
     std::unordered_map<std::string, const Element*> symbols_;
 
     std::unordered_map<unsigned int, const Element*> atomic_numbers_;
->>>>>>> bd254914
 
 private:
     ElementDB();
