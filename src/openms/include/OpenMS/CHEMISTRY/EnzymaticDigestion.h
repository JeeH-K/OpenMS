// --------------------------------------------------------------------------
//                   OpenMS -- Open-Source Mass Spectrometry
// --------------------------------------------------------------------------
// Copyright The OpenMS Team -- Eberhard Karls University Tuebingen,
// ETH Zurich, and Freie Universitaet Berlin 2002-2021.
//
// This software is released under a three-clause BSD license:
//  * Redistributions of source code must retain the above copyright
//    notice, this list of conditions and the following disclaimer.
//  * Redistributions in binary form must reproduce the above copyright
//    notice, this list of conditions and the following disclaimer in the
//    documentation and/or other materials provided with the distribution.
//  * Neither the name of any author or any participating institution
//    may be used to endorse or promote products derived from this software
//    without specific prior written permission.
// For a full list of authors, refer to the file AUTHORS.
// --------------------------------------------------------------------------
// THIS SOFTWARE IS PROVIDED BY THE COPYRIGHT HOLDERS AND CONTRIBUTORS "AS IS"
// AND ANY EXPRESS OR IMPLIED WARRANTIES, INCLUDING, BUT NOT LIMITED TO, THE
// IMPLIED WARRANTIES OF MERCHANTABILITY AND FITNESS FOR A PARTICULAR PURPOSE
// ARE DISCLAIMED. IN NO EVENT SHALL ANY OF THE AUTHORS OR THE CONTRIBUTING
// INSTITUTIONS BE LIABLE FOR ANY DIRECT, INDIRECT, INCIDENTAL, SPECIAL,
// EXEMPLARY, OR CONSEQUENTIAL DAMAGES (INCLUDING, BUT NOT LIMITED TO,
// PROCUREMENT OF SUBSTITUTE GOODS OR SERVICES; LOSS OF USE, DATA, OR PROFITS;
// OR BUSINESS INTERRUPTION) HOWEVER CAUSED AND ON ANY THEORY OF LIABILITY,
// WHETHER IN CONTRACT, STRICT LIABILITY, OR TORT (INCLUDING NEGLIGENCE OR
// OTHERWISE) ARISING IN ANY WAY OUT OF THE USE OF THIS SOFTWARE, EVEN IF
// ADVISED OF THE POSSIBILITY OF SUCH DAMAGE.
//
// --------------------------------------------------------------------------
// $Maintainer: Chris Bielow, Xiao Liang $
// $Authors: Marc Sturm, Chris Bielow $
// --------------------------------------------------------------------------

#pragma once

#include <OpenMS/CONCEPT/Types.h>
#include <OpenMS/CHEMISTRY/DigestionEnzyme.h>

#include <string>
#include <vector>

#include <functional> // for std::function
#include <memory> // unique_ptr

#include <boost/regex_fwd.hpp> // forward declaration of boost::regex

#include <boost/regex_fwd.hpp> // forward declaration of boost::regex

namespace OpenMS
{
  class StringView; 

  /**
     @brief Class for the enzymatic digestion of sequences

     Digestion can be performed using simple regular expressions,
     e.g. [KR] | [^P]
     for trypsin. Also missed cleavages can be modeled, i.e. adjacent peptides are not cleaved
     due to enzyme malfunction/access restrictions. If @em n missed cleavages are given, all possible resulting
     peptides (cleaved and uncleaved) with up to @em n missed cleavages are returned.
     Thus @b no random selection of just @em n specific missed cleavage sites is performed.

     @see ProteaseDigestion for functionality specific to protein digestion.

     @ingroup Chemistry
  */
  class OPENMS_DLLAPI EnzymaticDigestion
  {
public:
    /// when querying for valid digestion products, this determines if the specificity of the two peptide ends is considered important
    enum Specificity
    { // note: the value of the first three items is important, since some engines just report the number of required termini (0, 1, 2)
      SPEC_NONE = 0, ///< no requirements on start / end
      SPEC_SEMI = 1, ///< semi specific, i.e., one of the two cleavage sites must fulfill requirements
      SPEC_FULL = 2, ///< fully enzyme specific, e.g., tryptic (ends with KR, AA-before is KR), or peptide is at protein terminal ends
      SPEC_UNKNOWN = 3,
      SPEC_NOCTERM = 8, ///< no requirements on CTerm (currently not supported in the class)
      SPEC_NONTERM = 9, ///< no requirements on NTerm (currently not supported in the class)
      SIZE_OF_SPECIFICITY = 10
    };
    /// Names of the Specificity
    static const std::string NamesOfSpecificity[SIZE_OF_SPECIFICITY];

    /// Name for no cleavage
    static const std::string NoCleavage;

    /// Name for unspecific cleavage
    static const std::string UnspecificCleavage;

    /// Default constructor
    EnzymaticDigestion();

    /// Copy constructor
    EnzymaticDigestion(const EnzymaticDigestion& rhs);

    /// Assignment operator
    EnzymaticDigestion& operator=(const EnzymaticDigestion& rhs);

    /// Destructor
    virtual ~EnzymaticDigestion();

    /// Returns the number of missed cleavages for the digestion
    Size getMissedCleavages() const;

    /// Sets the number of missed cleavages for the digestion (default is 0). This setting is ignored when log model is used.
    void setMissedCleavages(Size missed_cleavages);

    /// Returns the enzyme for the digestion
    String getEnzymeName() const;

    /// Sets the enzyme for the digestion
    virtual void setEnzyme(const DigestionEnzyme* enzyme);

    /// Returns the specificity for the digestion
    Specificity getSpecificity() const;

    /// Sets the specificity for the digestion (default is SPEC_FULL).
    void setSpecificity(Specificity spec);

    /// convert spec string name to enum
    /// returns SPEC_UNKNOWN if @p name is not valid
    static Specificity getSpecificityByName(const String& name);

    /**
       @brief Performs the enzymatic digestion of an unmodified sequence.

       By returning only references into the original string this is very fast.

       @param sequence Sequence to digest
       @param output Digestion products
       @param min_length Minimal length of reported products
       @param max_length Maximal length of reported products (0 = no restriction)
       @return Number of discarded digestion products (which are not matching length restrictions)
       */
    Size digestUnmodified(const StringView& sequence, std::vector<StringView>& output, Size min_length = 1, Size max_length = 0) const;

    /**
     @brief Performs the enzymatic digestion of an unmodified sequence.

     By returning only positions into the original string this is very fast and compared to the StringView output
     version of this function it is independent of the original sequence. Can be used for matching products to
     determine e.g. missing ones. @todo could be set of pairs.

     @param sequence Sequence to digest
     @param output Digestion products as vector of pairs of start and end positions
     @param min_length Minimal length of reported products
     @param max_length Maximal length of reported products (0 = no restriction)
     @return Number of discarded digestion products (which are not matching length restrictions)
     */
    Size digestUnmodified(const StringView& sequence, std::vector<std::pair<Size,Size>>& output, Size min_length = 1, Size max_length = 0) const;

    /**
    @brief Is the peptide fragment starting at position @p pep_pos with length @p pep_length within the sequence @p protein generated by the current enzyme?

    Checks if peptide is a valid digestion product of the enzyme, taking into account specificity and the MC flag provided here.

    @param protein Protein sequence
    @param pep_pos Starting index of potential peptide
    @param pep_length Length of potential peptide
    @param ignore_missed_cleavages Do not compare MC's of potential peptide to the maximum allowed MC's
    @return True if peptide has correct n/c terminals (according to enzyme, specificity and missed cleavages)
    */
    bool isValidProduct(const String& protein, int pep_pos, int pep_length, bool ignore_missed_cleavages = true) const;

    /**
       @brief Filter based on the number of missed cleavages.

       @param sequence Unmodified (!) amino acid sequence to check.
       @param filter A predicate that takes as parameter the number of missed cleavages in the sequence and returns true if the sequence should be filtered out.
       @return Whether the sequence should be filtered out.
     */
    bool filterByMissedCleavages(const String& sequence, const std::function<bool(const Int)>& filter) const;

protected:

    /**
      @brief supports functionality for ProteaseDigestion as well (which is deeply weaved into the function)
             To avoid code duplication, this is stored here and called by wrappers.
             Do not duplicate the code, just for the sake of semantics (unless we can come up with a clean separation)
             Note: the overhead of allow_nterm_protein_cleavage and allow_random_asp_pro_cleavage is marginal; the main runtime is spend during tokenize_()
    */
    bool isValidProduct_(const String& sequence,
                         int pos,
                         int length,
                         bool ignore_missed_cleavages,
                         bool allow_nterm_protein_cleavage,
                         bool allow_random_asp_pro_cleavage) const;
    /**
      @brief Digests the sequence using the enzyme's regular expression

      The resulting split positions include @p start as first position, but not end.
      If start is negative, it is reset to zero.
      If end is negative or beyond @p sequence's size(), it is set to size().
      All returned positions are relative to the full @p sequence.
      
      Returned positions include @p start and any positions between start and end matching the regex.      
            
      @param sequence ...
      @param start Start digestion after this point
      @param end Past-the-end index into @p sequence
      @return Cleavage positions (this includes @p start, but not @p end)
     */
    std::vector<int> tokenize_(const String& sequence, int start = 0, int end = -1) const;

    /**
       @brief Helper function for digestUnmodified()

       This function implements digestUnmodified() starting from the result of tokenize_().
       The separation enables derived classes to modify the result of tokenize_() during the in-silico digestion.

       @return number of digestion products NOT matching the length restrictions
    */
    Size digestAfterTokenize_(const std::vector<int>& fragment_positions, const StringView& sequence, std::vector<StringView>& output, Size min_length = 0, Size max_length = -1) const;
    Size digestAfterTokenize_(const std::vector<int>& fragment_positions, const StringView& sequence, std::vector<std::pair<Size,Size>>& output, Size min_length = 0, Size max_length = -1) const;

    /**
       @brief Counts the number of missed cleavages in a sequence fragment

       @param cleavage_positions Positions of cleavage in protein as obtained from tokenize_()
       @param seq_start Index into sequence
       @param seq_end Past-the-end index into sequence
       @return number of missed cleavages of peptide
    */
    Size countMissedCleavages_(const std::vector<int>& cleavage_positions, Size seq_start, Size seq_end) const;

    /// Number of missed cleavages
    Size missed_cleavages_;

    /// Used enzyme
    const DigestionEnzyme* enzyme_;
    /// Regex for tokenizing (huge speedup by making this a member instead of stack object in tokenize_())
<<<<<<< HEAD
    boost::regex* re_;
=======
    std::unique_ptr<boost::regex> re_; // use PImpl, since #include cost is huge
>>>>>>> b93fab57

    /// specificity of enzyme
    Specificity specificity_;
  };

} // namespace OpenMS

<|MERGE_RESOLUTION|>--- conflicted
+++ resolved
@@ -42,8 +42,6 @@
 
 #include <functional> // for std::function
 #include <memory> // unique_ptr
-
-#include <boost/regex_fwd.hpp> // forward declaration of boost::regex
 
 #include <boost/regex_fwd.hpp> // forward declaration of boost::regex
 
@@ -230,11 +228,7 @@
     /// Used enzyme
     const DigestionEnzyme* enzyme_;
     /// Regex for tokenizing (huge speedup by making this a member instead of stack object in tokenize_())
-<<<<<<< HEAD
     boost::regex* re_;
-=======
-    std::unique_ptr<boost::regex> re_; // use PImpl, since #include cost is huge
->>>>>>> b93fab57
 
     /// specificity of enzyme
     Specificity specificity_;
