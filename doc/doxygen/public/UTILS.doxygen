// --------------------------------------------------------------------------
//                   OpenMS -- Open-Source Mass Spectrometry
// --------------------------------------------------------------------------
// Copyright The OpenMS Team -- Eberhard Karls University Tuebingen,
// ETH Zurich, and Freie Universitaet Berlin 2002-2017.
//
// This software is released under a three-clause BSD license:
//  * Redistributions of source code must retain the above copyright
//    notice, this list of conditions and the following disclaimer.
//  * Redistributions in binary form must reproduce the above copyright
//    notice, this list of conditions and the following disclaimer in the
//    documentation and/or other materials provided with the distribution.
//  * Neither the name of any author or any participating institution
//    may be used to endorse or promote products derived from this software
//    without specific prior written permission.
// For a full list of authors, refer to the file AUTHORS.
// --------------------------------------------------------------------------
// THIS SOFTWARE IS PROVIDED BY THE COPYRIGHT HOLDERS AND CONTRIBUTORS "AS IS"
// AND ANY EXPRESS OR IMPLIED WARRANTIES, INCLUDING, BUT NOT LIMITED TO, THE
// IMPLIED WARRANTIES OF MERCHANTABILITY AND FITNESS FOR A PARTICULAR PURPOSE
// ARE DISCLAIMED. IN NO EVENT SHALL ANY OF THE AUTHORS OR THE CONTRIBUTING
// INSTITUTIONS BE LIABLE FOR ANY DIRECT, INDIRECT, INCIDENTAL, SPECIAL,
// EXEMPLARY, OR CONSEQUENTIAL DAMAGES (INCLUDING, BUT NOT LIMITED TO,
// PROCUREMENT OF SUBSTITUTE GOODS OR SERVICES; LOSS OF USE, DATA, OR PROFITS;
// OR BUSINESS INTERRUPTION) HOWEVER CAUSED AND ON ANY THEORY OF LIABILITY,
// WHETHER IN CONTRACT, STRICT LIABILITY, OR TORT (INCLUDING NEGLIGENCE OR
// OTHERWISE) ARISING IN ANY WAY OUT OF THE USE OF THIS SOFTWARE, EVEN IF
// ADVISED OF THE POSSIBILITY OF SUCH DAMAGE.
//
// --------------------------------------------------------------------------
// $Maintainer:  $
// $Authors: Marc Sturm, Chris Bielow $
// --------------------------------------------------------------------------

/**
  @page UTILS_documentation UTILS documentation

  Besides TOPP, %OpenMS offers a range of other tools.
  They are not included in TOPP as they are not part of typical analysis pipelines,
  but they still might be very helpful to you.

	Just as the TOPP tools, they can be found to the %OpenMS/bin folder.

 	The UTILS tools are divided into several subgroups:

	<b>Maintenance</b>
	- @subpage UTILS_INIUpdater - Update INI and TOPPAS files from previous versions of %OpenMS as parameters and storage method might have changed

  <b>Signal Processing and Preprocessing</b>
  - @subpage UTILS_RNPxlXICFilter - Remove MS2 spectra from treatment based on the fold change between control and treatment for RNP cross linking experiments.

  <b>File Handling</b>
  - @subpage UTILS_CVInspector - A tool for visualization and validation of PSI mapping and CV files.
  - @subpage UTILS_TargetedFileConverter - Converts targeted files (such as tsv or TraML files)
  - @subpage UTILS_FuzzyDiff - Compares two files, tolerating numeric differences.
  - @subpage UTILS_IDSplitter - Splits protein/peptide identifications off of annotated data files.
  - @subpage UTILS_MzMLSplitter - Splits an mzML file into multiple parts
  - @subpage UTILS_OpenSwathMzMLFileCacher - Caching of large mzML files
  - @subpage UTILS_SemanticValidator - SemanticValidator for analysisXML and mzML files.
  - @subpage UTILS_XMLValidator - Validates XML files against an XSD schema.

  <b>Algorithm Evaluation</b>
  - @subpage UTILS_FFEval - Evaluation tool for feature detection algorithms.
  - @subpage UTILS_IDEvaluator - Evaluation tool, comparing peptide recovery at different q-value thresholds for multiple search engines (e.g., after ConsensusID). For interactive version use the @subpage UTILS_IDEvaluatorGUI tool.
  - @subpage UTILS_LabeledEval - Evaluation tool for isotope-labeled quantitation experiments.
  - @subpage UTILS_RTEvaluation - Application that evaluates TPs (true positives), TNs, FPs, and FNs for an idXML file with predicted RTs.
  - @subpage UTILS_TransformationEvaluation - Simple evaluation of transformations (e.g. RT transformations produced by a MapAligner tool).

  <b>Protein/Peptide Identification</b>
  - @subpage UTILS_DecoyDatabase - Create decoy peptide databases from normal ones.
  - @subpage UTILS_Digestor - Digests a protein database in-silico.
  - @subpage UTILS_DigestorMotif - Digests a protein database in-silico (optionally allowing only peptides with a specific motif) and produces statistical data for all peptides.
  - @subpage UTILS_IDExtractor - Extracts n peptides randomly or best n from idXML files.
  - @subpage UTILS_IDMassAccuracy - Calculates a distribution of the mass error from given mass spectra and IDs.
  - @subpage UTILS_IDScoreSwitcher - Switches between different scores of peptide or protein hits in identification data.
  - @subpage UTILS_RNPxl - Tool for RNP cross linking experiment analysis.
  - @subpage UTILS_SequenceCoverageCalculator - Prints information about idXML files.
  - @subpage UTILS_SpecLibCreator - Creates an MSP-formatted spectral library.
  - @subpage UTILS_SpectraSTSearchAdapter - An interface to the 'SEARCH' mode of the SpectraST program (external, beta).
  - @subpage UTILS_PSMFeatureExtractor - Creates search engine specific features for PercolatorAdapter input.
<<<<<<< HEAD
  - @subpage UTILS_MaRaClusterAdapter - MaRaCluster is a tool to apply unsupervised clustering of ms2 spectra from shotgun proteomics datasets.  
=======
  - @subpage TOPP_MSFraggerAdapter - Peptide Identification with MSFragger.
  - @subpage UTILS_NovorAdapter - De novo sequencing from tandem mass spectrometry data.

  <b>Cross-linking</b>
  - @subpage UTILS_OpenPepXL - Search for peptide pairs linked with a labeled cross-linker.
  - @subpage UTILS_OpenPepXLLF - Search for cross-linked peptide pairs in tandem MS spectra.
  - @subpage UTILS_XFDR - Calculates false discovery rate estimates on crosslink identifications.
>>>>>>> 39c2e179

  <b>Quantitation</b>
  - @subpage UTILS_ERPairFinder - Evaluate pair ratios on enhanced resolution (zoom) scans.
  - @subpage UTILS_FeatureFinderSuperHirn - Find Features using the SuperHirn Algorithm (it can handle centroided or profile data, see .ini file).
  - @subpage UTILS_MetaboliteAdductDecharger - Decharges and merges different feature charge variants of the same small molecule.  
  - @subpage UTILS_MRMPairFinder - Evaluate labeled pair ratios on MRM features.
  - @subpage UTILS_OpenSwathWorkflow - Complete workflow to run OpenSWATH.

  <b>Metabolite Identification</b>
  - @subpage UTILS_AccurateMassSearch - Find potential HMDB IDs within the given mass error window.
  - @subpage UTILS_MetaboliteSpectralMatcher - Identify small molecules from tandem MS spectra.  
  - @subpage UTILS_SiriusAdapter - De novo metabolite identification.

  <b>Quality Control</b>
  - @subpage UTILS_QCCalculator - Calculates basic quality parameters from MS experiments and compiles data for subsequent QC into a qcML file.
  - @subpage UTILS_QCEmbedder - This application is used to embed tables or plots generated externally as attachments to existing quality parameters in qcML files.
  - @subpage UTILS_QCExporter - Will extract several quality parameter from several run/sets from a qcML file into a tabular (text) format - counterpart to QCImporter.
  - @subpage UTILS_QCExtractor - Extracts a table attachment of a given quality parameter from a qcML file as tabular (text) format.
  - @subpage UTILS_QCImporter - Will import several quality parameter from a tabular (text) format into a qcML file - counterpart to QCExporter.
  - @subpage UTILS_QCMerger - Merges two qcML files together.
  - @subpage UTILS_QCShrinker - This application is used to remove extra verbose table attachments from a qcML file that are not needed anymore, e.g. for a final report.

  <b>Misc</b>
  - @subpage UTILS_DeMeanderize - Orders the spectra of MALDI spotting plates correctly.
  - @subpage UTILS_ImageCreator - Creates images from MS1 data (with MS2 data points indicated as dots).
  - @subpage UTILS_MSSimulator - A highly configurable simulator for mass spectrometry experiments.
  - @subpage UTILS_MassCalculator - Calculates masses and mass-to-charge ratios of peptide sequences.
  - @subpage UTILS_OpenSwathDIAPreScoring - SWATH (data-independent acquisition) pre-scoring.
  - @subpage UTILS_OpenSwathRewriteToFeatureXML - Rewrites results from mProphet back into featureXML.
  - @subpage UTILS_OpenSwathFileSplitter - A tool for splitting a single SWATH / DIA file into a set of files, each containing one SWATH window.
  - @subpage UTILS_SvmTheoreticalSpectrumGeneratorTrainer - A trainer for SVM models as input for SvmTheoreticalSpectrumGenerator.
  - @subpage UTILS_PeakPickerIterative A tool for peak detection in profile data.
  - @subpage UTILS_DatabaseFilter - Filters a protein database in FASTA format according to one or multiple filtering criteria.
  - @subpage UTILS_TICCalculator - Calculates the TIC of a raw mass spectrometric file. 
  - @subpage UTILS_MultiplexResolver - Resolves conflicts between identifications and quantifications in multiplex data.
  - @subpage UTILS_LowMemPeakPickerHiRes - A tool for peak detection on streamed profile data 
  - @subpage UTILS_LowMemPeakPickerHiResRandomAccess - A tool for peak detection on streamed profile data 
  - @subpage UTILS_MRMTransitionGroupPicker - Picks peaks in MRM chromatograms.
  - @subpage TOPP_ClusterMassTraces - Cluster mass traces occuring in the same map together.
  - @subpage TOPP_CorrelateMassTraces - Identifies precursor mass traces and tries to correlate them with fragment ion mass traces in SWATH maps.
  - @subpage UTILS_IDDecoyProbability - Estimate probability of peptide hits.
  - @subpage UTILS_RNADigestor - Digests an RNA sequence database in-silico.

<!--
  - TODO we need descriptions for all of these
  - @subpage UTILS_OpenMSInfo - Print build system information.
  - @subpage UTILS_RNPxlSearch - Annotate RNA to peptide crosslinks in MS/MS spectra.
  - @subpage UTILS_MetaProSIP - Performs proteinSIP on peptide features for elemental flux analysis.
  - @subpage UTILS_SimpleSearchEngine - Annotates MS/MS spectra using SimpleSearchEngine.
-->

  <b>Deprecated</b>
  - @subpage UTILS_IDDecoyProbability - Estimates peptide probabilities using a decoy search strategy. <br> WARNING: This utility is deprecated.

*/<|MERGE_RESOLUTION|>--- conflicted
+++ resolved
@@ -78,9 +78,6 @@
   - @subpage UTILS_SpecLibCreator - Creates an MSP-formatted spectral library.
   - @subpage UTILS_SpectraSTSearchAdapter - An interface to the 'SEARCH' mode of the SpectraST program (external, beta).
   - @subpage UTILS_PSMFeatureExtractor - Creates search engine specific features for PercolatorAdapter input.
-<<<<<<< HEAD
-  - @subpage UTILS_MaRaClusterAdapter - MaRaCluster is a tool to apply unsupervised clustering of ms2 spectra from shotgun proteomics datasets.  
-=======
   - @subpage TOPP_MSFraggerAdapter - Peptide Identification with MSFragger.
   - @subpage UTILS_NovorAdapter - De novo sequencing from tandem mass spectrometry data.
 
@@ -88,7 +85,6 @@
   - @subpage UTILS_OpenPepXL - Search for peptide pairs linked with a labeled cross-linker.
   - @subpage UTILS_OpenPepXLLF - Search for cross-linked peptide pairs in tandem MS spectra.
   - @subpage UTILS_XFDR - Calculates false discovery rate estimates on crosslink identifications.
->>>>>>> 39c2e179
 
   <b>Quantitation</b>
   - @subpage UTILS_ERPairFinder - Evaluate pair ratios on enhanced resolution (zoom) scans.
