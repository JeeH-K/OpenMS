# This does the whole cmake build of OpenMS on github's runners. It is intended to replace our current Jenkins based jobs.
# For Nightly and Release branches it builds the packages and submits them to our archive. 
# NB: The actual upload is currently commented out so that this can get merged to develop. It will be re-added presently.
name: openms-ci-full

# Controls when the action will run. Triggers the workflow on push or pull request
# events or manually via workflow_dispatch
on:
  workflow_dispatch:
    inputs:
      package:
        type: boolean
        description: Build and upload packages/installer/documentation?
        default: false
      knime:
        type: boolean
        description: Build and upload KNIME plugins and update site?
        default: false
  push:
    branches:
      - nightly
      - release/*
  pull_request:
    branches:
      - develop

# A workflow run is made up of one or more jobs that can run sequentially or in parallel
jobs:
  build-and-test:
    strategy:
      fail-fast: false
      matrix:
        include:
          - os: windows-2022
            # cl.exe is currently the only supported. Needs a VS shell to be set up (especially if used without VS CMake Generator)
            # clang.exe is also installed but untested (might crash with our VS specific compiler definitions)
            # clang-cl.exe might be used instead.
            compiler: cl.exe
            compiler_ver: default

          - os: macos-13
            # Since the appleclang version is dependent on the XCode versions that are installed
            #  on the GH runners, use this as the choice for a specific version
            # TODO currently unused but XCode/appleclang is the default
            compiler: xcode
            # TODO implement support for other versions
            compiler_ver: 14.2

          # Make sure the compilers are available in that version on the GH runners
          # We are not installing anything.
          - os: ubuntu-22.04
            compiler: g++
            compiler_ver: 11

          - os: ubuntu-22.04
            compiler: clang++
            compiler_ver: 15

    runs-on: ${{ matrix.os }}

    steps:
    - uses: actions/checkout@v4
      with:
        path: OpenMS

    - name: Extract branch/PR infos
      shell: bash
      run: echo "RUN_NAME=${{ github.event.pull_request && github.event.number || github.ref_name }}" >> $GITHUB_OUTPUT
      id: extract_branch

    - id: set-vars
      name: Set extra variables
      run: |
        DO_PACKAGE=$( [[ ( "${{ inputs.package }}" || "${{ steps.extract_branch.outputs.RUN_NAME }}" == "nightly" || "${{ steps.extract_branch.outputs.RUN_NAME }}" == "release*" ) && "${{ matrix.compiler }}" != "clang++" ]] && echo true || echo false)
        echo $DO_PACKAGE
        if [[ "${{ matrix.os }}" == ubuntu-* ]]; then
          echo "tp_folder=Linux" >> $GITHUB_OUTPUT
          echo "xvfb=xvfb-run -a" >> $GITHUB_OUTPUT
          echo "static_boost=OFF" >> $GITHUB_OUTPUT
          if [ "$DO_PACKAGE" = true ]; then
            echo "enable_docs=ON" >> $GITHUB_OUTPUT
            echo "pkg_type=deb" >> $GITHUB_OUTPUT
          else
            echo "enable_docs=OFF" >> $GITHUB_OUTPUT
            echo "pkg_type=none" >> $GITHUB_OUTPUT
          fi
          echo "cxx_compiler=${{ matrix.compiler }}-${{ matrix.compiler_ver }}" >> $GITHUB_OUTPUT
        fi
        
        if [[ "${{ matrix.os }}" == windows-* ]]; then
          echo "tp_folder=Windows" >> $GITHUB_OUTPUT
          echo "contrib_os=windows" >> $GITHUB_OUTPUT
          echo "contrib_os_ver=" >> $GITHUB_OUTPUT
          echo "contrib_compiler=msvc-14.2/" >> $GITHUB_OUTPUT
          echo "xvfb=" >> $GITHUB_OUTPUT
          echo "static_boost=ON" >> $GITHUB_OUTPUT
          if [ "$DO_PACKAGE" = true ]; then
            echo "pkg_type=nsis" >> $GITHUB_OUTPUT
            echo "enable_docs=ON" >> $GITHUB_OUTPUT
          else
            echo "pkg_type=none" >> $GITHUB_OUTPUT           
            echo "enable_docs=OFF" >> $GITHUB_OUTPUT
          fi
          echo "cxx_compiler=${{ matrix.compiler }}" >> $GITHUB_OUTPUT
        fi

        if [[ "${{ matrix.os }}" == macos-* ]]; then
          echo "tp_folder=MacOS" >> $GITHUB_OUTPUT
          echo "contrib_os=macOS" >> $GITHUB_OUTPUT
          echo "contrib_os_ver=10.15.5/" >> $GITHUB_OUTPUT
          echo "contrib_compiler=appleclang-11.0.0/" >> $GITHUB_OUTPUT
          echo "xvfb=" >> $GITHUB_OUTPUT
          echo "static_boost=ON" >> $GITHUB_OUTPUT
          if [ "$DO_PACKAGE" = true ]; then
            echo "pkg_type=pkg" >> $GITHUB_OUTPUT
            echo "enable_docs=ON" >> $GITHUB_OUTPUT
          else
            echo "pkg_type=none" >> $GITHUB_OUTPUT
            echo "enable_docs=OFF" >> $GITHUB_OUTPUT

          fi
          if [[ "${{ matrix.compiler }}" == "xcode" ]]; then
            sudo xcode-select -s '/Applications/Xcode_${{ matrix.compiler_ver }}.app/Contents/Developer'
            echo "cxx_compiler=clang++" >> $GITHUB_OUTPUT
          elif [[ "${{ matrix.compiler }}" == "clang++" ]]; then
            echo "cxx_compiler=$(brew --prefix llvm@${{ matrix.compiler_ver }})/bin/clang++" >> $GITHUB_OUTPUT
          else
            echo "Unsupported compiler"
            exit 1
          fi
        fi
      shell: bash

    - if: startsWith(matrix.os, 'windows')
      name: Emulate a Visual Studio shell (Windows)
      uses: egor-tensin/vs-shell@v2
      with:
        # NOTE: x64 is hardcoded. No support for 32bit
        arch: x64

    - if: startsWith(matrix.os, 'macos') || startsWith(matrix.os, 'windows')
      name: Install Qt (Windows and macOS)
      uses: jurplel/install-qt-action@v3
      with:
        version: '5.15.2' # 5.12.7 is broken https://bugreports.qt.io/browse/QTBUG-81715, > 5.15.2 is not available on official archives (https://github.com/miurahr/aqtinstall/issues/636)
        cache: 'false'
        aqtversion: '==3.1.*'
        archives: 'qtsvg qtimageformats qtbase'

    - name: Setup build tools (and system contrib on Linux)
      id: tools-prefix
      shell: bash
      run: |
        if [[ "${{ matrix.os }}" == ubuntu-* ]]; then
          sudo add-apt-repository universe
          sudo apt update   
          sudo apt-get -qq install -y build-essential cmake autoconf patch libtool git automake ninja-build xvfb ccache
          sudo apt-get -qq install -y qtbase5-dev libqt5svg5-dev libqt5opengl5-dev
          sudo apt-get -qq install -y libeigen3-dev libboost-random-dev libboost-regex-dev libboost-iostreams-dev \
           libboost-date-time-dev libboost-math-dev libxerces-c-dev zlib1g-dev libsvm-dev libbz2-dev coinor-libcoinmp-dev libhdf5-dev

          echo "cmake_prefix=" >> $GITHUB_OUTPUT
          
          if [[ "${{ steps.set-vars.outputs.pkg_type }}" != "none" ]]; then
            sudo apt-get -qq install -y doxygen ghostscript graphviz
            echo "Testing doxygen"
            doxygen --version
          fi
        fi
        
        if [[ "${{ matrix.os }}" == windows-* ]]; then
          # Qt5_DIR set by Install Qt5 step
          echo "cmake_prefix=$Qt5_DIR/lib/cmake;$Qt5_DIR" >> $GITHUB_OUTPUT
          choco install ccache ninja cmake -y --no-progress
          ## GH CLI "SHOULD BE" installed. Sometimes I had to manually install nonetheless. Super weird.
          # https://github.com/actions/runner-images/blob/main/images/win/scripts/Installers/Install-GitHub-CLI.ps1
          echo "C:\Program Files (x86)\GitHub CLI" >> $GITHUB_PATH

          if [[ "${{ steps.set-vars.outputs.pkg_type }}" != "none" ]]; then
            choco install doxygen.portable ghostscript graphviz -y --no-progress
            # uses a custom NSIS, which provides 8-k string support and has UltraModernUI integrated already
            curl --no-progress-meter -L -o NSIS.tar.gz https://github.com/OpenMS/NSIS/raw/main/NSIS.tar.gz
            ## overwrite existing NSIS (which has only 1k-string support)
            7z x -so NSIS.tar.gz | 7z x -si -ttar -aoa -o"C:/Program Files (x86)/NSIS/"
          fi
        fi

        if [[ "${{ matrix.os }}" == macos-* ]]; then
          # Qt5_DIR set by Install Qt5 step
          echo "cmake_prefix=$Qt5_DIR/lib/cmake;$Qt5_DIR" >> $GITHUB_OUTPUT
          brew install --quiet ccache autoconf automake libtool ninja && brew link --overwrite ccache

          if [[ "${{ steps.set-vars.outputs.pkg_type }}" != "none" ]]; then
            brew install python@3.11 --force --overwrite
            brew install --quiet doxygen ghostscript graphviz
          fi
        fi



    - if: startsWith(matrix.os, 'macos') || startsWith(matrix.os, 'windows')
      name: Cache contrib (Windows and macOS)
      id: cache-contrib
      uses: actions/cache@v3
      with:
        path: ${{ github.workspace }}/OpenMS/contrib
        key: ${{ runner.os }}-contrib3

    - if: (startsWith(matrix.os, 'macos') || startsWith(matrix.os, 'windows')) && steps.cache-contrib.outputs.cache-hit != 'true'
      name: Download contrib build from archive (Windows and macOS)
      shell: bash
      run: |
          cd OpenMS/contrib
          curl --no-progress-meter -L -o contribbld.tar.gz https://abibuilder.cs.uni-tuebingen.de/archive/openms/contrib/${{ steps.set-vars.outputs.contrib_os }}/${{ steps.set-vars.outputs.contrib_os_ver }}x64/${{ steps.set-vars.outputs.contrib_compiler }}contrib_build.tar.gz
          7z x -so contribbld.tar.gz | 7z x -si -ttar
          rm contribbld.tar.gz
          ls -la

    - if: startsWith(matrix.os, 'macos')
      name: Fix contrib install names (macOS)
      shell: bash
      run: |
          shopt -s nullglob # ensure that for loop is only executed if there is at least one .dylib file
          for lib in $GITHUB_WORKSPACE/OpenMS/contrib/lib/*.dylib
          do
            install_name_tool -id $lib $lib
          done

          # create symlinks like brew https://github.com/Homebrew/homebrew-core/blob/master/Formula/qt.rb#L61
          # Warning: Qt5_DIR will change meaning in the new jurplel/install-qt-action. Use QT_ROOT_DIR instead
          # https://github.com/jurplel/install-qt-action/blob/master/README_upgrade_guide.md
          pushd $Qt5_DIR/include
            for f in $Qt5_DIR/lib/*.framework/Headers
            do
              lnknm=$(basename "${f%/*}" ".framework")
              ln -s $f $lnknm
            done
            for f in $Qt5_DIR/lib/*.framework/Versions/5/Qt*
            do
              install_name_tool -id $f $f
            done
          popd

    - name: Setup ccache cache
      uses: actions/cache@v3
      with:
        path: .ccache
        key: ${{ runner.os }}-ccache-${{ steps.extract_branch.outputs.RUN_NAME }}-${{ github.run_number }}
        # Restoring: From current branch/PR, otherwise from nightly, otherwise from any branch.
        restore-keys: |
          ${{ runner.os }}-ccache-${{ steps.extract_branch.outputs.RUN_NAME }}
          ${{ runner.os }}-ccache-nightly
          ${{ runner.os }}-ccache-

    - name: Add THIRDPARTY
      shell: bash
      run: |
          # initialize THIRDPARTY
          cd OpenMS
          git submodule update --init THIRDPARTY
          cd ..
          # add third-party binaries to PATH
          # use flat THIRDPARTY structure
          mkdir -p _thirdparty
          cp -R OpenMS/THIRDPARTY/${{ steps.set-vars.outputs.tp_folder }}/64bit/* _thirdparty/
          cp -R OpenMS/THIRDPARTY/All/* _thirdparty/
          # add third-party binaries to PATH
          for thirdpartytool in '${{ github.workspace }}/_thirdparty'/*
          do
            if [[ "${{ matrix.os }}" == windows-* ]]; then
              # substitute slashes
              echo ${thirdpartytool//\//\\} >> $GITHUB_PATH
            else
              echo $thirdpartytool >> $GITHUB_PATH
            fi
          done

    - name: Build
      shell: bash
      run: |
          # do not fail immediately
          set +e
          mkdir $GITHUB_WORKSPACE/OpenMS/bld/
          ${{ steps.set-vars.outputs.xvfb }} ctest --output-on-failure -V -S ../OpenMS/OpenMS/tools/ci/cibuild.cmake
          retVal=$?
          if [ $retVal -ne 0 ]; then
              echo -e "\033[0;31m Errors in build:"
              # TODO upload logs as artifact?
              find $GITHUB_WORKSPACE/OpenMS/bld/ -name "LastBuild*" -type f -exec cat {} \;
              # remove for next steps
              find $GITHUB_WORKSPACE/OpenMS/bld/ -name "LastBuild*" -type f -exec rm {} \;
          fi
          exit $retVal
      env:
          # TODO allow actual choice of compiler instead of using default.
          #  Problem: not all compilers are always in the PATH.
          CMAKE_CXX_COMPILER: ${{ steps.set-vars.outputs.cxx_compiler }}
          CMAKE_PREFIX_PATH: ${{ steps.tools-prefix.outputs.cmake_prefix }}
          OPENMS_CONTRIB_LIBS: "${{ github.workspace }}/OpenMS/contrib"
          CI_PROVIDER: "GitHub-Actions"
          CMAKE_GENERATOR: "Ninja"
          SOURCE_DIRECTORY: "${{ github.workspace }}/OpenMS"
          BUILD_NAME: "${{ steps.extract_branch.outputs.RUN_NAME }}-${{ steps.set-vars.outputs.tp_folder }}-${{ matrix.compiler }}-class-topp-${{ github.run_number }}"
          ENABLE_STYLE_TESTING: "OFF"
          ENABLE_TOPP_TESTING: "ON"
          ENABLE_CLASS_TESTING: "ON"
          ENABLE_DOCS: ${{ steps.set-vars.outputs.enable_docs }}
          ENABLE_GCC_WERROR: "OFF" # TODO think about that
          SEARCH_ENGINES_DIRECTORY: ${{ github.workspace }}/_thirdparty
          WITH_GUI: "ON"
          ADDRESS_SANITIZER: "Off"
          BUILD_TYPE: "Release"
          OPENMP: "ON"
          BOOST_USE_STATIC: ${{ steps.set-vars.outputs.static_boost }}
          #  BUILD_FLAGS: "-p:CL_MPCount=2" # For VS Generator and MSBuild
          BUILD_FLAGS: "-j2" # Ninja will otherwise use all cores (doesn't go well in GHA). TODO make dependent on runner
          CMAKE_CCACHE_EXE: "ccache"
          CCACHE_BASEDIR: ${{ github.workspace }}
          CCACHE_DIR: ${{ github.workspace }}/.ccache
          CCACHE_COMPRESS: true
          CCACHE_COMPRESSLEVEL: 12
          CCACHE_MAXSIZE: 400M
          # TODO evaluate those options (we had them only on Linux before)
          CCACHE_SLOPPINESS: time_macros,include_file_ctime,include_file_mtime
          CCACHE_COMPILERCHECK: content
          WITH_THERMORAWFILEPARSER_TEST: "OFF"

    - name: Test
      shell: bash
      run: |
          ${{ steps.set-vars.outputs.xvfb }} ctest --output-on-failure -V -S $GITHUB_WORKSPACE/OpenMS/tools/ci/citest.cmake
      env:
          SOURCE_DIRECTORY: "${{ github.workspace }}/OpenMS"
          CI_PROVIDER: "GitHub-Actions"
          BUILD_NAME: "${{ steps.extract_branch.outputs.RUN_NAME }}-${{ steps.set-vars.outputs.tp_folder }}-${{ matrix.compiler }}-class-topp-${{ github.run_number }}"
          # The rest of the vars should be saved in the CMakeCache


    - if: steps.set-vars.outputs.pkg_type != 'none'
      name: Package
      shell: bash
      run: |
          # do not fail immediately
          set +e
          ${{ steps.set-vars.outputs.xvfb }} ctest --output-on-failure -V -S $GITHUB_WORKSPACE/OpenMS/tools/ci/cipackage.cmake
          retVal=$?
          if [ $retVal -ne 0 ]; then
              echo -e "\033[0;31m Errors in packaging:"
              # TODO upload logs as artifact?
              find $GITHUB_WORKSPACE/OpenMS/bld/ -name "LastBuild*" -type f -exec cat {} \;
              # remove for next steps
              find $GITHUB_WORKSPACE/OpenMS/bld/ -name "LastBuild*" -type f -exec rm {} \;
              # only on win
              cat OpenMS/bld/_CPack_Packages/win64/NSIS/NSISOutput.log || true
          fi
          exit $retVal
      env:
          SOURCE_DIRECTORY: "${{ github.workspace }}/OpenMS"
          PACKAGE_TYPE: ${{ steps.set-vars.outputs.pkg_type }}
          SEARCH_ENGINES_DIRECTORY: "${{ github.workspace }}/_thirdparty"
          CI_PROVIDER: "GitHub-Actions"
          BUILD_NAME: "${{ steps.extract_branch.outputs.RUN_NAME }}-${{ steps.set-vars.outputs.tp_folder }}-${{ matrix.compiler }}-class-topp-${{ github.run_number }}"

    # WARNING: Here you have to make sure that only one matrix configuration per OS produces packages. See set-vars steps.
    - if: steps.set-vars.outputs.pkg_type != 'none'
      name: Upload packages as artifacts
      uses: actions/upload-artifact@v3
      with:
        name: installer-${{ steps.set-vars.outputs.tp_folder }}
        path: |
          ${{ github.workspace }}/OpenMS/bld/*.exe
          ${{ github.workspace }}/OpenMS/bld/*.deb
          ${{ github.workspace }}/OpenMS/bld/*.pkg

    #Zip the documentation first, since there are :: which make the upload action choke.
    - if: steps.set-vars.outputs.pkg_type != 'none' && startsWith(matrix.os, 'ubuntu')
      name: Zip Documentation
      uses: thedoctor0/zip-release@0.7.6
      with:
        type: 'zip'
        directory: ${{ github.workspace }}/OpenMS/bld/doc
        exclusions: '/CMakeFiles/* /doxygen/* /code_examples/*'
        filename: 'documentation.zip'

    - if: steps.set-vars.outputs.pkg_type != 'none' && startsWith(matrix.os, 'ubuntu')
    # Only upload docs when we are building the package, use the ubuntu build simply 'cause its fast
      name: Upload Documentation as artifacts
      uses: actions/upload-artifact@v3
      with:
        name: documentation
        path: |
          ${{ github.workspace }}/OpenMS/bld/doc/documentation.zip

        
    - if: steps.set-vars.outputs.pkg_type != 'none' || inputs.knime
      name: Generate KNIME descriptors and payloads
      shell: bash
      run: |
        cd $GITHUB_WORKSPACE/OpenMS/bld/
        # TODO use CTest or script to upload to CDash?
        cmake -DSEARCH_ENGINES_DIRECTORY="$GITHUB_WORKSPACE/_thirdparty" -DENABLE_PREPARE_KNIME_PACKAGE=ON .
        cmake --build . --target prepare_knime_package
        
    - if: steps.set-vars.outputs.pkg_type != 'none' || inputs.knime
      name: Upload KNIME payload and descriptors as artifacts
      uses: actions/upload-artifact@v3
      with:
        name: knime-${{ steps.set-vars.outputs.tp_folder }}
        path: ${{ github.workspace }}/OpenMS/bld/knime/**/*

  deploy-installer:
    if: github.ref == 'refs/heads/nightly' || contains(github.ref, 'release/') || inputs.package
    runs-on: ubuntu-latest
    needs: build-and-test

    steps:
      - name: Extract branch/PR infos
        shell: bash
        run: echo "RUN_NAME=${{ github.event.pull_request && github.event.number || github.ref_name }}" >> $GITHUB_ENV
      
      # WOW, you cannot download with wildcard. INCREDIBLY ANNOYING https://github.com/actions/download-artifact/issues/6
      # Maybe in the next 3 years......
      - name: Download macos installer artifacts
        uses: actions/download-artifact@v3
        with:
          name: installer-MacOS
      - name: Download win installer artifacts
        uses: actions/download-artifact@v3
        with:
          name: installer-Windows
      - name: Download lnx installer artifacts
        uses: actions/download-artifact@v3
        with:
          name: installer-Linux
          
      - name: Upload installer
        shell: bash
        env:
          PASS: ${{ secrets.ARCHIVE_RRSYNC_SSH }}
          USER: ${{ secrets.ARCHIVE_RRSYNC_USER }}
          HOST: ${{ secrets.ARCHIVE_RRSYNC_HOST }}
        run: |
          echo "Upload"
          if [[ "${{ env.RUN_NAME }}" == "nightly" ]]; then
            folder=nightlyGHA                                                    # TODO: Change back when we deactivate Jenkins
          elif [[ "${{ env.RUN_NAME }}" == "release/*" ]]; then
            tmpfolder=${{ env.RUN_NAME }}
            folder=${tmpfolder/release/RC_GHA}                                   # TODO: change back to RC after proper release
          else
            folder=experimental/${{ env.RUN_NAME }}
          fi
          echo "Uploading installers to: " $folder

          mkdir -p ~/.ssh/
          echo "$PASS" > ~/.ssh/private.key
          sudo chmod 600 ~/.ssh/private.key
          rsync --progress -avz -e "ssh -i ~/.ssh/private.key -o StrictHostKeyChecking=no" $GITHUB_WORKSPACE/* "$USER@$HOST:/OpenMSInstaller/${folder}"

      - name: Download Documentation
        uses: actions/download-artifact@v3
        with:
          name: documentation
          path: docs

      - name: Upload Documentation
        shell: bash
        env:
          PASS: ${{ secrets.ARCHIVE_RRSYNC_SSH }}
          USER: ${{ secrets.ARCHIVE_RRSYNC_USER }}
          HOST: ${{ secrets.ARCHIVE_RRSYNC_HOST }}
        run: |
          unzip $GITHUB_WORKSPACE/docs/documentation.zip -d $GITHUB_WORKSPACE/docs
          rm $GITHUB_WORKSPACE/docs/documentation.zip
          echo "Upload"
          if [[ "${{ env.RUN_NAME }}" == "nightly" ]]; then
            folder=nightlyGHA                                                    # TODO: Change back when we deactivate Jenkins
          elif [[ "${{ env.RUN_NAME }}" == "release/*" ]]; then
            tmpfolder=${{ env.RUN_NAME }}
            folder=${tmpfolder/release/RC_GHA}                                   # TODO: change back to RC after proper release
          else
            folder=experimental/${{ env.RUN_NAME }}
          fi
          echo $folder

          mkdir -p ~/.ssh/
          echo "$PASS" > ~/.ssh/private.key
          sudo chmod 600 ~/.ssh/private.key
<<<<<<< HEAD
          rsync --progress -avz -e "ssh -i ~/.ssh/private.key -o StrictHostKeyChecking=no" $GITHUB_WORKSPACE/* "$USER@$HOST:/OpenMSInstaller/${folder}"
=======
>>>>>>> 59ee60e0

          # Upload documentation FIXME
          rsync --progress -avz -e "ssh -i ~/.ssh/private.key -o StrictHostKeyChecking=no" $GITHUB_WORKSPACE/docs/ "$USER@$HOST:/Documentation/${folder}"
        # TODO create softlinks to latest nightly
        # TODO create and upload file hashes, at least for release candidate


  build-deploy-knime-updatesite:
    env:
      KNIME: 5.1
      JAVA_VER: 17
      PLUGIN_BUILD: ${{ github.workspace }}/plugin-build
      PLUGIN_SOURCE: ${{ github.workspace }}/plugin-source
    if: github.ref == 'refs/heads/nightly' || contains(github.ref, 'release/') || inputs.knime
    runs-on: ubuntu-latest
    needs: build-and-test
    steps:
      - name: Extract branch/PR infos
        shell: bash
        run: echo "RUN_NAME=${{ github.event.pull_request && github.event.number || github.ref_name }}" >> $GITHUB_ENV

      # WOW, you cannot download with wildcard. INCREDIBLY ANNOYING https://github.com/actions/download-artifact/issues/6
      # Maybe in the next 3 years......
      - name: Download macos installer artifacts
        uses: actions/download-artifact@v3
        with:
          name: knime-MacOS
          path: ${{ env.PLUGIN_SOURCE }}
      - name: Download win installer artifacts
        uses: actions/download-artifact@v3
        with:
          name: knime-Windows
          path: ${{ env.PLUGIN_SOURCE }}
      - name: Download lnx installer artifacts
        uses: actions/download-artifact@v3
        with:
          name: knime-Linux
          path: ${{ env.PLUGIN_SOURCE }}

      # Should be the default. 
      - name: Set up JDK
        uses: actions/setup-java@v3
        with:
          java-version: ${{ env.JAVA_VER }}
          distribution: 'temurin'

      - name: Generate KNIME plugin sources
        shell: bash
        run: |
            ## Setup functions

            function replace_qualifier {
              find $1 -name MANIFEST.MF -exec sed -i -e "s/qualifier/$2/g" {} \;
            }

            ## replace only first occurence of SNAPSHOT (second is the version of the parent pom).
            function replace_snapshot {
              find $1 -name pom.xml -exec sed -i -e "1 h;1! H;\$! d;$ {g;s/-SNAPSHOT/\.$2/;}" {} \;
            }

            ## Setup variables
            ## GKN git clone (see SCM subfolder settings above)
            GKN_PLUGIN_PATH=${GITHUB_WORKSPACE}/GenericKnimeNodes
            git clone -q https://github.com/genericworkflownodes/GenericKnimeNodes/ --branch develop --single-branch $GKN_PLUGIN_PATH

            ## Create folders
            mkdir ${PLUGIN_BUILD}
            PLUGIN_SOURCE_CONTRIB_PLUGINS=${PLUGIN_SOURCE}/de.openms.feature/contributing-plugins
            mkdir -p ${PLUGIN_SOURCE_CONTRIB_PLUGINS}
            PLUGIN_SOURCE_THIRDPARTY_CONTRIB_PLUGINS=${PLUGIN_SOURCE}/de.openms.thirdparty.feature/contributing-plugins
            mkdir -p ${PLUGIN_SOURCE_THIRDPARTY_CONTRIB_PLUGINS}

            ## We check exemplarily in de.openms.lib. It should never happen that one platform produced one plugin but not the other.
            pushd ${PLUGIN_SOURCE}/de.openms.feature/de.openms.lib/
              amount=$(ls -1 payload | wc -l)
              if [ $amount -le 2 ]; then
                  echo "Not enough payloads for each platform. Aborting..."
                  exit 1
              fi
            popd

            ## Clone the contributing plugins into the plugin source folder and update their "last modified" date to
            ## the last git commit
            pushd ${PLUGIN_SOURCE_CONTRIB_PLUGINS}

              git clone -q https://github.com/OpenMS/de.openms.knime --branch develop --single-branch .
              CONTRIBUTING_DATE=$(git log -1 --format="%cd" --date="format:%Y%m%d%H%M")
              echo "Setting qualifier/SNAPSHOT for de.openms.knime contrib plugins to ${CONTRIBUTING_DATE}!"
              git log -1 --format="%cd" --date=iso
              
              # TODO just iterate over all folders?
              replace_qualifier de.openms.knime.startupCheck ${CONTRIBUTING_DATE}
              replace_qualifier de.openms.knime.mzTab ${CONTRIBUTING_DATE}
              replace_qualifier de.openms.knime.textexporter_reader ${CONTRIBUTING_DATE}
              replace_qualifier de.openms.knime.importers ${CONTRIBUTING_DATE}
              replace_qualifier de.openms.knime.qchandling ${CONTRIBUTING_DATE}
              replace_qualifier de.openms.thirdparty.knime.startupCheck ${CONTRIBUTING_DATE}
              replace_snapshot de.openms.knime.startupCheck ${CONTRIBUTING_DATE}
              replace_snapshot de.openms.knime.mzTab ${CONTRIBUTING_DATE}
              replace_snapshot de.openms.knime.textexporter_reader ${CONTRIBUTING_DATE}
              replace_snapshot de.openms.knime.importers ${CONTRIBUTING_DATE}
              replace_snapshot de.openms.knime.qchandling ${CONTRIBUTING_DATE}
              replace_snapshot de.openms.thirdparty.knime.startupCheck ${CONTRIBUTING_DATE}
              
              # move to thirdparty feature so they get installed together
              mv de.openms.thirdparty.knime.startupCheck ${PLUGIN_SOURCE_THIRDPARTY_CONTRIB_PLUGINS}/de.openms.thirdparty.knime.startupCheck
              rm -r .git
              rm -r de.openms.knime.startupCheck.test

            popd

            ## New contrib plugin: de.openms.knime.dynamicJSViewers
            git clone -q https://github.com/genericworkflownodes/de.openms.knime.dynamicJSViewers --branch master --single-branch
            pushd de.openms.knime.dynamicJSViewers
              CONTRIBUTING_DATE=$(git log -1 --format="%cd" --date="format:%Y%m%d%H%M")
            popd

            mv de.openms.knime.dynamicJSViewers/de.openms.knime.dynamicJSViewers.feature ${PLUGIN_SOURCE}/
            mkdir ${PLUGIN_SOURCE}/de.openms.knime.dynamicJSViewers.feature/contributing-plugins
            rm -rf ${PLUGIN_SOURCE}/de.openms.knime.dynamicJSViewers.feature/.settings
            mv de.openms.knime.dynamicJSViewers/de.openms.knime.dynamicJSViewers ${PLUGIN_SOURCE}/de.openms.knime.dynamicJSViewers.feature/contributing-plugins/

            pushd ${PLUGIN_SOURCE}/de.openms.knime.dynamicJSViewers.feature/contributing-plugins/
              echo "Setting qualifier/SNAPSHOT for de.openms.knime.dynamicJSViewers to ${CONTRIBUTING_DATE}"
              replace_qualifier de.openms.knime.dynamicJSViewers ${CONTRIBUTING_DATE}
              replace_snapshot de.openms.knime.dynamicJSViewers ${CONTRIBUTING_DATE}
            popd

            rm -rf de.openms.knime.dynamicJSViewers

            # build the plugin source code
            cd ${GKN_PLUGIN_PATH}
            ant -Dplugin.dir=${PLUGIN_SOURCE} -Dgenerate.extra.arguments="-r -u" -Dcustom.plugin.generator.target=${PLUGIN_BUILD}

      - name: Build KNIME update site
        shell: bash
        env:
          KNIME: 5.1

        run: |
          # fix folder structure
          mv ${PLUGIN_BUILD}/.mvn ./
          mv ${PLUGIN_BUILD}/* ./

          git clone --depth 1 --branch master https://github.com/genericworkflownodes/buildresources

          # a special class that maps node names from old openms to openms thirdparty (we should be able to remove it future releases)
          cp buildresources/de.openms.thirdparty/src/de/openms/thirdparty/knime/OpenMSNodeFactoryClassMapper.java de.openms.thirdparty/src/de/openms/thirdparty/knime/
          # insert contents of the snippet before </plugin> in the plugin.xml. The snippet registers the class mapper.
          cat buildresources/de.openms.thirdparty/plugin.xml.snippet
          f1="$(cat buildresources/de.openms.thirdparty/plugin.xml.snippet)"
          awk -vf1="$f1" '/<\/plugin>/{print f1;print;next}1' de.openms.thirdparty/plugin.xml > buildresources/my.tmp && mv buildresources/my.tmp de.openms.thirdparty/plugin.xml

          rm -r buildresources
          rm -r plugin-build

          # remove maven pom.xmls since we will do a full pomless build. poms are only necessary if you want to develop on a single plugin, e.g., in eclipse.
          find . -mindepth 2 -name "pom.xml*" -exec rm {} \;

          # Build update site. Downloads necessary plugins from the dependency update sites from KNIME and GKN (for the correct KNIME version)
          mvn --no-transfer-progress "-Dknime.version=${KNIME}" "-Djava.majorversion=${JAVA_VER}" "-Dgkn.update.site=https://abibuilder.cs.uni-tuebingen.de/archive/gkn/updateSite/${KNIME}/" clean verify

      - name: Upload KNIME update site
        shell: bash
        env:
          PASS: ${{ secrets.ARCHIVE_RRSYNC_SSH }}
          USER: ${{ secrets.ARCHIVE_RRSYNC_USER }}
          HOST: ${{ secrets.ARCHIVE_RRSYNC_HOST }}
        run: |
          echo "Upload"
          if [[ "${{ env.RUN_NAME }}" == "nightly" ]]; then
            folder=nightlyGHA
          elif [[ "${{ env.RUN_NAME }}" == "release/*" ]]; then
            tmpfolder=${{ env.RUN_NAME }}
            folder=${tmpfolder/release/RC}GHA
          else
            folder=experimental/${{ env.RUN_NAME }}
          fi
          echo "Uploading KNIME site to:" $folder

          # correct permissions of files to upload
          chmod -R o+r $GITHUB_WORKSPACE/de.openms.update/target/repository/*
          chmod o+x $GITHUB_WORKSPACE/de.openms.update/target/repository/features
          chmod o+x $GITHUB_WORKSPACE/de.openms.update/target/repository/plugins
          
          #Load private key into file
          mkdir -p ~/.ssh/
          echo "$PASS" > ~/.ssh/private.key
          sudo chmod 600 ~/.ssh/private.key
          rsync --progress -avz -e "ssh -i ~/.ssh/private.key -o StrictHostKeyChecking=no" $GITHUB_WORKSPACE/de.openms.update/target/repository/* "$USER@$HOST:/knime-plugin/updateSite/$folder/"<|MERGE_RESOLUTION|>--- conflicted
+++ resolved
@@ -485,10 +485,6 @@
           mkdir -p ~/.ssh/
           echo "$PASS" > ~/.ssh/private.key
           sudo chmod 600 ~/.ssh/private.key
-<<<<<<< HEAD
-          rsync --progress -avz -e "ssh -i ~/.ssh/private.key -o StrictHostKeyChecking=no" $GITHUB_WORKSPACE/* "$USER@$HOST:/OpenMSInstaller/${folder}"
-=======
->>>>>>> 59ee60e0
 
           # Upload documentation FIXME
           rsync --progress -avz -e "ssh -i ~/.ssh/private.key -o StrictHostKeyChecking=no" $GITHUB_WORKSPACE/docs/ "$USER@$HOST:/Documentation/${folder}"
