# This is a basic workflow to help you get started with Actions

name: pyopenms-wheels

# Controls when the action will run. Triggers the workflow on push or pull request
# events but only for the master branch
on:
  workflow_dispatch:
  push:
    tags:
      - 'Release*'
    branches: [ nightly, py_nightly_test ]

# A workflow run is made up of one or more jobs that can run sequentially or in parallel
jobs:

  build-win:
    runs-on: windows-latest
    steps:
    - uses: actions/checkout@v2
      with:
        path: OpenMS
      
    - name: Setup cmake
      uses: jwlawson/actions-setup-cmake@v1.9
      with:
        cmake-version: '3.23.x'

    - name: Reduce PATH
      run: echo "PATH=C:\hostedtoolcache\windows\Python\3.7.9\x64\Scripts;C:\hostedtoolcache\windows\Python\3.7.9\x64;C:\hostedtoolcache\windows\Ruby\2.5.8\x64\bin;C:\Program Files\Java\jdk8u265-b01\bin;C:\ProgramData\kind;C:\vcpkg;C:\cf-cli;C:\Program Files (x86)\NSIS;C:\windows\system32;C:\windows;C:\windows\System32\Wbem;C:\windows\System32\WindowsPowerShell\v1.0;C:\windows\System32\OpenSSH;C:\ProgramData\Chocolatey\bin;C:\Program Files\Docker;C:\Program Files\PowerShell\7;C:\Program Files\OpenSSL\bin;C:\Strawberry\c\bin;C:\Strawberry\perl\site\bin;C:\Strawberry\perl\bin;C:\Program Files\Git\cmd;C:\Program Files\Git\mingw64\bin;C:\Program Files\Git\usr\bin;C:\Program Files (x86)\Microsoft Visual Studio\2019\\Enterprise\Common7\IDE\CommonExtensions\Microsoft\CMake\CMake\bin" | Out-File -FilePath $env:GITHUB_ENV -Encoding utf8 -Append

    - name: Install Qt
      uses: jurplel/install-qt-action@v2
      with:
        version: '5.12.6' # 5.12.7 is broken https://bugreports.qt.io/browse/QTBUG-81715
        host: 'windows' # default: win64_msvc2017_64
        target: 'desktop'
        install-deps: 'true'
        modules: 'qtsvg'
        cached: 'false'

    - name: Install Miniconda
      shell: bash # uses git bash on windows
      run: |
            MINICONDA_FILENAME=Miniconda3-latest-Windows-x86_64.exe
            curl -o $MINICONDA_FILENAME "https://repo.anaconda.com/miniconda/$MINICONDA_FILENAME"
            ./Miniconda3-latest-Windows-x86_64.exe //InstallationType=JustMe //RegisterPython=0 //S //D=$HOME/miniconda3

    # https://github.com/marketplace/actions/visual-studio-shell
    - name: Set up Visual Studio shell
      uses: egor-tensin/vs-shell@v2
      with:
        arch: x64

    - name: Load contrib build
      run: |
          mkdir contribbld
          cd contribbld
          curl -o contribbld.tar.gz https://abibuilder.informatik.uni-tuebingen.de/archive/openms/contrib/windows/x64/msvc-14.2/contrib_build.tar.gz
          tar -xzf contribbld.tar.gz
          rm contribbld.tar.gz

    - name: Setup conda paths
      shell: bash
      run: |
        echo "$HOME/miniconda3/bin" >> $GITHUB_PATH
        echo "$HOME/miniconda3/Scripts" >> $GITHUB_PATH

    - name: Build
      shell: bash
      run: |
          mkdir bld
          pushd bld
          # TODO: set generator via variable, then we can share this step
          cmake --version
          cmake -G "Visual Studio 17 2022" -A x64 -DOPENMS_CONTRIB_LIBS="$GITHUB_WORKSPACE/contribbld" -DCMAKE_PREFIX_PATH="$(echo $Qt5_Dir)/lib/cmake;${Qt5_Dir}" ../OpenMS
          # Note: multiple --targets only supported by CMake 3.15+
          cmake --build . --config Release --target OpenMS

          # Search for the latest 4 main python versions in the repository pkgs/main
          SUPPORTED_PYTHONS=$(conda search --full-name python | grep "pkgs/main" | awk '{print $2}' | cut -d '.' -f -2 | uniq | tail -3)

          echo $SUPPORTED_PYTHONS

          mkdir pyopenms_whls

          # The growing PATH leads to a failure in the last iteration of the pyopenms build process.
          # We will store the PATH variable in the beginning and reset it with every iteration.
          RESET_PATH=$PATH

          for py in $SUPPORTED_PYTHONS
          do
            # reset the path
            PATH=$RESET_PATH

            # create and actiavte conda environment
            conda create -n pyoms-bld-$py python=$py
            source activate pyoms-bld-$py

            # set current python executable
            CURRENT_PYTHON_EXECUTABLE=$(which python)

            ${CURRENT_PYTHON_EXECUTABLE} -m pip install --upgrade pip
            # pip install all the stuff
            pip install -U setuptools
            pip install -U pip
            pip install -U autowrap
            pip install -U nose
            pip install -U numpy
            pip install -U wheel

            echo $CURRENT_PYTHON_EXECUTABLE

            # build pyopenms distribution
            cmake --version
            cmake -DPYTHON_EXECUTABLE:FILEPATH=$CURRENT_PYTHON_EXECUTABLE -DPYOPENMS=ON .
            cmake --build . --config Release --target pyopenms

            # copy to directory
            cp pyOpenMS/dist/*.whl pyopenms_whls/
            # clean up
            conda deactivate
            conda remove --name pyoms-bld-$py --all

            # clean previous pyopenms libs
            find . -name "pyopenms*.so" -exec rm -rf {} \;

          done

    - uses: actions/upload-artifact@v1
      name: Upload artifacts
      with:
        name: ${{ runner.os }}-wheels
        path: bld/pyopenms_whls

  build-macos:
    runs-on: macos-latest
    steps:
    - uses: actions/checkout@v2
      with:
        path: OpenMS

    - name: Setup cmake
      uses: jwlawson/actions-setup-cmake@v1.9
      with:
        cmake-version: '3.20.x'

    - name: Install Qt
      uses: jurplel/install-qt-action@v2
      with:
        version: '5.12.7'
        host: 'mac'
        target: 'desktop'
        install-deps: 'true'
        modules: 'qtsvg'
        cached: 'false'
        setup-python: 'false' # https://github.com/jurplel/install-qt-action/issues/130

    - name: Install Miniconda
      shell: bash
      run: |
            MINICONDA_FILENAME=Miniconda3-latest-MacOSX-x86_64.sh
            curl -o $MINICONDA_FILENAME "https://repo.anaconda.com/miniconda/$MINICONDA_FILENAME"
            bash ${MINICONDA_FILENAME} -b -f -p $HOME/miniconda3

    - name: Setup conda paths
      shell: bash
      run: |
        echo "$HOME/miniconda3/bin" >> $GITHUB_PATH
        echo "$HOME/miniconda3/Scripts" >> $GITHUB_PATH

    - name: Install build tools
      run: brew install autoconf automake libtool

    - name: Load contrib build
      run: |
          mkdir contribbld
          cd contribbld
          curl -o contribbld.tar.gz https://abibuilder.informatik.uni-tuebingen.de/archive/openms/contrib/macOS/10.15.5/x64/appleclang-11.0.0/contrib_build.tar.gz
          tar -xzf contribbld.tar.gz
          rm contribbld.tar.gz
          cd .. 

    - name: Load contrib and build OpenMP
      run: |
          git clone https://github.com/OpenMS/contrib.git
          cd contribbld
          cmake -DBUILD_TYPE=OPENMP -DNUMBER_OF_JOBS=4 -DCMAKE_CXX_COMPILER=clang++ -DCMAKE_C_COMPILER=clang -DCMAKE_OSX_DEPLOYMENT_TARGET=10.9 ../contrib

    - name: Fix contrib install names
      shell: bash
      run: |
          for lib in $GITHUB_WORKSPACE/contribbld/lib/*.dylib
          do
            install_name_tool -id $lib $lib
          done

    - name: Build
      run: |
          export CC=clang
          export CXX=clang++
          export MACOSX_DEPLOYMENT_TARGET=10.9
          # Unfortunately, on macOS due to the inofficial way of enabling OpenMP on AppleClang, passing the following
          # options to setup.py extra_compile_args does not work. See also https://gist.github.com/andyfaff/084005bee32aee83d6b59e843278ab3e
          export CFLAGS="-Xpreprocessor -fopenmp $CFLAGS"
          export CXXFLAGS="-Xpreprocessor -fopenmp $CXXFLAGS"

          # create symlinks like brew https://github.com/Homebrew/homebrew-core/blob/master/Formula/qt.rb#L61
          pushd $Qt5_Dir/include
            for f in $Qt5_Dir/lib/*.framework/Headers
            do
              lnknm=$(basename "${f%/*}" ".framework")
              ln -s $f $lnknm
            done
            for f in $Qt5_Dir/lib/*.framework/Versions/5/Qt*
            do
              install_name_tool -id $Qt5_Dir/lib/$(basename $f).framework/Versions/Current/$(basename $f) $f
            done
            for f in $Qt5_Dir/lib/*.framework/Versions/Current/Qt*
            do
              install_name_tool -id $f $f
            done
          popd
          mkdir bld
          pushd bld
          # Use -DCMAKE_FIND_DEBUG_MODE=ON for debug
          cmake -DCMAKE_BUILD_TYPE="Release" -DOPENMS_CONTRIB_LIBS="$GITHUB_WORKSPACE/contribbld" -DCMAKE_PREFIX_PATH="$(echo $Qt5_Dir)/lib/cmake;${Qt5_Dir};$GITHUB_WORKSPACE/contribbld/lib/" -DCMAKE_OSX_DEPLOYMENT_TARGET=10.9 -DBOOST_USE_STATIC=ON ../OpenMS
          make -j4 OpenMS

          # Search for the latest 4 main python versions in the repository pkgs/main
          SUPPORTED_PYTHONS=$(conda search --full-name python | grep "pkgs/main" | awk '{print $2}' | cut -d '.' -f -2 | uniq | tail -3)

          echo $SUPPORTED_PYTHONS

          mkdir pyopenms_whls

          for py in $SUPPORTED_PYTHONS
          do
            conda create -n pyoms-bld-$py python=$py
            source activate pyoms-bld-$py

            # set current python executable
            CURRENT_PYTHON_EXECUTABLE=$(which python)

            # pip install all the stuff
            pip install -U setuptools
            pip install -U pip
            pip install -U autowrap
            pip install -U nose
            pip install -U numpy
            pip install -U wheel
            pip install -U pandas

            #conda deactivate

            echo $CURRENT_PYTHON_EXECUTABLE

            # build pyopenms distribution (macOS)
            cmake -DPYTHON_EXECUTABLE:FILEPATH=$CURRENT_PYTHON_EXECUTABLE -DPYOPENMS=ON .
            make -j4 pyopenms
            ls -la pyOpenMS/pyopenms/QtCore.framework/Versions/*

            # copy to directory
            cp pyOpenMS/dist/*.whl pyopenms_whls/

            # clean up
            conda deactivate
            conda remove --name pyoms-bld-$py --all

            # clean previous pyopenms libs
            find . -name "pyopenms*.so" -exec rm -rf {} \;

          done

    - uses: actions/upload-artifact@v2
      name: Upload artifacts
      if: always()
      with:
        name: ${{ runner.os }}-buildfiles
        path: |
          bld/CMakeCache.txt
          bld/pyOpenMS/env.py
        
    - uses: actions/upload-artifact@v1
      name: Upload wheels
      with:
        name: ${{ runner.os }}-wheels
        path: bld/pyopenms_whls

  build-lnx:
    runs-on: ubuntu-latest
    container: ghcr.io/openms/contrib_manylinux2014:latest

    steps:
    # Cancels older builds if still running
    - uses: rokroskar/workflow-run-cleanup-action@master
      env:
        GITHUB_TOKEN: "${{ secrets.GITHUB_TOKEN }}"
      if: "!startsWith(github.ref, 'refs/tags/') && github.ref != 'refs/heads/master' && github.ref != 'refs/heads/develop'"

    - uses: actions/checkout@v2
      name: Checkout sources
      with:
        path: OpenMS

    - name: Setup cmake
      uses: jwlawson/actions-setup-cmake@v1.9
      with:
        cmake-version: '3.23.x'

    - name: Build on manylinux2014
      shell: bash
      run: |
<<<<<<< HEAD
=======
            cmake --version
>>>>>>> bd254914
            # build an array based the python versions in /opt/python
            py_paths=()
            for PYBIN in /opt/python/cp*
            do
              echo $PYBIN
              py_paths+=("$PYBIN")
            done

            # use the latest 3 python versions similar to macOS, windows
            for i in 0{1..3}
            do
              PYBIN="${py_paths[${#py_paths[@]}-i]}"
              "$PYBIN/bin/pip" install -U pip
              "$PYBIN/bin/pip" install -U Cython
              "$PYBIN/bin/pip" install -U setuptools
              "$PYBIN/bin/pip" install -U wheel==0.31.1
              "$PYBIN/bin/pip" install -U numpy
              "$PYBIN/bin/pip" install -U nose
              "$PYBIN/bin/pip" install -U autowrap
            done

            mkdir -p $GITHUB_WORKSPACE/data/wheelhouse/
            mkdir -p $GITHUB_WORKSPACE/data/wheelhouse/before_fix/

            LD_OLD_LIBRARY_PATH=$LD_LIBRARY_PATH

            mkdir openms-build
            cd openms-build
            cmake -DCMAKE_BUILD_TYPE="Release" -DOPENMS_CONTRIB_LIBS="/contrib-build/" -DCMAKE_PREFIX_PATH="/contrib-build/" $GITHUB_WORKSPACE/OpenMS
            make -j4 OpenMS

            # compile and configure OpenMS
            for i in 0{1..3}
            do
              PYBIN="${py_paths[${#py_paths[@]}-i]}"

              # configure (don't copy deps since we use auditwheel)
              cmake -DNO_DEPENDENCIES=ON -DOPENMS_CONTRIB_LIBS="/contrib-build/" -DCMAKE_PREFIX_PATH="/contrib-build/" -DPYOPENMS=On -DPython_ROOT_DIR=$PYBIN -DPython_FIND_STRATEGY="LOCATION" $GITHUB_WORKSPACE/OpenMS
              make -j4 pyopenms
              
              # ensure auditwheel can find the libraries
              export LD_LIBRARY_PATH=$LD_OLD_LIBRARY_PATH:`pwd`/lib

              # strip the libraries before repairing
              strip --strip-all lib/libOpenMS.so
              strip --strip-all lib/libOpenSwathAlgo.so

              pushd pyOpenMS
                # Bundle stripped plus external shared libraries into the wheels
                for whl in dist/pyopenms*.whl; do
                  auditwheel repair "$whl" -w wheelhouse/
                done

                mv wheelhouse/* $GITHUB_WORKSPACE/data/wheelhouse/
              popd
              export LD_LIBRARY_PATH=$LD_OLD_LIBRARY_PATH
            done

    - uses: actions/upload-artifact@v1
      name: Upload artifacts
      with:
        name: ${{ runner.os }}-wheels
        path: data/wheelhouse/

# Tests the build workflows
  test:
    needs: [build-win, build-macos, build-lnx]
    runs-on: ${{ matrix.os }}
    strategy:
      matrix:
        os: [ubuntu-latest, macos-latest, windows-latest]

    steps:
    - name: Install Miniconda
      shell: bash
      run: |
          if [[ "${{ runner.os }}" == "Linux" ]]; then
            MINICONDA_FILENAME=Miniconda3-latest-Linux-x86_64.sh
            curl -o $MINICONDA_FILENAME "https://repo.anaconda.com/miniconda/$MINICONDA_FILENAME"
            bash ${MINICONDA_FILENAME} -b -f -p $HOME/miniconda3
          elif [[ "${{ runner.os }}" == "macOS" ]]; then
            MINICONDA_FILENAME=Miniconda3-latest-MacOSX-x86_64.sh
            curl -o $MINICONDA_FILENAME "https://repo.anaconda.com/miniconda/$MINICONDA_FILENAME"
            bash ${MINICONDA_FILENAME} -b -f -p $HOME/miniconda3
          elif [[ "${{ runner.os }}" == "Windows" ]]; then
            MINICONDA_FILENAME=Miniconda3-latest-Windows-x86_64.exe
            curl -o $MINICONDA_FILENAME "https://repo.anaconda.com/miniconda/$MINICONDA_FILENAME"
            ./Miniconda3-latest-Windows-x86_64.exe //InstallationType=JustMe //RegisterPython=0 //S
          fi

    - name: Setup conda paths
      shell: bash
      run: |
        echo "$HOME/miniconda3/bin" >> $GITHUB_PATH
        echo "$HOME/miniconda3/Scripts" >> $GITHUB_PATH

    - name: Download artifacts
      uses: actions/download-artifact@v1.0.0
      with:
          name: ${{ runner.os }}-wheels

    - name: Test
      shell: bash 
      run: |
        # Search for the latest 3 main python versions in the repository pkgs/main
        SUPPORTED_PYTHONS=$(conda search --full-name python | grep "pkgs/main" | awk '{print $2}' | cut -d '.' -f -2 | uniq | tail -3)

        echo $SUPPORTED_PYTHONS

        for py in $SUPPORTED_PYTHONS
        do
          conda create -n pyoms-bld-$py python=$py
          source activate pyoms-bld-$py

          # Find .whl for current python version
          CURRENT_VERSION=$(echo $py | sed "s/\.//g") # remove "." for find
          echo "Testing python version $CURRENT_VERSION"
          CURRENT_WHL=$(find $GITHUB_WORKSPACE -name "*$CURRENT_VERSION*.whl") # Probably $GITHUB_WORKSPACE
          if [[ "$CURRENT_WHL" == '' ]]; then

            continue

          fi
          echo "Found wheel $CURRENT_WHL : Testing.."

          # pip install all the stuff
          python -m pip install --upgrade pip
          python -m pip install $CURRENT_WHL

          # check if package was installed
          python -c "import importlib.util; p_name = 'pyopenms'; package = importlib.util.find_spec(p_name); print(p_name + ' was sucessfully installed! Nice one!') if package is not None else print('Something seems to be wrong!')"
          # run test
          python -c "exec(\"import pyopenms\nprint(pyopenms.EmpiricalFormula(\'C6H12O6\').getMonoWeight())\")"

          conda deactivate

          # clean up
          conda remove --name pyoms-bld-$py --all

        done

  # Upload the wheels (the action only runs on ubuntu slaves)
  publish:
    needs: [test] # doesn't really NEED it but we want the tests to pass first
    runs-on: ubuntu-latest
    steps:
    # haha github is just ridiculous.. not getting their actions to do basic stuff for years
    - name: Download artifacts
      uses: actions/download-artifact@v1.0.0
      with:
          name: Linux-wheels
    - name: Download artifacts
      uses: actions/download-artifact@v1.0.0
      with:
          name: Windows-wheels
    - name: Download artifacts
      uses: actions/download-artifact@v1.0.0
      with:
          name: macOS-wheels

    - name: Merge all artifacts
      run: |
            mkdir wheels
            cp -lr *-wheels/* wheels/
            pwd
            ls -la wheels/

    - name: Publish package to nightly PyPI (warning, somehow also can publish to general package)
      if: "github.ref == 'refs/heads/nightly'"
      uses: pypa/gh-action-pypi-publish@master
      with:
        user: __token__
        password: ${{ secrets.pypi_api_token }}
        packages_dir: ${{ github.workspace }}/wheels

    - name: Publish package to PyPI
      if: "contains(github.ref, 'Release')"
      uses: pypa/gh-action-pypi-publish@master
      with:
        user: __token__
        password: ${{ secrets.pypi_api_token_release }}
        packages_dir: ${{ github.workspace }}/wheels<|MERGE_RESOLUTION|>--- conflicted
+++ resolved
@@ -258,7 +258,6 @@
             # build pyopenms distribution (macOS)
             cmake -DPYTHON_EXECUTABLE:FILEPATH=$CURRENT_PYTHON_EXECUTABLE -DPYOPENMS=ON .
             make -j4 pyopenms
-            ls -la pyOpenMS/pyopenms/QtCore.framework/Versions/*
 
             # copy to directory
             cp pyOpenMS/dist/*.whl pyopenms_whls/
@@ -311,10 +310,7 @@
     - name: Build on manylinux2014
       shell: bash
       run: |
-<<<<<<< HEAD
-=======
             cmake --version
->>>>>>> bd254914
             # build an array based the python versions in /opt/python
             py_paths=()
             for PYBIN in /opt/python/cp*
