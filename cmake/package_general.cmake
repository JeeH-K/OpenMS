# --------------------------------------------------------------------------
#                   OpenMS -- Open-Source Mass Spectrometry
# --------------------------------------------------------------------------
# Copyright The OpenMS Team -- Eberhard Karls University Tuebingen,
# ETH Zurich, and Freie Universitaet Berlin 2002-2021.
#
# This software is released under a three-clause BSD license:
#  * Redistributions of source code must retain the above copyright
#    notice, this list of conditions and the following disclaimer.
#  * Redistributions in binary form must reproduce the above copyright
#    notice, this list of conditions and the following disclaimer in the
#    documentation and/or other materials provided with the distribution.
#  * Neither the name of any author or any participating institution
#    may be used to endorse or promote products derived from this software
#    without specific prior written permission.
# For a full list of authors, refer to the file AUTHORS.
# --------------------------------------------------------------------------
# THIS SOFTWARE IS PROVIDED BY THE COPYRIGHT HOLDERS AND CONTRIBUTORS "AS IS"
# AND ANY EXPRESS OR IMPLIED WARRANTIES, INCLUDING, BUT NOT LIMITED TO, THE
# IMPLIED WARRANTIES OF MERCHANTABILITY AND FITNESS FOR A PARTICULAR PURPOSE
# ARE DISCLAIMED. IN NO EVENT SHALL ANY OF THE AUTHORS OR THE CONTRIBUTING
# INSTITUTIONS BE LIABLE FOR ANY DIRECT, INDIRECT, INCIDENTAL, SPECIAL,
# EXEMPLARY, OR CONSEQUENTIAL DAMAGES (INCLUDING, BUT NOT LIMITED TO,
# PROCUREMENT OF SUBSTITUTE GOODS OR SERVICES; LOSS OF USE, DATA, OR PROFITS;
# OR BUSINESS INTERRUPTION) HOWEVER CAUSED AND ON ANY THEORY OF LIABILITY,
# WHETHER IN CONTRACT, STRICT LIABILITY, OR TORT (INCLUDING NEGLIGENCE OR
# OTHERWISE) ARISING IN ANY WAY OUT OF THE USE OF THIS SOFTWARE, EVEN IF
# ADVISED OF THE POSSIBILITY OF SUCH DAMAGE.
#
# --------------------------------------------------------------------------
# $Maintainer: Julianus Pfeuffer $
# $Authors: Stephan Aiche, Julianus Pfeuffer $
# --------------------------------------------------------------------------


# --------------------------------------------------------------------------
# general definitions used for building OpenMS packages
set(CPACK_PACKAGE_NAME "OpenMS")
set(CPACK_PACKAGE_VENDOR "OpenMS.de")
set(CPACK_PACKAGE_DESCRIPTION_SUMMARY "OpenMS - A framework for mass spectrometry")
set(CPACK_PACKAGE_VERSION "${OPENMS_PACKAGE_VERSION}")
set(CPACK_PACKAGE_VERSION_MAJOR "${OPENMS_PACKAGE_VERSION_MAJOR}")
set(CPACK_PACKAGE_VERSION_MINOR "${OPENMS_PACKAGE_VERSION_MINOR}")
set(CPACK_PACKAGE_VERSION_PATCH "${OPENMS_PACKAGE_VERSION_PATCH}")
set(CPACK_PACKAGE_INSTALL_DIRECTORY "${CPACK_PACKAGE_NAME}-${OPENMS_PACKAGE_VERSION}")
set(CPACK_PACKAGE_DESCRIPTION_FILE ${PROJECT_SOURCE_DIR}/cmake/OpenMSPackageDescriptionFile.txt)
set(CPACK_RESOURCE_FILE_LICENSE ${PROJECT_SOURCE_DIR}/License.txt)
set(CPACK_RESOURCE_FILE_WELCOME ${PROJECT_SOURCE_DIR}/cmake/OpenMSPackageResourceWelcomeFile.txt)
set(CPACK_RESOURCE_FILE_README ${PROJECT_SOURCE_DIR}/cmake/OpenMSPackageResourceReadme.txt)
set(CPACK_STRIP_FILES TRUE) # to save some space in the installers

########################################################### Fixing dynamic dependencies
# Done on Windows via copying external and internal dlls to the install/bin/ folder
# Done on Mac via fixup_bundle for the GUI apps (TOPPView, TOPPAS) and via fix_mac_dependencies for the TOPP tools
# which recursively gathers dylds, copies them to install/lib/ and sets the install_name of the binaries to @executable_path/../lib
# Not done on Linux. Either install systemwide (omit CMAKE_INSTALL_PREFIX or set it to /usr/) or install and add the
# install/lib/ folder to the LD_LIBRARY_PATH

## If you want to do it, try it like this:
#install(CODE "
#  include(BundleUtilities)
#  GET_BUNDLE_ALL_EXECUTABLES(\${CMAKE_INSTALL_PREFIX}/${INSTALL_BIN_DIR} EXECS)
#  fixup_bundle(\"${EXECS}\" \"${QT_PLUGINS}\" \"\${CMAKE_INSTALL_PREFIX}/${INSTALL_LIB_DIR}\")
#  " COMPONENT applications)

if(APPLE OR WIN32) ## On Linux we require Qt to be installed from the package manager system-wide (e.g. via dependencies)
<<<<<<< HEAD
  set(PACKAGE_QT_COMPONENTS "${OpenMS_QT_COMPONENTS};${OpenMS_GUI_QT_COMPONENTS};${OpenMS_GUI_QT_COMPONENTS_OPT}")
=======
  if (OpenMS_GUI_QT_FOUND_COMPONENTS_OPT)
    set(PACKAGE_QT_COMPONENTS "${OpenMS_QT_COMPONENTS};${OpenMS_GUI_QT_COMPONENTS};${OpenMS_GUI_QT_FOUND_COMPONENTS_OPT}")
  else()
    set(PACKAGE_QT_COMPONENTS "${OpenMS_QT_COMPONENTS};${OpenMS_GUI_QT_COMPONENTS}")
  endif()
>>>>>>> bd254914
  find_package(Qt5 COMPONENTS ${PACKAGE_QT_COMPONENTS}) ## we have to find again so the target variables are reloaded
  install_qt5_libs("${PACKAGE_QT_COMPONENTS}" ${INSTALL_LIB_DIR} "QTLibs")
endif()

########################################################### SEARCHENGINES
set(THIRDPARTY_COMPONENT_GROUP)
## populates the THIRDPARTY_COMPONENT_GROUP list
if(EXISTS ${SEARCH_ENGINES_DIRECTORY})
  ## TODO we could think about just recursing over subfolders
  install_thirdparty_folder("pwiz-bin")
  install_thirdparty_folder("Comet")
  install_thirdparty_folder("Fido")
  install_thirdparty_folder("MSGFPlus")
  install_thirdparty_folder("OMSSA")
  install_thirdparty_folder("XTandem")
  install_thirdparty_folder("LuciPHOr2")
  install_thirdparty_folder("MyriMatch")
  install_thirdparty_folder("SpectraST")
  install_thirdparty_folder("Sirius")
  install_thirdparty_folder("Percolator")
  install_thirdparty_folder("MaRaCluster")
  install_thirdparty_folder("crux")
  install_thirdparty_folder("ThermoRawFileParser")
endif()<|MERGE_RESOLUTION|>--- conflicted
+++ resolved
@@ -64,15 +64,11 @@
 #  " COMPONENT applications)
 
 if(APPLE OR WIN32) ## On Linux we require Qt to be installed from the package manager system-wide (e.g. via dependencies)
-<<<<<<< HEAD
-  set(PACKAGE_QT_COMPONENTS "${OpenMS_QT_COMPONENTS};${OpenMS_GUI_QT_COMPONENTS};${OpenMS_GUI_QT_COMPONENTS_OPT}")
-=======
   if (OpenMS_GUI_QT_FOUND_COMPONENTS_OPT)
     set(PACKAGE_QT_COMPONENTS "${OpenMS_QT_COMPONENTS};${OpenMS_GUI_QT_COMPONENTS};${OpenMS_GUI_QT_FOUND_COMPONENTS_OPT}")
   else()
     set(PACKAGE_QT_COMPONENTS "${OpenMS_QT_COMPONENTS};${OpenMS_GUI_QT_COMPONENTS}")
   endif()
->>>>>>> bd254914
   find_package(Qt5 COMPONENTS ${PACKAGE_QT_COMPONENTS}) ## we have to find again so the target variables are reloaded
   install_qt5_libs("${PACKAGE_QT_COMPONENTS}" ${INSTALL_LIB_DIR} "QTLibs")
 endif()
